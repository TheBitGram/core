package lib

import (
	"bytes"
	"crypto/rand"
	"encoding/binary"
	"encoding/gob"
	"encoding/hex"
	"encoding/json"
	"fmt"
	"github.com/holiman/uint256"
	"io"
	"log"
	"math"
	"math/big"
	"path/filepath"
	"reflect"
	"sort"
	"strings"
	"time"

	"github.com/btcsuite/btcd/btcec"
	"github.com/davecgh/go-spew/spew"
	"github.com/dgraph-io/badger/v3"
	"github.com/golang/glog"
	"github.com/pkg/errors"
)

// This file contains all of the functions that interact with the database.

const (
	// badgerDbFolder is the subfolder in the config dir where we
	// store the badgerdb database by default.
	badgerDbFolder = "badgerdb"
)

var (
	// The key prefixes for the key-value database. To store a particular
	// type of data, we create a key prefix and store all those types of
	// data with a key prefixed by that key prefix.
	// Bitcoin does a similar thing that you can see at this link:
	// https://bitcoin.stackexchange.com/questions/28168/what-are-the-keys-used-in-the-blockchain-leveldb-ie-what-are-the-keyvalue-pair

	// The prefix for the block index:
	// Key format: <hash BlockHash>
	// Value format: serialized MsgDeSoBlock
	_PrefixBlockHashToBlock = []byte{0}

	// The prefix for the node index that we use to reconstruct the block tree.
	// Storing the height in big-endian byte order allows us to read in all the
	// blocks in height-sorted order from the db and construct the block tree by connecting
	// nodes to their parents as we go.
	//
	// Key format: <height uint32 (big-endian), hash BlockHash>
	// Value format: serialized BlockNode
	_PrefixHeightHashToNodeInfo        = []byte{1}
	_PrefixBitcoinHeightHashToNodeInfo = []byte{2}

	// We store the hash of the node that is the current tip of the main chain.
	// This key is used to look it up.
	// Value format: BlockHash
	_KeyBestDeSoBlockHash = []byte{3}

	_KeyBestBitcoinHeaderHash = []byte{4}

	// Utxo table.
	// <txid BlockHash, output_index uint64> -> UtxoEntry
	_PrefixUtxoKeyToUtxoEntry = []byte{5}
	// <prefix, pubKey [33]byte, utxoKey< txid BlockHash, index uint32 >> -> <>
	_PrefixPubKeyUtxoKey = []byte{7}
	// The number of utxo entries in the database.
	_KeyUtxoNumEntries = []byte{8}
	// Utxo operations table.
	// This table contains, for each blockhash on the main chain, the UtxoOperations
	// that were applied by this block. To roll back the block, one must loop through
	// the UtxoOperations for a particular block backwards and invert them.
	//
	// < hash *BlockHash > -> < serialized []UtxoOperation using gob encoding >
	_PrefixBlockHashToUtxoOperations = []byte{9}

	// The below are mappings related to the validation of BitcoinExchange transactions.
	//
	// The number of nanos that has been purchased thus far.
	_KeyNanosPurchased = []byte{10}
	// How much Bitcoin is work in USD cents.
	_KeyUSDCentsPerBitcoinExchangeRate = []byte{27}
	// <key> -> <GlobalParamsEntry gob serialized>
	_KeyGlobalParams = []byte{40}

	// The prefix for the Bitcoin TxID map. If a key is set for a TxID that means this
	// particular TxID has been processed as part of a BitcoinExchange transaction. If
	// no key is set for a TxID that means it has not been processed (and thus it can be
	// used to create new nanos).
	// <BitcoinTxID BlockHash> -> <nothing>
	_PrefixBitcoinBurnTxIDs = []byte{11}

	// Messages are indexed by the public key of their senders and receivers. If
	// a message sends from pkFrom to pkTo then there will be two separate entries,
	// one for pkFrom and one for pkTo. The exact format is as follows:
	// <public key (33 bytes) || uint64 big-endian> -> <MessageEntry>
	_PrefixPublicKeyTimestampToPrivateMessage = []byte{12}

	// Tracks the tip of the transaction index. This is used to determine
	// which blocks need to be processed in order to update the index.
	_KeyTransactionIndexTip = []byte{14}
	// <prefix, transactionID BlockHash> -> <TransactionMetadata struct>
	_PrefixTransactionIDToMetadata = []byte{15}
	// <prefix, publicKey []byte, index uint32> -> <txid BlockHash>
	_PrefixPublicKeyIndexToTransactionIDs = []byte{16}
	// <prefx, publicKey []byte> -> <index uint32>
	_PrefixPublicKeyToNextIndex = []byte{42}

	// Main post index.
	// <prefix, PostHash BlockHash> -> PostEntry
	_PrefixPostHashToPostEntry = []byte{17}

	// Post sorts
	// <prefix, publicKey [33]byte, PostHash> -> <>
	_PrefixPosterPublicKeyPostHash = []byte{18}

	// <prefix, tstampNanos uint64, PostHash> -> <>
	_PrefixTstampNanosPostHash = []byte{19}
	// <prefix, creatorbps uint64, PostHash> -> <>
	_PrefixCreatorBpsPostHash = []byte{20}
	// <prefix, multiplebps uint64, PostHash> -> <>
	_PrefixMultipleBpsPostHash = []byte{21}

	// Comments are just posts that have their ParentStakeID set, and
	// so we have a separate index that allows us to return all the
	// comments for a given StakeID
	// <prefix, parent stakeID [33]byte, tstampnanos uint64, post hash> -> <>
	_PrefixCommentParentStakeIDToPostHash = []byte{22}

	// Main profile index
	// <prefix, PKID [33]byte> -> ProfileEntry
	_PrefixPKIDToProfileEntry = []byte{23}

	// Profile sorts
	// For username, we set the PKID as a value since the username is not fixed width.
	// We always lowercase usernames when using them as map keys in order to make
	// all uniqueness checks case-insensitive
	// <prefix, username> -> <PKID>
	_PrefixProfileUsernameToPKID = []byte{25}
	// This allows us to sort the profiles by the value of their coin (since
	// the amount of DeSo locked in a profile is proportional to coin price).
	_PrefixCreatorDeSoLockedNanosCreatorPKID = []byte{32}

	// The StakeID is a post hash for posts and a public key for users.
	// <StakeIDType | AmountNanos uint64 | StakeID [var]byte> -> <>
	_PrefixStakeIDTypeAmountStakeIDIndex = []byte{26}

	// Prefixes for follows:
	// <prefix, follower PKID [33]byte, followed PKID [33]byte> -> <>
	// <prefix, followed PKID [33]byte, follower PKID [33]byte> -> <>
	_PrefixFollowerPKIDToFollowedPKID = []byte{28}
	_PrefixFollowedPKIDToFollowerPKID = []byte{29}

	// Prefixes for likes:
	// <prefix, user pub key [33]byte, liked post hash [32]byte> -> <>
	// <prefix, post hash [32]byte, user pub key [33]byte> -> <>
	_PrefixLikerPubKeyToLikedPostHash = []byte{30}
	_PrefixLikedPostHashToLikerPubKey = []byte{31}

	// Prefixes for creator coin fields:
	// <prefix, HODLer PKID [33]byte, creator PKID [33]byte> -> <BalanceEntry>
	// <prefix, creator PKID [33]byte, HODLer PKID [33]byte> -> <BalanceEntry>
	_PrefixHODLerPKIDCreatorPKIDToBalanceEntry = []byte{33}
	_PrefixCreatorPKIDHODLerPKIDToBalanceEntry = []byte{34}

	_PrefixPosterPublicKeyTimestampPostHash = []byte{35}

	// If no mapping exists for a particular public key, then the PKID is simply
	// the public key itself.
	// <[33]byte> -> <PKID [33]byte>
	_PrefixPublicKeyToPKID = []byte{36}
	// <PKID [33]byte> -> <PublicKey [33]byte>
	_PrefixPKIDToPublicKey = []byte{37}

	// Prefix for storing mempool transactions in badger. These stored transactions are
	// used to restore the state of a node after it is shutdown.
	// <prefix, tx hash BlockHash> -> <*MsgDeSoTxn>
	_PrefixMempoolTxnHashToMsgDeSoTxn = []byte{38}

	// Prefixes for Reposts:
	// <prefix, user pub key [39]byte, reposted post hash [39]byte> -> RepostEntry
	_PrefixReposterPubKeyRepostedPostHashToRepostPostHash = []byte{39}

	// Prefixes for diamonds:
	//  <prefix, DiamondReceiverPKID [33]byte, DiamondSenderPKID [33]byte, posthash> -> <gob-encoded DiamondEntry>
	//  <prefix, DiamondSenderPKID [33]byte, DiamondReceiverPKID [33]byte, posthash> -> <gob-encoded DiamondEntry>
	_PrefixDiamondReceiverPKIDDiamondSenderPKIDPostHash = []byte{41}
	_PrefixDiamondSenderPKIDDiamondReceiverPKIDPostHash = []byte{43}

	// Public keys that have been restricted from signing blocks.
	// <prefix, ForbiddenPublicKey [33]byte> -> <>
	_PrefixForbiddenBlockSignaturePubKeys = []byte{44}

	// These indexes are used in order to fetch the pub keys of users that liked or diamonded a post.
	// 		Reposts: <prefix, RepostedPostHash, ReposterPubKey> -> <>
	// 		Quote Reposts: <prefix, RepostedPostHash, ReposterPubKey, RepostPostHash> -> <>
	// 		Diamonds: <prefix, DiamondedPostHash, DiamonderPubKey [33]byte> -> <DiamondLevel (uint64)>
	_PrefixRepostedPostHashReposterPubKey               = []byte{45}
	_PrefixRepostedPostHashReposterPubKeyRepostPostHash = []byte{46}
	_PrefixDiamondedPostHashDiamonderPKIDDiamondLevel   = []byte{47}

	// Prefixes for NFT ownership:
	// 	<prefix, NFTPostHash [32]byte, SerialNumber uint64> -> NFTEntry
	_PrefixPostHashSerialNumberToNFTEntry = []byte{48}
	//  <prefix, PKID [33]byte, IsForSale bool, BidAmountNanos uint64, NFTPostHash[32]byte, SerialNumber uint64> -> NFTEntry
	_PrefixPKIDIsForSaleBidAmountNanosPostHashSerialNumberToNFTEntry = []byte{49}

	// Prefixes for NFT bids:
	//  <prefix, NFTPostHash [32]byte, SerialNumber uint64, BidNanos uint64, PKID [33]byte> -> <>
	_PrefixPostHashSerialNumberBidNanosBidderPKID = []byte{50}
	//  <BidderPKID [33]byte, NFTPostHash [32]byte, SerialNumber uint64> -> <BidNanos uint64>
	_PrefixBidderPKIDPostHashSerialNumberToBidNanos = []byte{51}

	// Prefix for NFT accepted bid entries:
	//   - Note: this index uses a slice to track the history of winning bids for an NFT. It is
	//     not core to consensus and should not be relied upon as it could get inefficient.
	//   - Schema: <prefix>, NFTPostHash [32]byte, SerialNumber uint64 -> []NFTBidEntry
	_PrefixPostHashSerialNumberToAcceptedBidEntries = []byte{54}

	// <prefix, PublicKey [33]byte> -> uint64
	_PrefixPublicKeyToDeSoBalanceNanos = []byte{52}
	// Block reward prefix:
	//   - This index is needed because block rewards take N blocks to mature, which means we need
	//     a way to deduct them from balance calculations until that point. Without this index, it
	//     would be impossible to figure out which of a user's UTXOs have yet to mature.
	//   - Schema: <hash BlockHash> -> <pubKey [33]byte, uint64 blockRewardNanos>
	_PrefixPublicKeyBlockHashToBlockReward = []byte{53}

	// Prefix for Authorize Derived Key transactions:
	// 		<prefix, OwnerPublicKey [33]byte> -> <>
	_PrefixAuthorizeDerivedKey = []byte{54}

	// Prefixes for DAO coin fields:
	// <prefix, HODLer PKID [33]byte, creator PKID [33]byte> -> <BalanceEntry>
	// <prefix, creator PKID [33]byte, HODLer PKID [33]byte> -> <BalanceEntry>
	_PrefixHODLerPKIDCreatorPKIDToDAOCoinBalanceEntry = []byte{55}
	_PrefixCreatorPKIDHODLerPKIDToDAOCoinBalanceEntry = []byte{56}

	// Prefix for MessagingGroupEntries indexed by OwnerPublicKey and GroupKeyName:
	//
	// * This index is used to store information about messaging groups. A group is indexed
	//   by the "owner" public key of the user who created the group and the key
	//   name the owner selected when creating the group (can be anything, user-defined).
	//
	// * Groups can have members that all use a shared key to communicate. In this case,
	//   the MessagingGroupEntry will contain the metadata required for each participant to
	//   compute the shared key.
	//
	// * Groups can also consist of a single person, and this is useful for "registering"
	//   a key so that other people can message you. Generally, every user has a mapping of
	//   the form:
	//   - <OwnerPublicKey, "default-key"> -> MessagingGroupEntry
	//   This "singleton" group is used to register a default key so that people can
	//   message this user. Allowing users to register default keys on-chain in this way is required
	//   to make it so that messages can be decrypted on mobile devices, where apps do not have
	//   easy access to the owner key for decrypting messages.
	//
	// <prefix, GroupOwnerPublicKey [33]byte, GroupKeyName [32]byte> -> <MessagingGroupEntry>
	_PrefixMessagingGroupEntriesByOwnerPubKeyAndGroupKeyName = []byte{57}

	// Prefix for Message MessagingGroupMembers:
	//
	// * For each group that a user is a member of, we store a value in this index of
	//   the form:
	//   - <OwnerPublicKey for user, GroupMessagingPublicKey> -> <HackedMessagingGroupEntry>
	//   The value needs to contain enough information to allow us to look up the
	//   group's metatdata in the _PrefixMessagingGroupEntriesByOwnerPubKeyAndGroupKeyName index. It's also convenient for
	//   the value to contain the encrypted messaging key for the user so that we can
	//   decrypt messages for this user *without* looking up the group.
	//
	// * HackedMessagingGroupEntry is a MessagingGroupEntry that we overload to store
	// 	 information on a member of a group. We couldn't use the MessagingGroupMember
	//   because we wanted to store additional information that "back-references" the
	//   MessagingGroupEntry for this group.
	//
	// * Note that GroupMessagingPublicKey != GroupOwnerPublicKey. For this index
	//   it was convenient for various reasons to put the messaging public key into
	//   the index rather than the group owner's public key. This becomes clear if
	//   you read all the fetching code around this index.
	//
	// <prefix, OwnerPublicKey [33]byte, GroupMessagingPublicKey [33]byte> -> <HackedMessagingKeyEntry>
	_PrefixMessagingGroupMetadataByMemberPubKeyAndGroupMessagingPubKey = []byte{58}

	// TODO: This process is a bit error-prone. We should come up with a test or
	// something to at least catch cases where people have two prefixes with the
	// same ID.
	// NEXT_TAG: 59
)

func DBGetPKIDEntryForPublicKeyWithTxn(txn *badger.Txn, publicKey []byte) *PKIDEntry {
	if len(publicKey) == 0 {
		return nil
	}

	prefix := append([]byte{}, _PrefixPublicKeyToPKID...)
	pkidItem, err := txn.Get(append(prefix, publicKey...))

	if err != nil {
		// If we don't have a mapping from public key to PKID in the db,
		// then we use the public key itself as the PKID. Doing this makes
		// it so that the PKID is generally the *first* public key that the
		// user ever associated with a particular piece of data.
		return &PKIDEntry{
			PKID:      PublicKeyToPKID(publicKey),
			PublicKey: publicKey,
		}
	}

	// If we get here then it means we actually had a PKID in the DB.
	// So return that pkid.
	pkidEntryObj := &PKIDEntry{}
	err = pkidItem.Value(func(valBytes []byte) error {
		return gob.NewDecoder(bytes.NewReader(valBytes)).Decode(pkidEntryObj)
	})
	if err != nil {
		glog.Errorf("DBGetPKIDEntryForPublicKeyWithTxn: Problem reading "+
			"PKIDEntry for public key %s",
			PkToStringMainnet(publicKey))
		return nil
	}
	return pkidEntryObj
}

func DBGetPKIDEntryForPublicKey(db *badger.DB, publicKey []byte) *PKIDEntry {
	var pkid *PKIDEntry
	db.View(func(txn *badger.Txn) error {
		pkid = DBGetPKIDEntryForPublicKeyWithTxn(txn, publicKey)
		return nil
	})
	return pkid
}

func DBGetPublicKeyForPKIDWithTxn(txn *badger.Txn, pkidd *PKID) []byte {
	prefix := append([]byte{}, _PrefixPKIDToPublicKey...)
	pkidItem, err := txn.Get(append(prefix, pkidd[:]...))

	if err != nil {
		// If we don't have a mapping in the db then return the pkid itself
		// as the public key.
		return pkidd[:]
	}

	// If we get here then it means we actually had a public key mapping in the DB.
	// So return that public key.
	pkRet, err := pkidItem.ValueCopy(nil)
	if err != nil {
		// If we had a problem reading the mapping then log an error and return nil.
		glog.Errorf("DBGetPublicKeyForPKIDWithTxn: Problem reading "+
			"public key for pkid %s",
			PkToStringMainnet(pkidd[:]))
		return nil
	}

	return pkRet
}

func DBGetPublicKeyForPKID(db *badger.DB, pkidd *PKID) []byte {
	var publicKey []byte
	db.View(func(txn *badger.Txn) error {
		publicKey = DBGetPublicKeyForPKIDWithTxn(txn, pkidd)
		return nil
	})
	return publicKey
}

func DBPutPKIDMappingsWithTxn(
	txn *badger.Txn, publicKey []byte, pkidEntry *PKIDEntry, params *DeSoParams) error {

	// Set the main pub key -> pkid mapping.
	{
		pkidDataBuf := bytes.NewBuffer([]byte{})
		gob.NewEncoder(pkidDataBuf).Encode(pkidEntry)

		prefix := append([]byte{}, _PrefixPublicKeyToPKID...)
		pubKeyToPkidKey := append(prefix, publicKey...)
		if err := txn.Set(pubKeyToPkidKey, pkidDataBuf.Bytes()); err != nil {

			return errors.Wrapf(err, "DBPutPKIDMappingsWithTxn: Problem "+
				"adding mapping for pkid: %v public key: %v",
				PkToString(pkidEntry.PKID[:], params), PkToString(publicKey, params))
		}
	}

	// Set the reverse mapping: pkid -> pub key
	{
		prefix := append([]byte{}, _PrefixPKIDToPublicKey...)
		pkidToPubKey := append(prefix, pkidEntry.PKID[:]...)
		if err := txn.Set(pkidToPubKey, publicKey); err != nil {

			return errors.Wrapf(err, "DBPutPKIDMappingsWithTxn: Problem "+
				"adding mapping for pkid: %v public key: %v",
				PkToString(pkidEntry.PKID[:], params), PkToString(publicKey, params))
		}
	}

	return nil
}

func DBDeletePKIDMappingsWithTxn(
	txn *badger.Txn, publicKey []byte, params *DeSoParams) error {

	// Look up the pkid for the public key.
	pkidEntry := DBGetPKIDEntryForPublicKeyWithTxn(txn, publicKey)

	{
		prefix := append([]byte{}, _PrefixPublicKeyToPKID...)
		pubKeyToPkidKey := append(prefix, publicKey...)
		if err := txn.Delete(pubKeyToPkidKey); err != nil {

			return errors.Wrapf(err, "DBDeletePKIDMappingsWithTxn: Problem "+
				"deleting mapping for public key: %v",
				PkToString(publicKey, params))
		}
	}

	{
		prefix := append([]byte{}, _PrefixPKIDToPublicKey...)
		pubKeyToPkidKey := append(prefix, pkidEntry.PKID[:]...)
		if err := txn.Delete(pubKeyToPkidKey); err != nil {

			return errors.Wrapf(err, "DBDeletePKIDMappingsWithTxn: Problem "+
				"deleting mapping for pkid: %v",
				PkToString(pkidEntry.PKID[:], params))
		}
	}

	return nil
}

func EnumerateKeysForPrefix(db *badger.DB, dbPrefix []byte) (_keysFound [][]byte, _valsFound [][]byte) {
	return _enumerateKeysForPrefix(db, dbPrefix)
}

// A helper function to enumerate all of the values for a particular prefix.
func _enumerateKeysForPrefix(db *badger.DB, dbPrefix []byte) (_keysFound [][]byte, _valsFound [][]byte) {
	keysFound := [][]byte{}
	valsFound := [][]byte{}

	dbErr := db.View(func(txn *badger.Txn) error {
		var err error
		keysFound, valsFound, err = _enumerateKeysForPrefixWithTxn(txn, dbPrefix)
		if err != nil {
			return err
		}
		return nil
	})
	if dbErr != nil {
		glog.Errorf("_enumerateKeysForPrefix: Problem fetching keys and values from db: %v", dbErr)
		return nil, nil
	}

	return keysFound, valsFound
}

func _enumerateKeysForPrefixWithTxn(dbTxn *badger.Txn, dbPrefix []byte) (_keysFound [][]byte, _valsFound [][]byte, _err error) {
	keysFound := [][]byte{}
	valsFound := [][]byte{}

	opts := badger.DefaultIteratorOptions
	nodeIterator := dbTxn.NewIterator(opts)
	defer nodeIterator.Close()
	prefix := dbPrefix
	for nodeIterator.Seek(prefix); nodeIterator.ValidForPrefix(prefix); nodeIterator.Next() {
		key := nodeIterator.Item().Key()
		keyCopy := make([]byte, len(key))
		copy(keyCopy[:], key[:])

		valCopy, err := nodeIterator.Item().ValueCopy(nil)
		if err != nil {
			return nil, nil, err
		}
		keysFound = append(keysFound, keyCopy)
		valsFound = append(valsFound, valCopy)
	}
	return keysFound, valsFound, nil
}

// A helper function to enumerate a limited number of the values for a particular prefix.
func _enumerateLimitedKeysReversedForPrefix(db *badger.DB, dbPrefix []byte, limit uint64) (_keysFound [][]byte, _valsFound [][]byte) {
	keysFound := [][]byte{}
	valsFound := [][]byte{}

	dbErr := db.View(func(txn *badger.Txn) error {
		var err error
		keysFound, valsFound, err = _enumerateLimitedKeysReversedForPrefixWithTxn(txn, dbPrefix, limit)
		return err
	})
	if dbErr != nil {
		glog.Errorf("_enumerateKeysForPrefix: Problem fetching keys and values from db: %v", dbErr)
		return nil, nil
	}

	return keysFound, valsFound
}

func _enumerateLimitedKeysReversedForPrefixWithTxn(dbTxn *badger.Txn, dbPrefix []byte, limit uint64) (_keysFound [][]byte, _valsFound [][]byte, _err error) {
	keysFound := [][]byte{}
	valsFound := [][]byte{}

	opts := badger.DefaultIteratorOptions

	// Go in reverse order
	opts.Reverse = true

	nodeIterator := dbTxn.NewIterator(opts)
	defer nodeIterator.Close()
	prefix := dbPrefix

	counter := uint64(0)
	for nodeIterator.Seek(append(prefix, 0xff)); nodeIterator.ValidForPrefix(prefix); nodeIterator.Next() {
		if counter == limit {
			break
		}
		counter++

		key := nodeIterator.Item().Key()
		keyCopy := make([]byte, len(key))
		copy(keyCopy[:], key[:])

		valCopy, err := nodeIterator.Item().ValueCopy(nil)
		if err != nil {
			return nil, nil, err
		}
		keysFound = append(keysFound, keyCopy)
		valsFound = append(valsFound, valCopy)
	}
	return keysFound, valsFound, nil
}

// -------------------------------------------------------------------------------------
// DeSo balance mapping functions
// -------------------------------------------------------------------------------------

func _dbKeyForPublicKeyToDeSoBalanceNanos(publicKey []byte) []byte {
	// Make a copy to avoid multiple calls to this function re-using the same slice.
	prefixCopy := append([]byte{}, _PrefixPublicKeyToDeSoBalanceNanos...)
	key := append(prefixCopy, publicKey...)
	return key
}

func DbGetPrefixForPublicKeyToDesoBalanceNanos() []byte {
	return append([]byte{}, _PrefixPublicKeyToDeSoBalanceNanos...)
}

func DbGetDeSoBalanceNanosForPublicKeyWithTxn(txn *badger.Txn, publicKey []byte,
) (_balance uint64, _err error) {

	key := _dbKeyForPublicKeyToDeSoBalanceNanos(publicKey)
	desoBalanceItem, err := txn.Get(key)
	if err != nil {
		return uint64(0), nil
	}
	desoBalanceBytes, err := desoBalanceItem.ValueCopy(nil)
	if err != nil {
		return uint64(0), errors.Wrapf(
			err, "DbGetDeSoBalanceNanosForPublicKeyWithTxn: Problem getting balance for: %s ",
			PkToStringBoth(publicKey))
	}

	desoBalance := DecodeUint64(desoBalanceBytes)

	return desoBalance, nil
}

func DbGetDeSoBalanceNanosForPublicKey(db *badger.DB, publicKey []byte,
) (_balance uint64, _err error) {
	ret := uint64(0)
	dbErr := db.View(func(txn *badger.Txn) error {
		var err error
		ret, err = DbGetDeSoBalanceNanosForPublicKeyWithTxn(txn, publicKey)
		if err != nil {
			return fmt.Errorf("DbGetDeSoBalanceNanosForPublicKey: %v", err)
		}
		return nil
	})
	if dbErr != nil {
		return ret, dbErr
	}
	return ret, nil
}

func DbPutDeSoBalanceForPublicKeyWithTxn(
	txn *badger.Txn, publicKey []byte, balanceNanos uint64) error {

	if len(publicKey) != btcec.PubKeyBytesLenCompressed {
		return fmt.Errorf("DbPutDeSoBalanceForPublicKeyWithTxn: Public key "+
			"length %d != %d", len(publicKey), btcec.PubKeyBytesLenCompressed)
	}

	balanceBytes := EncodeUint64(balanceNanos)

	if err := txn.Set(_dbKeyForPublicKeyToDeSoBalanceNanos(publicKey), balanceBytes); err != nil {

		return errors.Wrapf(
			err, "DbPutDeSoBalanceForPublicKey: Problem adding balance mapping of %d for: %s ",
			balanceNanos, PkToStringBoth(publicKey))
	}

	return nil
}

func DbPutDeSoBalanceForPublicKey(handle *badger.DB, publicKey []byte, balanceNanos uint64) error {

	return handle.Update(func(txn *badger.Txn) error {
		return DbPutDeSoBalanceForPublicKeyWithTxn(txn, publicKey, balanceNanos)
	})
}

func DbDeletePublicKeyToDeSoBalanceWithTxn(txn *badger.Txn, publicKey []byte) error {

	if err := txn.Delete(_dbKeyForPublicKeyToDeSoBalanceNanos(publicKey)); err != nil {
		return errors.Wrapf(err, "DbDeletePublicKeyToDeSoBalanceWithTxn: Problem deleting "+
			"balance for public key %s", PkToStringMainnet(publicKey))
	}

	return nil
}

func DbDeletePublicKeyToDeSoBalance(handle *badger.DB, publicKey []byte) error {
	return handle.Update(func(txn *badger.Txn) error {
		return DbDeletePublicKeyToDeSoBalanceWithTxn(txn, publicKey)
	})
}

// -------------------------------------------------------------------------------------
// PrivateMessage mapping functions
// <public key (33 bytes) || uint64 big-endian> -> <MessageEntry>
// -------------------------------------------------------------------------------------

func _dbKeyForMessageEntry(publicKey []byte, tstampNanos uint64) []byte {
	// Make a copy to avoid multiple calls to this function re-using the same slice.
	prefixCopy := append([]byte{}, _PrefixPublicKeyTimestampToPrivateMessage...)
	key := append(prefixCopy, publicKey...)
	key = append(key, EncodeUint64(tstampNanos)...)
	return key
}

func _dbSeekPrefixForMessagePublicKey(publicKey []byte) []byte {
	// Make a copy to avoid multiple calls to this function re-using the same slice.
	prefixCopy := append([]byte{}, _PrefixPublicKeyTimestampToPrivateMessage...)
	return append(prefixCopy, publicKey...)
}

// Note that this adds a mapping for the sender *and* the recipient.
func DBPutMessageEntryWithTxn(
	txn *badger.Txn, messageKey MessageKey, messageEntry *MessageEntry) error {

	if err := IsByteArrayValidPublicKey(messageEntry.SenderPublicKey[:]); err != nil {
		return errors.Wrapf(err, "DBPutMessageEntryWithTxn: Problem validating sender public key")
	}
	if err := IsByteArrayValidPublicKey(messageEntry.RecipientPublicKey[:]); err != nil {
		return errors.Wrapf(err, "DBPutMessageEntryWithTxn: Problem validating recipient public key")
	}
	if err := ValidateGroupPublicKeyAndName(messageEntry.SenderMessagingPublicKey[:], messageEntry.SenderMessagingGroupKeyName[:]); err != nil {
		return errors.Wrapf(err, "DBPutMessageEntryWithTxn: Problem validating sender public key and key name")
	}
	if err := ValidateGroupPublicKeyAndName(messageEntry.RecipientMessagingPublicKey[:], messageEntry.RecipientMessagingGroupKeyName[:]); err != nil {
		return errors.Wrapf(err, "DBPutMessageEntryWithTxn: Problem validating recipient public key and key name")
	}

	if err := txn.Set(_dbKeyForMessageEntry(
		messageKey.PublicKey[:], messageKey.TstampNanos), messageEntry.Encode()); err != nil {

		return errors.Wrapf(err, "DBPutMessageEntryWithTxn: Problem setting the message (%v)", messageEntry.Encode())
	}

	return nil
}

func DBPutMessageEntry(handle *badger.DB, messageKey MessageKey, messageEntry *MessageEntry) error {

	return handle.Update(func(txn *badger.Txn) error {
		return DBPutMessageEntryWithTxn(txn, messageKey, messageEntry)
	})
}

func DBGetMessageEntryWithTxn(
	txn *badger.Txn, publicKey []byte, tstampNanos uint64) *MessageEntry {

	key := _dbKeyForMessageEntry(publicKey, tstampNanos)
	privateMessageObj := &MessageEntry{}
	privateMessageItem, err := txn.Get(key)
	if err != nil {
		return nil
	}
	err = privateMessageItem.Value(func(valBytes []byte) error {
		return privateMessageObj.Decode(valBytes)
	})
	if err != nil {
		glog.Errorf("DBGetMessageEntryWithTxn: Problem reading "+
			"MessageEntry for public key %s with tstampnanos %d",
			PkToStringMainnet(publicKey), tstampNanos)
		return nil
	}
	return privateMessageObj
}

func DBGetMessageEntry(db *badger.DB, publicKey []byte, tstampNanos uint64) *MessageEntry {
	var ret *MessageEntry
	db.View(func(txn *badger.Txn) error {
		ret = DBGetMessageEntryWithTxn(txn, publicKey, tstampNanos)
		return nil
	})
	return ret
}

// Note this deletes the message for the sender *and* receiver since a mapping
// should exist for each.
func DBDeleteMessageEntryMappingsWithTxn(
	txn *badger.Txn, publicKey []byte, tstampNanos uint64) error {

	// First pull up the mapping that exists for the public key passed in.
	// If one doesn't exist then there's nothing to do.
	existingMessage := DBGetMessageEntryWithTxn(txn, publicKey, tstampNanos)
	if existingMessage == nil {
		return nil
	}

	// When a message exists, delete the mapping for the sender and receiver.
	if err := txn.Delete(_dbKeyForMessageEntry(publicKey, tstampNanos)); err != nil {
		return errors.Wrapf(err, "DBDeleteMessageEntryMappingsWithTxn: Deleting "+
			"sender mapping for public key %s and tstamp %d failed",
			PkToStringMainnet(publicKey), tstampNanos)
	}

	return nil
}

func DBDeleteMessageEntryMappings(handle *badger.DB, publicKey []byte, tstampNanos uint64) error {
	return handle.Update(func(txn *badger.Txn) error {
		return DBDeleteMessageEntryMappingsWithTxn(txn, publicKey, tstampNanos)
	})
}

func DBGetMessageEntriesForPublicKey(handle *badger.DB, publicKey []byte) (
	_privateMessages []*MessageEntry, _err error) {

	// Setting the prefix to a tstamp of zero should return all the messages
	// for the public key in sorted order since 0 << the minimum timestamp in
	// the db.
	prefix := _dbSeekPrefixForMessagePublicKey(publicKey)

	// Goes backwards to get messages in time sorted order.
	// Limit the number of keys to speed up load times.
	_, valuesFound := _enumerateKeysForPrefix(handle, prefix)

	privateMessages := []*MessageEntry{}
	for _, valBytes := range valuesFound {
		privateMessageObj := &MessageEntry{}
		if err := privateMessageObj.Decode(valBytes); err != nil {
			return nil, errors.Wrapf(
				err, "DBGetMessageEntriesForPublicKey: Problem decoding value: ")
		}

		privateMessages = append(privateMessages, privateMessageObj)
	}

	return privateMessages, nil
}

func _enumerateLimitedMessagesForMessagingKeysReversedWithTxn(
	txn *badger.Txn, messagingGroupEntries []*MessagingGroupEntry,
	limit uint64) (_privateMessages []*MessageEntry, _err error) {

	// Users can have many messaging keys. By default, a users has the base messaging key, which
	// is just their main public key. Users can also register messaging keys, e.g. keys like the
	// "default-key", which can be used by others when sending messages to the user. The final
	// category of messaging keys are group chats, which also introduce a new messaging key that
	// the user can use to decrypt messages. Overall, the user has many messaging keys and needs
	// to index messages from multiple prefixes. To do so, we will make badger iterators for each
	// messaging key and scan each valid message prefix in reverse to get messages sorted by timestamps.

	// Get seek prefixes for each messaging key, we will use them to define iterators for message prefix
	var prefixes [][]byte
	for _, keyEntry := range messagingGroupEntries {
		prefixes = append(prefixes, _dbSeekPrefixForMessagePublicKey(keyEntry.MessagingPublicKey[:]))
		//prefixes = append(prefixes, _dbSeekPrefixForMessagePartyPublicKey(keyEntry.MessagingPublicKey[:]))
	}

	// Initialize all iterators, add the 0xff byte to the seek prefix so that we can iterate backwards.
	var messagingIterators []*badger.Iterator
	for _, prefix := range prefixes {
		opts := badger.DefaultIteratorOptions
		opts.Reverse = true
		iterator := txn.NewIterator(opts)
		iterator.Seek(append(prefix, 0xff))
		defer iterator.Close()
		messagingIterators = append(messagingIterators, iterator)
	}

	// We will fetch at most (limit) messages.
	privateMessages := []*MessageEntry{}
	for ; limit > 0; limit-- {

		// This loop will find the latest message among all messaging keys.
		// To do so, we find the greatest timestamp from iterator keys.
		latestTimestamp := uint64(0)
		latestTimestampIndex := -1
		for ii := 0; ii < len(prefixes); ii++ {
			if !messagingIterators[ii].ValidForPrefix(prefixes[ii]) {
				continue
			}
			// Get the timestamp from the item key
			key := messagingIterators[ii].Item().Key()
			rr := bytes.NewReader(key[len(prefixes[ii]):])
			timestamp, err := ReadUvarint(rr)
			if err != nil {
				return nil, errors.Wrapf(err, "_enumerateLimitedMessagesForMessagingKeysReversedWithTxn: problem reading timestamp "+
					"for messaging iterator from prefix (%v) at key (%v)", prefixes[ii], messagingIterators[ii].Item().Key())
			}

			if timestamp > latestTimestamp {
				latestTimestampIndex = ii
				latestTimestamp = timestamp
			}
		}

		// Now that we found the latest message, let's decode and process it.
		if latestTimestampIndex == -1 {
			break
		} else {
			// Get the message bytes and decode the message.
			messageBytes, err := messagingIterators[latestTimestampIndex].Item().ValueCopy(nil)
			if err != nil {
				return nil, errors.Wrapf(err, "_enumerateLimitedMessagesForMessagingKeysReversedWithTxn: Problem copying "+
					"value from messaging iterator from prefix (%v) at key (%v)",
					prefixes[latestTimestampIndex], messagingIterators[latestTimestampIndex].Item().Key())
			}
			message := &MessageEntry{}
			if err := message.Decode(messageBytes); err != nil {
				return nil, errors.Wrapf(err, "_enumerateLimitedMessagesForMessagingKeysReversedWithTxn: Problem decoding message "+
					"from messaging iterator from prefix (%v) at key (%v)",
					prefixes[latestTimestampIndex], messagingIterators[latestTimestampIndex].Item().Key())
			}
			// Add the message to the list of fetched messages
			privateMessages = append(privateMessages, message)
			messagingIterators[latestTimestampIndex].Next()
		}
	}

	return privateMessages, nil
}

func DBGetLimitedMessageForMessagingKeys(handle *badger.DB, messagingKeys []*MessagingGroupEntry, limit uint64) (
	_privateMessages []*MessageEntry, _err error) {

	// Setting the prefix to a tstamp of zero should return all the messages
	// for the public key in sorted order since 0 << the minimum timestamp in
	// the db.

	// Goes backwards to get messages in time sorted order.
	// Limit the number of keys to speed up load times.
	// Get all user messaging keys.

	err := handle.Update(func(txn *badger.Txn) error {
		var err error
		_privateMessages, err = _enumerateLimitedMessagesForMessagingKeysReversedWithTxn(txn, messagingKeys, limit)
		if err != nil {
			return errors.Wrapf(err, "DBGetLimitedMessageForMessagingKeys: problem getting user messages")
		}

		return nil
	})
	if err != nil {
		return nil, errors.Wrapf(err, "DbGetLimitedMessageAndPartyEntriesForPublicKey: problem getting user messages in txn")
	}

	return _privateMessages, nil
}

// -------------------------------------------------------------------------------------
// MessagingGroupEntry mapping functions
// <prefix, OwnerPublicKey (33 bytes) || GroupKeyName (32 bytes)> -> <MessagingGroupEntry>
// -------------------------------------------------------------------------------------

func _dbKeyForMessagingGroupEntry(messagingGroupEntry *MessagingGroupKey) []byte {
	prefixCopy := append([]byte{}, _PrefixMessagingGroupEntriesByOwnerPubKeyAndGroupKeyName...)
	key := append(prefixCopy, messagingGroupEntry.OwnerPublicKey[:]...)
	key = append(key, messagingGroupEntry.GroupKeyName[:]...)
	return key
}

func _dbSeekPrefixForMessagingGroupEntry(ownerPublicKey *PublicKey) []byte {
	prefixCopy := append([]byte{}, _PrefixMessagingGroupEntriesByOwnerPubKeyAndGroupKeyName...)
	return append(prefixCopy, ownerPublicKey[:]...)
}

func DBPutMessagingGroupEntryWithTxn(
	txn *badger.Txn, ownerPublicKey *PublicKey, messagingGroupEntry *MessagingGroupEntry) error {

	messagingKey := &MessagingGroupKey{
		OwnerPublicKey: *ownerPublicKey,
		GroupKeyName:   *messagingGroupEntry.MessagingGroupKeyName,
	}
	if err := txn.Set(_dbKeyForMessagingGroupEntry(messagingKey), messagingGroupEntry.Encode()); err != nil {
		return errors.Wrapf(err, "DBPutMessagingGroupEntryWithTxn: Problem adding messaging key entry mapping: ")
	}

	return nil
}

func DBPutMessagingGroupEntry(handle *badger.DB, ownerPublicKey *PublicKey,
	messagingGroupEntry *MessagingGroupEntry) error {

	return handle.Update(func(txn *badger.Txn) error {
		return DBPutMessagingGroupEntryWithTxn(txn, ownerPublicKey, messagingGroupEntry)
	})
}

func DBGetMessagingGroupEntryWithTxn(
	txn *badger.Txn, messagingGroupKey *MessagingGroupKey) *MessagingGroupEntry {

	key := _dbKeyForMessagingGroupEntry(messagingGroupKey)
	messagingGroupEntry := &MessagingGroupEntry{}
	messagingGroupItem, err := txn.Get(key)
	if err != nil {
		return nil
	}
	err = messagingGroupItem.Value(func(valBytes []byte) error {
		messagingGroupEntry.Decode(valBytes)
		return nil
	})
	if err != nil {
		glog.Errorf("DBGetMessagingGroupEntryWithTxn: Problem reading "+
			"MessagingGroupEntry for Messaging Key: %v", messagingGroupKey)
		return nil
	}
	return messagingGroupEntry
}

func DBGetMessagingGroupEntry(db *badger.DB, messagingGroupKey *MessagingGroupKey) *MessagingGroupEntry {
	var ret *MessagingGroupEntry
	db.View(func(txn *badger.Txn) error {
		ret = DBGetMessagingGroupEntryWithTxn(txn, messagingGroupKey)
		return nil
	})
	return ret
}

func DBDeleteMessagingGroupEntryWithTxn(
	txn *badger.Txn, messagingGroupKey *MessagingGroupKey) error {

	// First pull up the entry that exists for the messaging key.
	// If one doesn't exist then there's nothing to do.
	if entry := DBGetMessagingGroupEntryWithTxn(txn, messagingGroupKey); entry == nil {
		return nil
	}

	// When a messaging key entry exists, delete it from the DB.
	if err := txn.Delete(_dbKeyForMessagingGroupEntry(messagingGroupKey)); err != nil {
		return errors.Wrapf(err, "DBDeleteMessagingGroupEntryWithTxn: Deleting "+
			"entry for MessagingGroupKey failed: %v", messagingGroupKey)
	}

	return nil
}

func DBDeleteMessagingGroupEntry(handle *badger.DB, messagingGroupKey *MessagingGroupKey) error {
	return handle.Update(func(txn *badger.Txn) error {
		return DBDeleteMessagingGroupEntryWithTxn(txn, messagingGroupKey)
	})
}

func DBGetMessagingGroupEntriesForOwnerWithTxn(txn *badger.Txn, ownerPublicKey *PublicKey) (
	_messagingKeyEntries []*MessagingGroupEntry, _err error) {

	// Setting the prefix to owner's public key will allow us to fetch all messaging keys
	// for the user. We enumerate this prefix.
	prefix := _dbSeekPrefixForMessagingGroupEntry(ownerPublicKey)
	_, valuesFound, err := _enumerateKeysForPrefixWithTxn(txn, prefix)
	if err != nil {
		return nil, errors.Wrapf(err, "DBGetMessagingGroupEntriesForOwnerWithTxn: "+
			"problem enumerating messaging key entries for prefix (%v)", prefix)
	}

	// Decode found messaging key entries.
	messagingKeyEntries := []*MessagingGroupEntry{}
	for _, valBytes := range valuesFound {
		messagingKeyEntry := &MessagingGroupEntry{}
		err = messagingKeyEntry.Decode(valBytes)
		if err != nil {
			return nil, errors.Wrapf(err, "DBGetMessagingGroupEntriesForOwnerWithTxn: "+
				"problem decoding messaging key entry for public key (%v)", ownerPublicKey)
		}

		messagingKeyEntries = append(messagingKeyEntries, messagingKeyEntry)
	}

	return messagingKeyEntries, nil
}

func DBGetAllUserGroupEntiresWithTxn(txn *badger.Txn, ownerPublicKey []byte) ([]*MessagingGroupEntry, error) {
	// This function fetches all MessagingGroupEntries for the user from the DB. This includes the
	// base entry, the owner group entries, and the member group entries.

	// We will keep track of all group entries in this array.
	var userGroupEntries []*MessagingGroupEntry

	// First add the base messaging key.
	userGroupEntries = append(userGroupEntries, &MessagingGroupEntry{
		GroupOwnerPublicKey:   NewPublicKey(ownerPublicKey),
		MessagingPublicKey:    NewPublicKey(ownerPublicKey),
		MessagingGroupKeyName: BaseGroupKeyName(),
	})

	// Now add all the groups where this user is the owner
	ownerGroupEntries, err := DBGetMessagingGroupEntriesForOwnerWithTxn(txn, NewPublicKey(ownerPublicKey))
	if err != nil {
		return nil, errors.Wrapf(err, "DBGetAllUserGroupEntiresWithTxn: problem getting messaging entries")
	}
	userGroupEntries = append(userGroupEntries, ownerGroupEntries...)

	// And add the groups where the user is a member
	memberGroupEntries, err := DBGetAllMessagingGroupEntriesForMemberWithTxn(txn, NewPublicKey(ownerPublicKey))
	if err != nil {
		return nil, errors.Wrapf(err, "DBGetAllUserGroupEntiresWithTxn: problem getting recipient entries")
	}
	userGroupEntries = append(userGroupEntries, memberGroupEntries...)

	return userGroupEntries, nil
}

func DBGetAllUserGroupEntries(handle *badger.DB, ownerPublicKey []byte) ([]*MessagingGroupEntry, error) {
	var err error
	var messagingGroupEntries []*MessagingGroupEntry

	err = handle.View(func(txn *badger.Txn) error {
		messagingGroupEntries, err = DBGetAllUserGroupEntiresWithTxn(txn, ownerPublicKey)
		return err
	})
	if err != nil {
		return nil, errors.Wrapf(err, "DBGetAllUserGroupEntries: problem getting user messaging keys")
	}
	return messagingGroupEntries, nil
}

// -------------------------------------------------------------------------------------
// Messaging recipient
// <prefix, public key, messaging public key > -> <HackedMessagingGroupEntry>
// -------------------------------------------------------------------------------------

func _dbKeyForMessagingGroupMember(memberPublicKey *PublicKey, groupMessagingPublicKey *PublicKey) []byte {
	prefixCopy := append([]byte{}, _PrefixMessagingGroupMetadataByMemberPubKeyAndGroupMessagingPubKey...)
	key := append(prefixCopy, memberPublicKey[:]...)
	key = append(key, groupMessagingPublicKey[:]...)
	return key
}

func _dbSeekPrefixForMessagingGroupMember(memberPublicKey *PublicKey) []byte {
	prefixCopy := append([]byte{}, _PrefixMessagingGroupMetadataByMemberPubKeyAndGroupMessagingPubKey...)
	return append(prefixCopy, memberPublicKey[:]...)
}

func DBPutMessagingGroupMemberWithTxn(txn *badger.Txn, messagingGroupMember *MessagingGroupMember,
	groupOwnerPublicKey *PublicKey, messagingGroupEntry *MessagingGroupEntry) error {
	// Sanity-check that public keys have the correct length.

	if len(messagingGroupMember.EncryptedKey) < btcec.PrivKeyBytesLen {
		return fmt.Errorf("DBPutMessagingGroupMemberWithTxn: Problem getting recipient "+
			"entry for public key (%v)", messagingGroupMember.GroupMemberPublicKey)
	}

	// Entries for group members are stored as MessagingGroupEntries where the only member in
	// the entry is the member specified. This is a bit of a hack to allow us to store a "back-reference"
	// to the GroupEntry inside the value of this field.
	memberGroupEntry := MessagingGroupEntry{
		GroupOwnerPublicKey:   groupOwnerPublicKey,
		MessagingPublicKey:    messagingGroupEntry.MessagingPublicKey,
		MessagingGroupKeyName: messagingGroupEntry.MessagingGroupKeyName,
		MessagingGroupMembers: []*MessagingGroupMember{
			messagingGroupMember,
		},
	}

	if err := txn.Set(_dbKeyForMessagingGroupMember(
		messagingGroupMember.GroupMemberPublicKey, messagingGroupEntry.MessagingPublicKey), memberGroupEntry.Encode()); err != nil {

		return errors.Wrapf(err, "DBPutMessagingGroupMemberWithTxn: Problem setting messaging recipient with key (%v) "+
			"and entry (%v) in the db", _dbKeyForMessagingGroupMember(
			messagingGroupMember.GroupMemberPublicKey, messagingGroupEntry.MessagingPublicKey), memberGroupEntry.Encode())
	}

	return nil
}

func DBPutMessagingGroupMember(handle *badger.DB, messagingGroupMember *MessagingGroupMember,
	ownerPublicKey *PublicKey, messagingGroupEntry *MessagingGroupEntry) error {

	return handle.Update(func(txn *badger.Txn) error {
		return DBPutMessagingGroupMemberWithTxn(txn, messagingGroupMember, ownerPublicKey, messagingGroupEntry)
	})
}

func DBGetMessagingGroupMemberWithTxn(txn *badger.Txn, messagingGroupMember *MessagingGroupMember,
	messagingGroupEntry *MessagingGroupEntry) *MessagingGroupEntry {

	key := _dbKeyForMessagingGroupMember(
		messagingGroupMember.GroupMemberPublicKey, messagingGroupEntry.MessagingPublicKey)
	// This is a hacked MessagingGroupEntry that contains a single member entry
	// for the member we're fetching in the members list.
	messagingGroupMemberEntry := &MessagingGroupEntry{}
	messagingGroupMemberEntryItem, err := txn.Get(key)
	if err != nil {
		return nil
	}
	err = messagingGroupMemberEntryItem.Value(func(valBytes []byte) error {
		if err := messagingGroupMemberEntry.Decode(valBytes); err != nil {
			return errors.Wrapf(err, "DBGetMessagingGroupMemberWithTxn: Problem decoding "+
				"message member entry")
		}
		return nil
	})
	if err != nil {
		glog.Errorf("DBGetMessagingGroupMemberWithTxn: Problem reading "+
			"message member entry for public key %s with index %v",
			messagingGroupMember.GroupMemberPublicKey[:], messagingGroupEntry.MessagingPublicKey[:])
		return nil
	}
	return messagingGroupMemberEntry
}

func DBGetMessagingMember(db *badger.DB, messagingMember *MessagingGroupMember,
	messagingGroupEntry *MessagingGroupEntry) *MessagingGroupEntry {

	var ret *MessagingGroupEntry
	db.View(func(txn *badger.Txn) error {
		ret = DBGetMessagingGroupMemberWithTxn(txn, messagingMember, messagingGroupEntry)
		return nil
	})
	return ret
}

func DBGetAllMessagingGroupEntriesForMemberWithTxn(txn *badger.Txn, ownerPublicKey *PublicKey) (
	[]*MessagingGroupEntry, error) {

	// This function is used to fetch all messaging
	var messagingGroupEntries []*MessagingGroupEntry
	prefix := _dbSeekPrefixForMessagingGroupMember(ownerPublicKey)
	_, valuesFound, err := _enumerateKeysForPrefixWithTxn(txn, prefix)
	if err != nil {
		return nil, errors.Wrapf(err, "DBGetAllMessagingGroupEntriesForMemberWithTxn: "+
			"problem enumerating messaging key entries for prefix (%v)", prefix)
	}

	for _, valBytes := range valuesFound {
		messagingGroupEntry := MessagingGroupEntry{}
		err = messagingGroupEntry.Decode(valBytes)
		if err != nil {
			return nil, errors.Wrapf(err, "DBGetAllMessagingGroupEntriesForMemberWithTxn: problem reading "+
				"an entry from DB")
		}

		messagingGroupEntries = append(messagingGroupEntries, &messagingGroupEntry)
	}

	return messagingGroupEntries, nil
}

// Note this deletes the message for the sender *and* receiver since a mapping
// should exist for each.
func DBDeleteMessagingGroupMemberMappingWithTxn(
	txn *badger.Txn, messagingGroupMember *MessagingGroupMember, messagingGroupEntry *MessagingGroupEntry) error {

	// First pull up the mapping that exists for the public key passed in.
	// If one doesn't exist then there's nothing to do.
	existingMember := DBGetMessagingGroupMemberWithTxn(txn, messagingGroupMember, messagingGroupEntry)
	if existingMember == nil {
		return nil
	}

	// When a message exists, delete the mapping for the sender and receiver.
	if err := txn.Delete(_dbKeyForMessagingGroupMember(
		messagingGroupMember.GroupMemberPublicKey, messagingGroupEntry.MessagingPublicKey)); err != nil {

		return errors.Wrapf(err, "DBDeleteMessagingGroupMemberMappingWithTxn: Deleting mapping for public key %v "+
			"and messaging public key %v failed", messagingGroupMember.GroupMemberPublicKey[:],
			messagingGroupEntry.MessagingPublicKey[:])
	}

	return nil
}

func DBDeleteMessagingGroupMemberMappings(
	handle *badger.DB, messagingGroupMember *MessagingGroupMember, messagingGroupEntry *MessagingGroupEntry) error {

	return handle.Update(func(txn *badger.Txn) error {
		return DBDeleteMessagingGroupMemberMappingWithTxn(txn, messagingGroupMember, messagingGroupEntry)
	})
}

// -------------------------------------------------------------------------------------
// Forbidden block signature public key functions
// <prefix, public key> -> <>
// -------------------------------------------------------------------------------------

func _dbKeyForForbiddenBlockSignaturePubKeys(publicKey []byte) []byte {
	// Make a copy to avoid multiple calls to this function re-using the same slice.
	prefixCopy := append([]byte{}, _PrefixForbiddenBlockSignaturePubKeys...)
	key := append(prefixCopy, publicKey...)
	return key
}

func DbPutForbiddenBlockSignaturePubKeyWithTxn(txn *badger.Txn, publicKey []byte) error {

	if len(publicKey) != btcec.PubKeyBytesLenCompressed {
		return fmt.Errorf("DbPutForbiddenBlockSignaturePubKeyWithTxn: Forbidden public key "+
			"length %d != %d", len(publicKey), btcec.PubKeyBytesLenCompressed)
	}

	if err := txn.Set(_dbKeyForForbiddenBlockSignaturePubKeys(publicKey), []byte{}); err != nil {
		return errors.Wrapf(err, "DbPutForbiddenBlockSignaturePubKeyWithTxn: Problem adding mapping for sender: ")
	}

	return nil
}

func DbPutForbiddenBlockSignaturePubKey(handle *badger.DB, publicKey []byte) error {

	return handle.Update(func(txn *badger.Txn) error {
		return DbPutForbiddenBlockSignaturePubKeyWithTxn(txn, publicKey)
	})
}

func DbGetForbiddenBlockSignaturePubKeyWithTxn(txn *badger.Txn, publicKey []byte) []byte {

	key := _dbKeyForForbiddenBlockSignaturePubKeys(publicKey)
	_, err := txn.Get(key)
	if err != nil {
		return nil
	}

	// Typically we return a DB entry here but we don't store anything for this mapping.
	// We use this function instead of one returning true / false for feature consistency.
	return []byte{}
}

func DbGetForbiddenBlockSignaturePubKey(db *badger.DB, publicKey []byte) []byte {
	var ret []byte
	db.View(func(txn *badger.Txn) error {
		ret = DbGetForbiddenBlockSignaturePubKeyWithTxn(txn, publicKey)
		return nil
	})
	return ret
}

func DbDeleteForbiddenBlockSignaturePubKeyWithTxn(txn *badger.Txn, publicKey []byte) error {

	existingEntry := DbGetForbiddenBlockSignaturePubKeyWithTxn(txn, publicKey)
	if existingEntry == nil {
		return nil
	}

	if err := txn.Delete(_dbKeyForForbiddenBlockSignaturePubKeys(publicKey)); err != nil {
		return errors.Wrapf(err, "DbDeleteForbiddenBlockSignaturePubKeyWithTxn: Deleting "+
			"sender mapping for public key %s failed", PkToStringMainnet(publicKey))
	}

	return nil
}

func DbDeleteForbiddenBlockSignaturePubKey(handle *badger.DB, publicKey []byte) error {
	return handle.Update(func(txn *badger.Txn) error {
		return DbDeleteForbiddenBlockSignaturePubKeyWithTxn(txn, publicKey)
	})
}

// -------------------------------------------------------------------------------------
// Likes mapping functions
// 		<prefix, user pub key [33]byte, liked post BlockHash> -> <>
// 		<prefix, liked post BlockHash, user pub key [33]byte> -> <>
// -------------------------------------------------------------------------------------

func _dbKeyForLikerPubKeyToLikedPostHashMapping(
	userPubKey []byte, likedPostHash BlockHash) []byte {
	// Make a copy to avoid multiple calls to this function re-using the same slice.
	prefixCopy := append([]byte{}, _PrefixLikerPubKeyToLikedPostHash...)
	key := append(prefixCopy, userPubKey...)
	key = append(key, likedPostHash[:]...)
	return key
}

func _dbKeyForLikedPostHashToLikerPubKeyMapping(
	likedPostHash BlockHash, userPubKey []byte) []byte {
	// Make a copy to avoid multiple calls to this function re-using the same slice.
	prefixCopy := append([]byte{}, _PrefixLikedPostHashToLikerPubKey...)
	key := append(prefixCopy, likedPostHash[:]...)
	key = append(key, userPubKey...)
	return key
}

func _dbSeekPrefixForPostHashesYouLike(yourPubKey []byte) []byte {
	// Make a copy to avoid multiple calls to this function re-using the same slice.
	prefixCopy := append([]byte{}, _PrefixLikerPubKeyToLikedPostHash...)
	return append(prefixCopy, yourPubKey...)
}

func _dbSeekPrefixForLikerPubKeysLikingAPostHash(likedPostHash BlockHash) []byte {
	// Make a copy to avoid multiple calls to this function re-using the same slice.
	prefixCopy := append([]byte{}, _PrefixLikedPostHashToLikerPubKey...)
	return append(prefixCopy, likedPostHash[:]...)
}

// Note that this adds a mapping for the user *and* the liked post.
func DbPutLikeMappingsWithTxn(
	txn *badger.Txn, userPubKey []byte, likedPostHash BlockHash) error {

	if len(userPubKey) != btcec.PubKeyBytesLenCompressed {
		return fmt.Errorf("DbPutLikeMappingsWithTxn: User public key "+
			"length %d != %d", len(userPubKey), btcec.PubKeyBytesLenCompressed)
	}

	if err := txn.Set(_dbKeyForLikerPubKeyToLikedPostHashMapping(userPubKey, likedPostHash), []byte{}); err != nil {
		return errors.Wrapf(err, "DbPutLikeMappingsWithTxn: Problem adding user to liked post mapping: ")
	}

	if err := txn.Set(_dbKeyForLikedPostHashToLikerPubKeyMapping(likedPostHash, userPubKey), []byte{}); err != nil {
		return errors.Wrapf(err, "DbPutLikeMappingsWithTxn: Problem adding liked post to user mapping: ")
	}

	return nil
}

func DbPutLikeMappings(
	handle *badger.DB, userPubKey []byte, likedPostHash BlockHash) error {

	return handle.Update(func(txn *badger.Txn) error {
		return DbPutLikeMappingsWithTxn(txn, userPubKey, likedPostHash)
	})
}

func DbGetLikerPubKeyToLikedPostHashMappingWithTxn(
	txn *badger.Txn, userPubKey []byte, likedPostHash BlockHash) []byte {

	key := _dbKeyForLikerPubKeyToLikedPostHashMapping(userPubKey, likedPostHash)
	_, err := txn.Get(key)
	if err != nil {
		return nil
	}

	// Typically we return a DB entry here but we don't store anything for like mappings.
	// We use this function instead of one returning true / false for feature consistency.
	return []byte{}
}

func DbGetLikerPubKeyToLikedPostHashMapping(
	db *badger.DB, userPubKey []byte, likedPostHash BlockHash) []byte {
	var ret []byte
	db.View(func(txn *badger.Txn) error {
		ret = DbGetLikerPubKeyToLikedPostHashMappingWithTxn(txn, userPubKey, likedPostHash)
		return nil
	})
	return ret
}

// Note this deletes the like for the user *and* the liked post since a mapping
// should exist for each.
func DbDeleteLikeMappingsWithTxn(
	txn *badger.Txn, userPubKey []byte, likedPostHash BlockHash) error {

	// First check that a mapping exists. If one doesn't exist then there's nothing to do.
	existingMapping := DbGetLikerPubKeyToLikedPostHashMappingWithTxn(
		txn, userPubKey, likedPostHash)
	if existingMapping == nil {
		return nil
	}

	// When a message exists, delete the mapping for the sender and receiver.
	if err := txn.Delete(
		_dbKeyForLikerPubKeyToLikedPostHashMapping(userPubKey, likedPostHash)); err != nil {
		return errors.Wrapf(err, "DbDeleteLikeMappingsWithTxn: Deleting "+
			"userPubKey %s and likedPostHash %s failed",
			PkToStringBoth(userPubKey), likedPostHash)
	}
	if err := txn.Delete(
		_dbKeyForLikedPostHashToLikerPubKeyMapping(likedPostHash, userPubKey)); err != nil {
		return errors.Wrapf(err, "DbDeleteLikeMappingsWithTxn: Deleting "+
			"likedPostHash %s and userPubKey %s failed",
			PkToStringBoth(likedPostHash[:]), PkToStringBoth(userPubKey))
	}

	return nil
}

func DbDeleteLikeMappings(
	handle *badger.DB, userPubKey []byte, likedPostHash BlockHash) error {
	return handle.Update(func(txn *badger.Txn) error {
		return DbDeleteLikeMappingsWithTxn(txn, userPubKey, likedPostHash)
	})
}

func DbGetPostHashesYouLike(handle *badger.DB, yourPublicKey []byte) (
	_postHashes []*BlockHash, _err error) {

	prefix := _dbSeekPrefixForPostHashesYouLike(yourPublicKey)
	keysFound, _ := _enumerateKeysForPrefix(handle, prefix)

	postHashesYouLike := []*BlockHash{}
	for _, keyBytes := range keysFound {
		// We must slice off the first byte and userPubKey to get the likedPostHash.
		postHash := &BlockHash{}
		copy(postHash[:], keyBytes[1+btcec.PubKeyBytesLenCompressed:])
		postHashesYouLike = append(postHashesYouLike, postHash)
	}

	return postHashesYouLike, nil
}

func DbGetLikerPubKeysLikingAPostHash(handle *badger.DB, likedPostHash BlockHash) (
	_pubKeys [][]byte, _err error) {

	prefix := _dbSeekPrefixForLikerPubKeysLikingAPostHash(likedPostHash)
	keysFound, _ := _enumerateKeysForPrefix(handle, prefix)

	userPubKeys := [][]byte{}
	for _, keyBytes := range keysFound {
		// We must slice off the first byte and likedPostHash to get the userPubKey.
		userPubKey := keyBytes[1+HashSizeBytes:]
		userPubKeys = append(userPubKeys, userPubKey)
	}

	return userPubKeys, nil
}

// -------------------------------------------------------------------------------------
// Reposts mapping functions
// 		<prefix, user pub key [33]byte, reposted post BlockHash> -> <>
// 		<prefix, reposted post BlockHash, user pub key [33]byte> -> <>
// -------------------------------------------------------------------------------------
//_PrefixReposterPubKeyRepostedPostHashToRepostPostHash
func _dbKeyForReposterPubKeyRepostedPostHashToRepostPostHash(userPubKey []byte, repostedPostHash BlockHash) []byte {
	// Make a copy to avoid multiple calls to this function re-using the same slice.
	prefixCopy := append([]byte{}, _PrefixReposterPubKeyRepostedPostHashToRepostPostHash...)
	key := append(prefixCopy, userPubKey...)
	key = append(key, repostedPostHash[:]...)
	return key
}

//_PrefixRepostedPostHashReposterPubKey
func _dbKeyForRepostedPostHashReposterPubKey(repostedPostHash *BlockHash, reposterPubKey []byte) []byte {
	// Make a copy to avoid multiple calls to this function re-using the same slice.
	prefixCopy := append([]byte{}, _PrefixRepostedPostHashReposterPubKey...)
	key := append(prefixCopy, repostedPostHash[:]...)
	key = append(key, reposterPubKey...)
	return key
}

// **For quoted reposts**
//_PrefixRepostedPostHashReposterPubKeyRepostPostHash
func _dbKeyForRepostedPostHashReposterPubKeyRepostPostHash(
	repostedPostHash *BlockHash, reposterPubKey []byte, repostPostHash *BlockHash) []byte {
	// Make a copy to avoid multiple calls to this function re-using the same slice.
	prefixCopy := append([]byte{}, _PrefixRepostedPostHashReposterPubKeyRepostPostHash...)
	key := append(prefixCopy, repostedPostHash[:]...)
	key = append(key, reposterPubKey...)
	key = append(key, repostPostHash[:]...)
	return key
}

func _dbSeekPrefixForPostHashesYouRepost(yourPubKey []byte) []byte {
	// Make a copy to avoid multiple calls to this function re-using the same slice.
	prefixCopy := append([]byte{}, _PrefixReposterPubKeyRepostedPostHashToRepostPostHash...)
	return append(prefixCopy, yourPubKey...)
}

// Note that this adds a mapping for the user *and* the reposted post.
func DbPutRepostMappingsWithTxn(
	txn *badger.Txn, userPubKey []byte, repostedPostHash BlockHash, repostEntry RepostEntry) error {

	if len(userPubKey) != btcec.PubKeyBytesLenCompressed {
		return fmt.Errorf("DbPutRepostMappingsWithTxn: User public key "+
			"length %d != %d", len(userPubKey), btcec.PubKeyBytesLenCompressed)
	}

	repostDataBuf := bytes.NewBuffer([]byte{})
	gob.NewEncoder(repostDataBuf).Encode(repostEntry)

	if err := txn.Set(_dbKeyForReposterPubKeyRepostedPostHashToRepostPostHash(
		userPubKey, repostedPostHash), repostDataBuf.Bytes()); err != nil {

		return errors.Wrapf(
			err, "DbPutRepostMappingsWithTxn: Problem adding user to reposted post mapping: ")
	}

	return nil
}

func DbPutRepostMappings(
	handle *badger.DB, userPubKey []byte, repostedPostHash BlockHash, repostEntry RepostEntry) error {

	return handle.Update(func(txn *badger.Txn) error {
		return DbPutRepostMappingsWithTxn(txn, userPubKey, repostedPostHash, repostEntry)
	})
}

func DbGetReposterPubKeyRepostedPostHashToRepostEntryWithTxn(
	txn *badger.Txn, userPubKey []byte, repostedPostHash BlockHash) *RepostEntry {

	key := _dbKeyForReposterPubKeyRepostedPostHashToRepostPostHash(userPubKey, repostedPostHash)
	repostEntryObj := &RepostEntry{}
	repostEntryItem, err := txn.Get(key)
	if err != nil {
		return nil
	}
	err = repostEntryItem.Value(func(valBytes []byte) error {
		return gob.NewDecoder(bytes.NewReader(valBytes)).Decode(repostEntryObj)
	})
	if err != nil {
		glog.Errorf("DbGetReposterPubKeyRepostedPostHashToRepostedPostMappingWithTxn: Problem reading "+
			"RepostEntry for postHash %v", repostedPostHash)
		return nil
	}
	return repostEntryObj
}

func DbReposterPubKeyRepostedPostHashToRepostEntry(
	db *badger.DB, userPubKey []byte, repostedPostHash BlockHash) *RepostEntry {
	var ret *RepostEntry
	db.View(func(txn *badger.Txn) error {
		ret = DbGetReposterPubKeyRepostedPostHashToRepostEntryWithTxn(txn, userPubKey, repostedPostHash)
		return nil
	})
	return ret
}

// Note this deletes the repost for the user *and* the reposted post since a mapping
// should exist for each.
func DbDeleteRepostMappingsWithTxn(
	txn *badger.Txn, userPubKey []byte, repostedPostHash BlockHash) error {

	// First check that a mapping exists. If one doesn't exist then there's nothing to do.
	existingMapping := DbGetReposterPubKeyRepostedPostHashToRepostEntryWithTxn(
		txn, userPubKey, repostedPostHash)
	if existingMapping == nil {
		return nil
	}

	// When a repost exists, delete the repost entry mapping.
	if err := txn.Delete(_dbKeyForReposterPubKeyRepostedPostHashToRepostPostHash(userPubKey, repostedPostHash)); err != nil {
		return errors.Wrapf(err, "DbDeleteRepostMappingsWithTxn: Deleting "+
			"user public key %s and reposted post hash %s failed",
			PkToStringMainnet(userPubKey[:]), PkToStringMainnet(repostedPostHash[:]))
	}
	return nil
}

func DbDeleteRepostMappings(
	handle *badger.DB, userPubKey []byte, repostedPostHash BlockHash) error {
	return handle.Update(func(txn *badger.Txn) error {
		return DbDeleteRepostMappingsWithTxn(txn, userPubKey, repostedPostHash)
	})
}

func DbGetPostHashesYouRepost(handle *badger.DB, yourPublicKey []byte) (
	_postHashes []*BlockHash, _err error) {

	prefix := _dbSeekPrefixForPostHashesYouRepost(yourPublicKey)
	keysFound, _ := _enumerateKeysForPrefix(handle, prefix)

	postHashesYouRepost := []*BlockHash{}
	for _, keyBytes := range keysFound {
		// We must slice off the first byte and userPubKey to get the repostedPostHash.
		postHash := &BlockHash{}
		copy(postHash[:], keyBytes[1+btcec.PubKeyBytesLenCompressed:])
		postHashesYouRepost = append(postHashesYouRepost, postHash)
	}

	return postHashesYouRepost, nil
}

// -------------------------------------------------------------------------------------
// Follows mapping functions
// 		<prefix, follower pub key [33]byte, followed pub key [33]byte> -> <>
// 		<prefix, followed pub key [33]byte, follower pub key [33]byte> -> <>
// -------------------------------------------------------------------------------------

func _dbKeyForFollowerToFollowedMapping(
	followerPKID *PKID, followedPKID *PKID) []byte {
	// Make a copy to avoid multiple calls to this function re-using the same slice.
	prefixCopy := append([]byte{}, _PrefixFollowerPKIDToFollowedPKID...)
	key := append(prefixCopy, followerPKID[:]...)
	key = append(key, followedPKID[:]...)
	return key
}

func _dbKeyForFollowedToFollowerMapping(
	followedPKID *PKID, followerPKID *PKID) []byte {
	// Make a copy to avoid multiple calls to this function re-using the same slice.
	prefixCopy := append([]byte{}, _PrefixFollowedPKIDToFollowerPKID...)
	key := append(prefixCopy, followedPKID[:]...)
	key = append(key, followerPKID[:]...)
	return key
}

func _dbSeekPrefixForPKIDsYouFollow(yourPKID *PKID) []byte {
	// Make a copy to avoid multiple calls to this function re-using the same slice.
	prefixCopy := append([]byte{}, _PrefixFollowerPKIDToFollowedPKID...)
	return append(prefixCopy, yourPKID[:]...)
}

func _dbSeekPrefixForPKIDsFollowingYou(yourPKID *PKID) []byte {
	// Make a copy to avoid multiple calls to this function re-using the same slice.
	prefixCopy := append([]byte{}, _PrefixFollowedPKIDToFollowerPKID...)
	return append(prefixCopy, yourPKID[:]...)
}

// Note that this adds a mapping for the follower *and* the pub key being followed.
func DbPutFollowMappingsWithTxn(
	txn *badger.Txn, followerPKID *PKID, followedPKID *PKID) error {

	if len(followerPKID) != btcec.PubKeyBytesLenCompressed {
		return fmt.Errorf("DbPutFollowMappingsWithTxn: Follower PKID "+
			"length %d != %d", len(followerPKID[:]), btcec.PubKeyBytesLenCompressed)
	}
	if len(followedPKID) != btcec.PubKeyBytesLenCompressed {
		return fmt.Errorf("DbPutFollowMappingsWithTxn: Followed PKID "+
			"length %d != %d", len(followerPKID), btcec.PubKeyBytesLenCompressed)
	}

	if err := txn.Set(_dbKeyForFollowerToFollowedMapping(
		followerPKID, followedPKID), []byte{}); err != nil {

		return errors.Wrapf(
			err, "DbPutFollowMappingsWithTxn: Problem adding follower to followed mapping: ")
	}
	if err := txn.Set(_dbKeyForFollowedToFollowerMapping(
		followedPKID, followerPKID), []byte{}); err != nil {

		return errors.Wrapf(
			err, "DbPutFollowMappingsWithTxn: Problem adding followed to follower mapping: ")
	}

	return nil
}

func DbPutFollowMappings(
	handle *badger.DB, followerPKID *PKID, followedPKID *PKID) error {

	return handle.Update(func(txn *badger.Txn) error {
		return DbPutFollowMappingsWithTxn(txn, followerPKID, followedPKID)
	})
}

func DbGetFollowerToFollowedMappingWithTxn(
	txn *badger.Txn, followerPKID *PKID, followedPKID *PKID) []byte {

	key := _dbKeyForFollowerToFollowedMapping(followerPKID, followedPKID)
	_, err := txn.Get(key)
	if err != nil {
		return nil
	}

	// Typically we return a DB entry here but we don't store anything for like mappings.
	// We use this function instead of one returning true / false for feature consistency.
	return []byte{}
}

func DbGetFollowerToFollowedMapping(db *badger.DB, followerPKID *PKID, followedPKID *PKID) []byte {
	var ret []byte
	db.View(func(txn *badger.Txn) error {
		ret = DbGetFollowerToFollowedMappingWithTxn(txn, followerPKID, followedPKID)
		return nil
	})
	return ret
}

// Note this deletes the follow for the follower *and* followed since a mapping
// should exist for each.
func DbDeleteFollowMappingsWithTxn(
	txn *badger.Txn, followerPKID *PKID, followedPKID *PKID) error {

	// First check that a mapping exists for the PKIDs passed in.
	// If one doesn't exist then there's nothing to do.
	existingMapping := DbGetFollowerToFollowedMappingWithTxn(
		txn, followerPKID, followedPKID)
	if existingMapping == nil {
		return nil
	}

	// When a message exists, delete the mapping for the sender and receiver.
	if err := txn.Delete(_dbKeyForFollowerToFollowedMapping(followerPKID, followedPKID)); err != nil {
		return errors.Wrapf(err, "DbDeleteFollowMappingsWithTxn: Deleting "+
			"followerPKID %s and followedPKID %s failed",
			PkToStringMainnet(followerPKID[:]), PkToStringMainnet(followedPKID[:]))
	}
	if err := txn.Delete(_dbKeyForFollowedToFollowerMapping(followedPKID, followerPKID)); err != nil {
		return errors.Wrapf(err, "DbDeleteFollowMappingsWithTxn: Deleting "+
			"followedPKID %s and followerPKID %s failed",
			PkToStringMainnet(followedPKID[:]), PkToStringMainnet(followerPKID[:]))
	}

	return nil
}

func DbDeleteFollowMappings(
	handle *badger.DB, followerPKID *PKID, followedPKID *PKID) error {
	return handle.Update(func(txn *badger.Txn) error {
		return DbDeleteFollowMappingsWithTxn(txn, followerPKID, followedPKID)
	})
}

func DbGetPKIDsYouFollow(handle *badger.DB, yourPKID *PKID) (
	_pkids []*PKID, _err error) {

	prefix := _dbSeekPrefixForPKIDsYouFollow(yourPKID)
	keysFound, _ := _enumerateKeysForPrefix(handle, prefix)

	pkidsYouFollow := []*PKID{}
	for _, keyBytes := range keysFound {
		// We must slice off the first byte and followerPKID to get the followedPKID.
		followedPKIDBytes := keyBytes[1+btcec.PubKeyBytesLenCompressed:]
		followedPKID := &PKID{}
		copy(followedPKID[:], followedPKIDBytes)
		pkidsYouFollow = append(pkidsYouFollow, followedPKID)
	}

	return pkidsYouFollow, nil
}

func DbGetPKIDsFollowingYou(handle *badger.DB, yourPKID *PKID) (
	_pkids []*PKID, _err error) {

	prefix := _dbSeekPrefixForPKIDsFollowingYou(yourPKID)
	keysFound, _ := _enumerateKeysForPrefix(handle, prefix)

	pkidsFollowingYou := []*PKID{}
	for _, keyBytes := range keysFound {
		// We must slice off the first byte and followedPKID to get the followerPKID.
		followerPKIDBytes := keyBytes[1+btcec.PubKeyBytesLenCompressed:]
		followerPKID := &PKID{}
		copy(followerPKID[:], followerPKIDBytes)
		pkidsFollowingYou = append(pkidsFollowingYou, followerPKID)
	}

	return pkidsFollowingYou, nil
}

func DbGetPubKeysYouFollow(handle *badger.DB, yourPubKey []byte) (
	_pubKeys [][]byte, _err error) {

	// Get the PKID for the pub key
	yourPKID := DBGetPKIDEntryForPublicKey(handle, yourPubKey)
	followPKIDs, err := DbGetPKIDsYouFollow(handle, yourPKID.PKID)
	if err != nil {
		return nil, errors.Wrap(err, "DbGetPubKeysYouFollow: ")
	}

	// Convert the pkids to public keys
	followPubKeys := [][]byte{}
	for _, fpkidIter := range followPKIDs {
		fpkid := fpkidIter
		followPk := DBGetPublicKeyForPKID(handle, fpkid)
		followPubKeys = append(followPubKeys, followPk)
	}

	return followPubKeys, nil
}

func DbGetPubKeysFollowingYou(handle *badger.DB, yourPubKey []byte) (
	_pubKeys [][]byte, _err error) {

	// Get the PKID for the pub key
	yourPKID := DBGetPKIDEntryForPublicKey(handle, yourPubKey)
	followPKIDs, err := DbGetPKIDsFollowingYou(handle, yourPKID.PKID)
	if err != nil {
		return nil, errors.Wrap(err, "DbGetPubKeysFollowingYou: ")
	}

	// Convert the pkids to public keys
	followPubKeys := [][]byte{}
	for _, fpkidIter := range followPKIDs {
		fpkid := fpkidIter
		followPk := DBGetPublicKeyForPKID(handle, fpkid)
		followPubKeys = append(followPubKeys, followPk)
	}

	return followPubKeys, nil
}

// -------------------------------------------------------------------------------------
// Diamonds mapping functions
//  <prefix, DiamondReceiverPKID [33]byte, DiamondSenderPKID [33]byte, posthash> -> <[]byte{DiamondLevel}>
// -------------------------------------------------------------------------------------

func _dbKeyForDiamondReceiverToDiamondSenderMapping(diamondEntry *DiamondEntry) []byte {
	// Make a copy to avoid multiple calls to this function re-using the same slice.
	prefixCopy := append([]byte{}, _PrefixDiamondReceiverPKIDDiamondSenderPKIDPostHash...)
	key := append(prefixCopy, diamondEntry.ReceiverPKID[:]...)
	key = append(key, diamondEntry.SenderPKID[:]...)
	key = append(key, diamondEntry.DiamondPostHash[:]...)
	return key
}

func _dbKeyForDiamondReceiverToDiamondSenderMappingWithoutEntry(
	diamondReceiverPKID *PKID, diamondSenderPKID *PKID, diamondPostHash *BlockHash) []byte {
	// Make a copy to avoid multiple calls to this function re-using the same slice.
	prefixCopy := append([]byte{}, _PrefixDiamondReceiverPKIDDiamondSenderPKIDPostHash...)
	key := append(prefixCopy, diamondReceiverPKID[:]...)
	key = append(key, diamondSenderPKID[:]...)
	key = append(key, diamondPostHash[:]...)
	return key
}

func _dbKeyForDiamondedPostHashDiamonderPKIDDiamondLevel(diamondEntry *DiamondEntry) []byte {
	// Make a copy to avoid multiple calls to this function re-using the same slice.
	prefixCopy := append([]byte{}, _PrefixDiamondedPostHashDiamonderPKIDDiamondLevel...)
	key := append(prefixCopy, diamondEntry.DiamondPostHash[:]...)
	key = append(key, diamondEntry.SenderPKID[:]...)
	// Diamond level is an int64 in extraData but it forced to be non-negative in consensus.
	key = append(key, EncodeUint64(uint64(diamondEntry.DiamondLevel))...)
	return key
}

func _dbSeekPrefixForPKIDsThatDiamondedYou(yourPKID *PKID) []byte {
	// Make a copy to avoid multiple calls to this function re-using the same slice.
	prefixCopy := append([]byte{}, _PrefixDiamondReceiverPKIDDiamondSenderPKIDPostHash...)
	return append(prefixCopy, yourPKID[:]...)
}

func _dbKeyForDiamondSenderToDiamondReceiverMapping(diamondEntry *DiamondEntry) []byte {
	// Make a copy to avoid multiple calls to this function re-using the same slice.
	prefixCopy := append([]byte{}, _PrefixDiamondSenderPKIDDiamondReceiverPKIDPostHash...)
	key := append(prefixCopy, diamondEntry.SenderPKID[:]...)
	key = append(key, diamondEntry.ReceiverPKID[:]...)
	key = append(key, diamondEntry.DiamondPostHash[:]...)
	return key
}

func _dbKeyForDiamondSenderToDiamondReceiverMappingWithoutEntry(
	diamondReceiverPKID *PKID, diamondSenderPKID *PKID, diamondPostHash *BlockHash) []byte {
	// Make a copy to avoid multiple calls to this function re-using the same slice.
	prefixCopy := append([]byte{}, _PrefixDiamondSenderPKIDDiamondReceiverPKIDPostHash...)
	key := append(prefixCopy, diamondSenderPKID[:]...)
	key = append(key, diamondReceiverPKID[:]...)
	key = append(key, diamondPostHash[:]...)
	return key
}

func _dbSeekPrefixForPKIDsThatYouDiamonded(yourPKID *PKID) []byte {
	// Make a copy to avoid multiple calls to this function re-using the same slice.
	prefixCopy := append([]byte{}, _PrefixDiamondSenderPKIDDiamondReceiverPKIDPostHash...)
	return append(prefixCopy, yourPKID[:]...)
}

func _dbSeekPrefixForReceiverPKIDAndSenderPKID(receiverPKID *PKID, senderPKID *PKID) []byte {
	// Make a copy to avoid multiple calls to this function re-using the same slice.
	prefixCopy := append([]byte{}, _PrefixDiamondReceiverPKIDDiamondSenderPKIDPostHash...)
	key := append(prefixCopy, receiverPKID[:]...)
	return append(key, senderPKID[:]...)
}

func _DbBufForDiamondEntry(diamondEntry *DiamondEntry) []byte {
	diamondEntryBuf := bytes.NewBuffer([]byte{})
	gob.NewEncoder(diamondEntryBuf).Encode(diamondEntry)
	return diamondEntryBuf.Bytes()
}

func _DbDiamondEntryForDbBuf(buf []byte) *DiamondEntry {
	if len(buf) == 0 {
		return nil
	}
	ret := &DiamondEntry{}
	if err := gob.NewDecoder(bytes.NewReader(buf)).Decode(&ret); err != nil {
		glog.Errorf("Error decoding DiamondEntry from DB: %v", err)
		return nil
	}
	return ret
}

func DbPutDiamondMappingsWithTxn(
	txn *badger.Txn,
	diamondEntry *DiamondEntry) error {

	if len(diamondEntry.ReceiverPKID) != btcec.PubKeyBytesLenCompressed {
		return fmt.Errorf("DbPutDiamondMappingsWithTxn: Receiver PKID "+
			"length %d != %d", len(diamondEntry.ReceiverPKID[:]), btcec.PubKeyBytesLenCompressed)
	}
	if len(diamondEntry.SenderPKID) != btcec.PubKeyBytesLenCompressed {
		return fmt.Errorf("DbPutDiamondMappingsWithTxn: Sender PKID "+
			"length %d != %d", len(diamondEntry.SenderPKID), btcec.PubKeyBytesLenCompressed)
	}

	diamondEntryBytes := _DbBufForDiamondEntry(diamondEntry)
	if err := txn.Set(_dbKeyForDiamondReceiverToDiamondSenderMapping(diamondEntry), diamondEntryBytes); err != nil {
		return errors.Wrapf(
			err, "DbPutDiamondMappingsWithTxn: Problem adding receiver to giver mapping: ")
	}

	if err := txn.Set(_dbKeyForDiamondSenderToDiamondReceiverMapping(diamondEntry), diamondEntryBytes); err != nil {
		return errors.Wrapf(err, "DbPutDiamondMappingsWithTxn: Problem adding sender to receiver mapping: ")
	}

	if err := txn.Set(_dbKeyForDiamondedPostHashDiamonderPKIDDiamondLevel(diamondEntry),
		[]byte{}); err != nil {
		return errors.Wrapf(
			err, "DbPutDiamondMappingsWithTxn: Problem adding DiamondedPostHash Diamonder Diamond Level mapping: ")
	}

	return nil
}

func DbPutDiamondMappings(
	handle *badger.DB,
	diamondEntry *DiamondEntry) error {

	return handle.Update(func(txn *badger.Txn) error {
		return DbPutDiamondMappingsWithTxn(
			txn, diamondEntry)
	})
}

func DbGetDiamondMappingsWithTxn(
	txn *badger.Txn, diamondReceiverPKID *PKID, diamondSenderPKID *PKID, diamondPostHash *BlockHash) *DiamondEntry {

	key := _dbKeyForDiamondReceiverToDiamondSenderMappingWithoutEntry(
		diamondReceiverPKID, diamondSenderPKID, diamondPostHash)
	item, err := txn.Get(key)
	if err != nil {
		return nil
	}

	diamondEntryBuf, err := item.ValueCopy(nil)
	if err != nil {
		return nil
	}

	// We return the byte array stored for this diamond mapping. This mapping should only
	// hold one uint8 with a value between 1 and 5 but the caller is responsible for sanity
	// checking in order to maintain consistency with other DB functions that do not error.
	return _DbDiamondEntryForDbBuf(diamondEntryBuf)
}

func DbGetDiamondMappings(
	db *badger.DB, diamondReceiverPKID *PKID, diamondSenderPKID *PKID, diamondPostHash *BlockHash) *DiamondEntry {
	var ret *DiamondEntry
	db.View(func(txn *badger.Txn) error {
		ret = DbGetDiamondMappingsWithTxn(
			txn, diamondReceiverPKID, diamondSenderPKID, diamondPostHash)
		return nil
	})
	return ret
}

func DbDeleteDiamondMappingsWithTxn(txn *badger.Txn, diamondEntry *DiamondEntry) error {

	// First check that a mapping exists for the PKIDs passed in.
	// If one doesn't exist then there's nothing to do.
	existingMapping := DbGetDiamondMappingsWithTxn(
		txn, diamondEntry.ReceiverPKID, diamondEntry.SenderPKID, diamondEntry.DiamondPostHash)
	if existingMapping == nil {
		return nil
	}

	// When a DiamondEntry exists, delete the diamond mappings.
	if err := txn.Delete(_dbKeyForDiamondReceiverToDiamondSenderMapping(diamondEntry)); err != nil {
		return errors.Wrapf(err, "DbDeleteDiamondMappingsWithTxn: Deleting "+
			"diamondReceiverPKID %s and diamondSenderPKID %s and diamondPostHash %s failed",
			PkToStringMainnet(diamondEntry.ReceiverPKID[:]),
			PkToStringMainnet(diamondEntry.SenderPKID[:]),
			diamondEntry.DiamondPostHash.String(),
		)
	}
	// When a DiamondEntry exists, delete the diamond mappings.
	if err := txn.Delete(_dbKeyForDiamondedPostHashDiamonderPKIDDiamondLevel(diamondEntry)); err != nil {
		return errors.Wrapf(err, "DbDeleteDiamondMappingsWithTxn: Deleting "+
			"diamondedPostHash %s and diamonderPKID %s and diamondLevel %s failed",
			diamondEntry.DiamondPostHash.String(),
			PkToStringMainnet(diamondEntry.SenderPKID[:]),
			diamondEntry.DiamondPostHash.String(),
		)
	}

	if err := txn.Delete(_dbKeyForDiamondSenderToDiamondReceiverMapping(diamondEntry)); err != nil {
		return errors.Wrapf(err, "DbDeleteDiamondMappingsWithTxn: Deleting "+
			"diamondSenderPKID %s and diamondReceiverPKID %s and diamondPostHash %s failed",
			PkToStringMainnet(diamondEntry.SenderPKID[:]),
			PkToStringMainnet(diamondEntry.ReceiverPKID[:]),
			diamondEntry.DiamondPostHash.String(),
		)
	}

	return nil
}

func DbDeleteDiamondMappings(handle *badger.DB, diamondEntry *DiamondEntry) error {
	return handle.Update(func(txn *badger.Txn) error {
		return DbDeleteDiamondMappingsWithTxn(txn, diamondEntry)
	})
}

// This function returns a map of PKIDs that gave diamonds to a list of DiamondEntrys
// that contain post hashes.
func DbGetPKIDsThatDiamondedYouMap(handle *badger.DB, yourPKID *PKID, fetchYouDiamonded bool) (
	_pkidToDiamondsMap map[PKID][]*DiamondEntry, _err error) {

	prefix := _dbSeekPrefixForPKIDsThatDiamondedYou(yourPKID)
	diamondSenderStartIdx := 1 + btcec.PubKeyBytesLenCompressed
	diamondSenderEndIdx := 1 + 2*btcec.PubKeyBytesLenCompressed
	diamondReceiverStartIdx := 1
	diamondReceiverEndIdx := 1 + btcec.PubKeyBytesLenCompressed
	if fetchYouDiamonded {
		prefix = _dbSeekPrefixForPKIDsThatYouDiamonded(yourPKID)
		diamondSenderStartIdx = 1
		diamondSenderEndIdx = 1 + btcec.PubKeyBytesLenCompressed
		diamondReceiverStartIdx = 1 + btcec.PubKeyBytesLenCompressed
		diamondReceiverEndIdx = 1 + 2*btcec.PubKeyBytesLenCompressed
	}
	keysFound, valsFound := _enumerateKeysForPrefix(handle, prefix)

	pkidsToDiamondEntryMap := make(map[PKID][]*DiamondEntry)
	for ii, keyBytes := range keysFound {
		// The DiamondEntry found must not be nil.
		diamondEntry := _DbDiamondEntryForDbBuf(valsFound[ii])
		if diamondEntry == nil {
			return nil, fmt.Errorf(
				"DbGetPKIDsThatDiamondedYouMap: Found nil DiamondEntry for public key %v "+
					"and key bytes %#v when seeking; this should never happen",
				PkToStringMainnet(yourPKID[:]), keyBytes)
		}
		expectedDiamondKeyLen := 1 + 2*btcec.PubKeyBytesLenCompressed + HashSizeBytes
		if len(keyBytes) != expectedDiamondKeyLen {
			return nil, fmt.Errorf(
				"DbGetPKIDsThatDiamondedYouMap: Invalid key length %v should be %v",
				len(keyBytes), expectedDiamondKeyLen)
		}

		// Note: The code below is mainly just sanity-checking. Checking the key isn't actually
		// needed in this function, since all the information is duplicated in the entry.

		// Chop out the diamond sender PKID.
		diamondSenderPKIDBytes := keyBytes[diamondSenderStartIdx:diamondSenderEndIdx]
		diamondSenderPKID := &PKID{}
		copy(diamondSenderPKID[:], diamondSenderPKIDBytes)
		// It must match what's in the DiamondEntry
		if !reflect.DeepEqual(diamondSenderPKID, diamondEntry.SenderPKID) {
			return nil, fmt.Errorf(
				"DbGetPKIDsThatDiamondedYouMap: Sender PKID in DB %v did not "+
					"match Sender PKID in DiamondEntry %v; this should never happen",
				PkToStringBoth(diamondSenderPKID[:]), PkToStringBoth(diamondEntry.SenderPKID[:]))
		}

		// Chop out the diamond receiver PKID
		diamondReceiverPKIDBytes := keyBytes[diamondReceiverStartIdx:diamondReceiverEndIdx]
		diamondReceiverPKID := &PKID{}
		copy(diamondReceiverPKID[:], diamondReceiverPKIDBytes)
		// It must match what's in the DiamondEntry
		if !reflect.DeepEqual(diamondReceiverPKID, diamondEntry.ReceiverPKID) {
			return nil, fmt.Errorf(
				"DbGetPKIDsThatDiamondedYouMap: Receiver PKID in DB %v did not "+
					"match Receiver PKID in DiamondEntry %v; this should never happen",
				PkToStringBoth(diamondReceiverPKID[:]), PkToStringBoth(diamondEntry.ReceiverPKID[:]))
		}

		// Chop out the diamond post hash.
		diamondPostHashBytes := keyBytes[1+2*btcec.PubKeyBytesLenCompressed:]
		diamondPostHash := &BlockHash{}
		copy(diamondPostHash[:], diamondPostHashBytes)
		// It must match what's in the entry
		if *diamondPostHash != *diamondEntry.DiamondPostHash {
			return nil, fmt.Errorf(
				"DbGetPKIDsThatDiamondedYouMap: Post hash found in DB key %v "+
					"did not match post hash in DiamondEntry %v; this should never happen",
				diamondPostHash, diamondEntry.DiamondPostHash)
		}

		// If a map entry doesn't exist for this sender, create one.
		newListOfEntrys := pkidsToDiamondEntryMap[*diamondSenderPKID]
		newListOfEntrys = append(newListOfEntrys, diamondEntry)
		pkidsToDiamondEntryMap[*diamondSenderPKID] = newListOfEntrys
	}

	return pkidsToDiamondEntryMap, nil
}

// This function returns a list of DiamondEntrys given by giverPKID to receiverPKID that contain post hashes.
func DbGetDiamondEntriesForSenderToReceiver(handle *badger.DB, receiverPKID *PKID, senderPKID *PKID) (
	_diamondEntries []*DiamondEntry, _err error) {

	prefix := _dbSeekPrefixForReceiverPKIDAndSenderPKID(receiverPKID, senderPKID)
	keysFound, valsFound := _enumerateKeysForPrefix(handle, prefix)
	var diamondEntries []*DiamondEntry
	for ii, keyBytes := range keysFound {
		// The DiamondEntry found must not be nil.
		diamondEntry := _DbDiamondEntryForDbBuf(valsFound[ii])
		if diamondEntry == nil {
			return nil, fmt.Errorf(
				"DbGetDiamondEntriesForGiverToReceiver: Found nil DiamondEntry for receiver key %v "+
					"and giver key %v when seeking; this should never happen",
				PkToStringMainnet(receiverPKID[:]), PkToStringMainnet(senderPKID[:]))
		}
		expectedDiamondKeyLen := 1 + 2*btcec.PubKeyBytesLenCompressed + HashSizeBytes
		if len(keyBytes) != expectedDiamondKeyLen {
			return nil, fmt.Errorf(
				"DbGetDiamondEntriesForGiverToReceiver: Invalid key length %v should be %v",
				len(keyBytes), expectedDiamondKeyLen)
		}

		// Note: The code below is mainly just sanity-checking. Checking the key isn't actually
		// needed in this function, since all the information is duplicated in the entry.

		// Chop out the diamond sender PKID.
		diamondSenderPKIDBytes := keyBytes[1+btcec.PubKeyBytesLenCompressed : 1+2*btcec.PubKeyBytesLenCompressed]
		diamondSenderPKID := &PKID{}
		copy(diamondSenderPKID[:], diamondSenderPKIDBytes)
		// It must match what's in the DiamondEntry
		if !reflect.DeepEqual(diamondSenderPKID, diamondEntry.SenderPKID) {
			return nil, fmt.Errorf(
				"DbGetDiamondEntriesForGiverToReceiver: Sender PKID in DB %v did not "+
					"match Sender PKID in DiamondEntry %v; this should never happen",
				PkToStringBoth(diamondSenderPKID[:]), PkToStringBoth(diamondEntry.SenderPKID[:]))
		}

		// Chop out the diamond post hash.
		diamondPostHashBytes := keyBytes[1+2*btcec.PubKeyBytesLenCompressed:]
		diamondPostHash := &BlockHash{}
		copy(diamondPostHash[:], diamondPostHashBytes)
		// It must match what's in the entry
		if *diamondPostHash != *diamondEntry.DiamondPostHash {
			return nil, fmt.Errorf(
				"DbGetDiamondEntriesForGiverToReceiver: Post hash found in DB key %v "+
					"did not match post hash in DiamondEntry %v; this should never happen",
				diamondPostHash, diamondEntry.DiamondPostHash)
		}
		// Append the diamond entry to the slice
		diamondEntries = append(diamondEntries, diamondEntry)
	}
	return diamondEntries, nil
}

// -------------------------------------------------------------------------------------
// BitcoinBurnTxID mapping functions
// <BitcoinBurnTxID BlockHash> -> <>
// -------------------------------------------------------------------------------------

func _keyForBitcoinBurnTxID(bitcoinBurnTxID *BlockHash) []byte {
	// Make a copy to avoid multiple calls to this function re-using the same
	// underlying array.
	prefixCopy := append([]byte{}, _PrefixBitcoinBurnTxIDs...)
	return append(prefixCopy, bitcoinBurnTxID[:]...)
}

func DbPutBitcoinBurnTxIDWithTxn(txn *badger.Txn, bitcoinBurnTxID *BlockHash) error {
	return txn.Set(_keyForBitcoinBurnTxID(bitcoinBurnTxID), []byte{})
}

func DbExistsBitcoinBurnTxIDWithTxn(txn *badger.Txn, bitcoinBurnTxID *BlockHash) bool {
	// We don't care about the value because we're just checking to see if the key exists.
	if _, err := txn.Get(_keyForBitcoinBurnTxID(bitcoinBurnTxID)); err != nil {
		return false
	}
	return true
}

func DbExistsBitcoinBurnTxID(db *badger.DB, bitcoinBurnTxID *BlockHash) bool {
	var exists bool
	db.View(func(txn *badger.Txn) error {
		exists = DbExistsBitcoinBurnTxIDWithTxn(txn, bitcoinBurnTxID)
		return nil
	})
	return exists
}

func DbDeleteBitcoinBurnTxIDWithTxn(txn *badger.Txn, bitcoinBurnTxID *BlockHash) error {
	return txn.Delete(_keyForBitcoinBurnTxID(bitcoinBurnTxID))
}

func DbGetAllBitcoinBurnTxIDs(handle *badger.DB) (_bitcoinBurnTxIDs []*BlockHash) {
	keysFound, _ := _enumerateKeysForPrefix(handle, _PrefixBitcoinBurnTxIDs)
	bitcoinBurnTxIDs := []*BlockHash{}
	for _, key := range keysFound {
		bbtxid := &BlockHash{}
		copy(bbtxid[:], key[1:])
		bitcoinBurnTxIDs = append(bitcoinBurnTxIDs, bbtxid)
	}

	return bitcoinBurnTxIDs
}

func _getBlockHashForPrefixWithTxn(txn *badger.Txn, prefix []byte) *BlockHash {
	var ret BlockHash
	bhItem, err := txn.Get(prefix)
	if err != nil {
		return nil
	}
	_, err = bhItem.ValueCopy(ret[:])
	if err != nil {
		return nil
	}

	return &ret
}

func _getBlockHashForPrefix(handle *badger.DB, prefix []byte) *BlockHash {
	var ret *BlockHash
	err := handle.View(func(txn *badger.Txn) error {
		ret = _getBlockHashForPrefixWithTxn(txn, prefix)
		return nil
	})
	if err != nil {
		return nil
	}
	return ret
}

// GetBadgerDbPath returns the path where we store the badgerdb data.
func GetBadgerDbPath(dataDir string) string {
	return filepath.Join(dataDir, badgerDbFolder)
}

func _EncodeUint32(num uint32) []byte {
	numBytes := make([]byte, 4)
	binary.BigEndian.PutUint32(numBytes, num)
	return numBytes
}

func DecodeUint32(num []byte) uint32 {
	return binary.BigEndian.Uint32(num)
}

func EncodeUint64(num uint64) []byte {
	numBytes := make([]byte, 8)
	binary.BigEndian.PutUint64(numBytes, num)
	return numBytes
}

func DecodeUint64(scoreBytes []byte) uint64 {
	return binary.BigEndian.Uint64(scoreBytes)
}

func DbPutNanosPurchasedWithTxn(txn *badger.Txn, nanosPurchased uint64) error {
	return txn.Set(_KeyNanosPurchased, EncodeUint64(nanosPurchased))
}

func DbPutNanosPurchased(handle *badger.DB, nanosPurchased uint64) error {
	return handle.Update(func(txn *badger.Txn) error {
		return DbPutNanosPurchasedWithTxn(txn, nanosPurchased)
	})
}

func DbGetNanosPurchasedWithTxn(txn *badger.Txn) uint64 {
	nanosPurchasedItem, err := txn.Get(_KeyNanosPurchased)
	if err != nil {
		return 0
	}
	nanosPurchasedBuf, err := nanosPurchasedItem.ValueCopy(nil)
	if err != nil {
		return 0
	}

	return DecodeUint64(nanosPurchasedBuf)
}

func DbGetNanosPurchased(handle *badger.DB) uint64 {
	var nanosPurchased uint64
	handle.View(func(txn *badger.Txn) error {
		nanosPurchased = DbGetNanosPurchasedWithTxn(txn)
		return nil
	})

	return nanosPurchased
}

func DbPutGlobalParamsEntry(handle *badger.DB, globalParamsEntry GlobalParamsEntry) error {
	return handle.Update(func(txn *badger.Txn) error {
		return DbPutGlobalParamsEntryWithTxn(txn, globalParamsEntry)
	})
}

func DbPutGlobalParamsEntryWithTxn(txn *badger.Txn, globalParamsEntry GlobalParamsEntry) error {
	globalParamsDataBuf := bytes.NewBuffer([]byte{})
	err := gob.NewEncoder(globalParamsDataBuf).Encode(globalParamsEntry)
	if err != nil {
		return errors.Wrapf(err, "DbPutGlobalParamsEntryWithTxn: Problem encoding global params entry: ")
	}

	err = txn.Set(_KeyGlobalParams, globalParamsDataBuf.Bytes())
	if err != nil {
		return errors.Wrapf(err, "DbPutGlobalParamsEntryWithTxn: Problem adding global params entry to db: ")
	}
	return nil
}

func DbGetGlobalParamsEntryWithTxn(txn *badger.Txn) *GlobalParamsEntry {
	globalParamsEntryItem, err := txn.Get(_KeyGlobalParams)
	if err != nil {
		return &InitialGlobalParamsEntry
	}
	globalParamsEntryObj := &GlobalParamsEntry{}
	err = globalParamsEntryItem.Value(func(valBytes []byte) error {
		return gob.NewDecoder(bytes.NewReader(valBytes)).Decode(globalParamsEntryObj)
	})
	if err != nil {
		glog.Errorf("DbGetGlobalParamsEntryWithTxn: Problem reading "+
			"GlobalParamsEntry: %v", err)
		return &InitialGlobalParamsEntry
	}

	return globalParamsEntryObj
}

func DbGetGlobalParamsEntry(handle *badger.DB) *GlobalParamsEntry {
	var globalParamsEntry *GlobalParamsEntry
	handle.View(func(txn *badger.Txn) error {
		globalParamsEntry = DbGetGlobalParamsEntryWithTxn(txn)
		return nil
	})
	return globalParamsEntry
}

func DbPutUSDCentsPerBitcoinExchangeRateWithTxn(txn *badger.Txn, usdCentsPerBitcoinExchangeRate uint64) error {
	return txn.Set(_KeyUSDCentsPerBitcoinExchangeRate, EncodeUint64(usdCentsPerBitcoinExchangeRate))
}

func DbGetUSDCentsPerBitcoinExchangeRateWithTxn(txn *badger.Txn) uint64 {
	usdCentsPerBitcoinExchangeRateItem, err := txn.Get(_KeyUSDCentsPerBitcoinExchangeRate)
	if err != nil {
		return InitialUSDCentsPerBitcoinExchangeRate
	}
	usdCentsPerBitcoinExchangeRateBuf, err := usdCentsPerBitcoinExchangeRateItem.ValueCopy(nil)
	if err != nil {
		glog.Error("DbGetUSDCentsPerBitcoinExchangeRateWithTxn: Error parsing DB " +
			"value; this shouldn't really happen ever")
		return InitialUSDCentsPerBitcoinExchangeRate
	}

	return DecodeUint64(usdCentsPerBitcoinExchangeRateBuf)
}

func DbGetUSDCentsPerBitcoinExchangeRate(handle *badger.DB) uint64 {
	var usdCentsPerBitcoinExchangeRate uint64
	handle.View(func(txn *badger.Txn) error {
		usdCentsPerBitcoinExchangeRate = DbGetUSDCentsPerBitcoinExchangeRateWithTxn(txn)
		return nil
	})

	return usdCentsPerBitcoinExchangeRate
}

func GetUtxoNumEntriesWithTxn(txn *badger.Txn) uint64 {
	indexItem, err := txn.Get(_KeyUtxoNumEntries)
	if err != nil {
		return 0
	}
	// Get the current index.
	indexBytes, err := indexItem.ValueCopy(nil)
	if err != nil {
		return 0
	}
	numEntries := DecodeUint64(indexBytes)

	return numEntries
}

func GetUtxoNumEntries(handle *badger.DB) uint64 {
	var numEntries uint64
	handle.View(func(txn *badger.Txn) error {
		numEntries = GetUtxoNumEntriesWithTxn(txn)

		return nil
	})

	return numEntries
}

func _SerializeUtxoKey(utxoKey *UtxoKey) []byte {
	indexBytes := make([]byte, 4)
	binary.BigEndian.PutUint32(indexBytes, utxoKey.Index)
	return append(utxoKey.TxID[:], indexBytes...)

}

func _DbKeyForUtxoKey(utxoKey *UtxoKey) []byte {
	return append(append([]byte{}, _PrefixUtxoKeyToUtxoEntry...), _SerializeUtxoKey(utxoKey)...)
}

// Implements the reverse of _DbKeyForUtxoKey. This doesn't error-check
// and caller should make sure they're passing a properly-sized key to
// this function.
func _UtxoKeyFromDbKey(utxoDbKey []byte) *UtxoKey {
	// Read in the TxID, which is at the beginning.
	txIDBytes := utxoDbKey[:HashSizeBytes]
	txID := BlockHash{}
	copy(txID[:], txIDBytes)
	// Read in the index, which is encoded as a bigint at the end.
	indexBytes := utxoDbKey[HashSizeBytes:]
	indexValue := binary.BigEndian.Uint32(indexBytes)
	return &UtxoKey{
		Index: indexValue,
		TxID:  txID,
	}
}

func _DbBufForUtxoEntry(utxoEntry *UtxoEntry) []byte {
	utxoEntryBuf := bytes.NewBuffer([]byte{})
	gob.NewEncoder(utxoEntryBuf).Encode(utxoEntry)
	return utxoEntryBuf.Bytes()
}

func PutUtxoNumEntriesWithTxn(txn *badger.Txn, newNumEntries uint64) error {
	return txn.Set(_KeyUtxoNumEntries, EncodeUint64(newNumEntries))
}

func PutUtxoEntryForUtxoKeyWithTxn(txn *badger.Txn, utxoKey *UtxoKey, utxoEntry *UtxoEntry) error {
	return txn.Set(_DbKeyForUtxoKey(utxoKey), _DbBufForUtxoEntry(utxoEntry))
}

func DbGetUtxoEntryForUtxoKeyWithTxn(txn *badger.Txn, utxoKey *UtxoKey) *UtxoEntry {
	var ret UtxoEntry
	utxoDbKey := _DbKeyForUtxoKey(utxoKey)
	item, err := txn.Get(utxoDbKey)
	if err != nil {
		return nil
	}

	err = item.Value(func(valBytes []byte) error {
		// TODO: Storing with gob is very slow due to reflection. Would be
		// better if we serialized/deserialized manually.
		if err := gob.NewDecoder(bytes.NewReader(valBytes)).Decode(&ret); err != nil {
			return err
		}

		return nil
	})

	if err != nil {
		return nil
	}

	return &ret
}

func DbGetUtxoEntryForUtxoKey(handle *badger.DB, utxoKey *UtxoKey) *UtxoEntry {
	var ret *UtxoEntry
	handle.View(func(txn *badger.Txn) error {
		ret = DbGetUtxoEntryForUtxoKeyWithTxn(txn, utxoKey)
		return nil
	})

	return ret
}

func DeleteUtxoEntryForKeyWithTxn(txn *badger.Txn, utxoKey *UtxoKey) error {
	return txn.Delete(_DbKeyForUtxoKey(utxoKey))
}

func DeletePubKeyUtxoKeyMappingWithTxn(txn *badger.Txn, publicKey []byte, utxoKey *UtxoKey) error {
	if len(publicKey) != btcec.PubKeyBytesLenCompressed {
		return fmt.Errorf("DeletePubKeyUtxoKeyMappingWithTxn: Public key has improper length %d != %d", len(publicKey), btcec.PubKeyBytesLenCompressed)
	}

	keyToDelete := append(append([]byte{}, _PrefixPubKeyUtxoKey...), publicKey...)
	keyToDelete = append(keyToDelete, _SerializeUtxoKey(utxoKey)...)

	return txn.Delete(keyToDelete)
}

func DbBufForUtxoKey(utxoKey *UtxoKey) []byte {
	utxoKeyBuf := bytes.NewBuffer([]byte{})
	gob.NewEncoder(utxoKeyBuf).Encode(utxoKey)
	return utxoKeyBuf.Bytes()
}

func PutPubKeyUtxoKeyWithTxn(txn *badger.Txn, publicKey []byte, utxoKey *UtxoKey) error {
	if len(publicKey) != btcec.PubKeyBytesLenCompressed {
		return fmt.Errorf("PutPubKeyUtxoKeyWithTxn: Public key has improper length %d != %d", len(publicKey), btcec.PubKeyBytesLenCompressed)
	}

	keyToAdd := append(append([]byte{}, _PrefixPubKeyUtxoKey...), publicKey...)
	keyToAdd = append(keyToAdd, _SerializeUtxoKey(utxoKey)...)

	return txn.Set(keyToAdd, []byte{})
}

// DbGetUtxosForPubKey finds the UtxoEntry's corresponding to the public
// key passed in. It also attaches the UtxoKeys to the UtxoEntry's it
// returns for easy access.
func DbGetUtxosForPubKey(publicKey []byte, handle *badger.DB) ([]*UtxoEntry, error) {
	// Verify the length of the public key.
	if len(publicKey) != btcec.PubKeyBytesLenCompressed {
		return nil, fmt.Errorf("DbGetUtxosForPubKey: Public key has improper "+
			"length %d != %d", len(publicKey), btcec.PubKeyBytesLenCompressed)
	}
	// Look up the utxo keys for this public key.
	utxoEntriesFound := []*UtxoEntry{}
	err := handle.View(func(txn *badger.Txn) error {
		// Start by looping through to find all the UtxoKeys.
		utxoKeysFound := []*UtxoKey{}
		opts := badger.DefaultIteratorOptions
		nodeIterator := txn.NewIterator(opts)
		defer nodeIterator.Close()
		prefix := append(append([]byte{}, _PrefixPubKeyUtxoKey...), publicKey...)
		for nodeIterator.Seek(prefix); nodeIterator.ValidForPrefix(prefix); nodeIterator.Next() {
			// Strip the prefix off the key. What's left should be the UtxoKey.
			pkUtxoKey := nodeIterator.Item().Key()
			utxoKeyBytes := pkUtxoKey[len(prefix):]
			// The size of the utxo key bytes should be equal to the size of a
			// standard hash (the txid) plus the size of a uint32.
			if len(utxoKeyBytes) != HashSizeBytes+4 {
				return fmt.Errorf("Problem reading <pk, utxoKey> mapping; key size %d "+
					"is not equal to (prefix_byte=%d + len(publicKey)=%d + len(utxoKey)=%d)=%d. "+
					"Key found: %#v", len(pkUtxoKey), len(_PrefixPubKeyUtxoKey), len(publicKey), HashSizeBytes+4, len(prefix)+HashSizeBytes+4, pkUtxoKey)
			}
			// Try and convert the utxo key bytes into a utxo key.
			utxoKey := _UtxoKeyFromDbKey(utxoKeyBytes)
			if utxoKey == nil {
				return fmt.Errorf("Problem reading <pk, utxoKey> mapping; parsing UtxoKey bytes %#v returned nil", utxoKeyBytes)
			}

			// Now that we have the utxoKey, enqueue it.
			utxoKeysFound = append(utxoKeysFound, utxoKey)
		}

		// Once all the UtxoKeys are found, fetch all the UtxoEntries.
		for ii := range utxoKeysFound {
			foundUtxoKey := utxoKeysFound[ii]
			utxoEntry := DbGetUtxoEntryForUtxoKeyWithTxn(txn, foundUtxoKey)
			if utxoEntry == nil {
				return fmt.Errorf("UtxoEntry for UtxoKey %v was not found", foundUtxoKey)
			}

			// Set a back-reference to the utxo key.
			utxoEntry.UtxoKey = foundUtxoKey

			utxoEntriesFound = append(utxoEntriesFound, utxoEntry)
		}

		return nil
	})
	if err != nil {
		return nil, errors.Wrapf(err, "DbGetUtxosForPubKey: ")
	}

	// If there are no errors, return everything we found.
	return utxoEntriesFound, nil
}

func DeleteUnmodifiedMappingsForUtxoWithTxn(txn *badger.Txn, utxoKey *UtxoKey) error {
	// Get the entry for the utxoKey from the db.
	utxoEntry := DbGetUtxoEntryForUtxoKeyWithTxn(txn, utxoKey)
	if utxoEntry == nil {
		// If an entry doesn't exist for this key then there is nothing in the
		// db to delete.
		return nil
	}

	// If the entry exists, delete the <UtxoKey -> UtxoEntry> mapping from the db.
	// It is assumed that the entry corresponding to a key has not been modified
	// and so is OK to delete
	if err := DeleteUtxoEntryForKeyWithTxn(txn, utxoKey); err != nil {
		return err
	}

	// Delete the <pubkey, utxoKey> -> <> mapping.
	if err := DeletePubKeyUtxoKeyMappingWithTxn(txn, utxoEntry.PublicKey, utxoKey); err != nil {
		return err
	}

	return nil
}

func PutMappingsForUtxoWithTxn(txn *badger.Txn, utxoKey *UtxoKey, utxoEntry *UtxoEntry) error {
	// Put the <utxoKey -> utxoEntry> mapping.
	if err := PutUtxoEntryForUtxoKeyWithTxn(txn, utxoKey, utxoEntry); err != nil {
		return nil
	}

	// Put the <pubkey, utxoKey> -> <> mapping.
	if err := PutPubKeyUtxoKeyWithTxn(txn, utxoEntry.PublicKey, utxoKey); err != nil {
		return err
	}

	return nil
}

func _DecodeUtxoOperations(data []byte) ([][]*UtxoOperation, error) {
	ret := [][]*UtxoOperation{}
	if err := gob.NewDecoder(bytes.NewReader(data)).Decode(&ret); err != nil {
		return nil, err
	}
	return ret, nil
}

func _EncodeUtxoOperations(utxoOp [][]*UtxoOperation) []byte {
	opBuf := bytes.NewBuffer([]byte{})
	gob.NewEncoder(opBuf).Encode(utxoOp)
	return opBuf.Bytes()
}

func _DbKeyForUtxoOps(blockHash *BlockHash) []byte {
	return append(append([]byte{}, _PrefixBlockHashToUtxoOperations...), blockHash[:]...)
}

func GetUtxoOperationsForBlockWithTxn(txn *badger.Txn, blockHash *BlockHash) ([][]*UtxoOperation, error) {
	var retOps [][]*UtxoOperation
	utxoOpsItem, err := txn.Get(_DbKeyForUtxoOps(blockHash))
	if err != nil {
		return nil, err
	}
	err = utxoOpsItem.Value(func(valBytes []byte) error {
		retOps, err = _DecodeUtxoOperations(valBytes)
		if err != nil {
			return err
		}

		return nil
	})

	if err != nil {
		return nil, err
	}

	return retOps, err
}

func GetUtxoOperationsForBlock(handle *badger.DB, blockHash *BlockHash) ([][]*UtxoOperation, error) {
	var ops [][]*UtxoOperation
	err := handle.View(func(txn *badger.Txn) error {
		var err error
		ops, err = GetUtxoOperationsForBlockWithTxn(txn, blockHash)
		return err
	})

	return ops, err
}

func PutUtxoOperationsForBlockWithTxn(txn *badger.Txn, blockHash *BlockHash, utxoOpsForBlock [][]*UtxoOperation) error {
	return txn.Set(_DbKeyForUtxoOps(blockHash), _EncodeUtxoOperations(utxoOpsForBlock))
}

func DeleteUtxoOperationsForBlockWithTxn(txn *badger.Txn, blockHash *BlockHash) error {
	return txn.Delete(_DbKeyForUtxoOps(blockHash))
}

func SerializeBlockNode(blockNode *BlockNode) ([]byte, error) {
	data := []byte{}

	// Hash
	if blockNode.Hash == nil {
		return nil, fmt.Errorf("SerializeBlockNode: Hash cannot be nil")
	}
	data = append(data, blockNode.Hash[:]...)

	// Height
	data = append(data, UintToBuf(uint64(blockNode.Height))...)

	// DifficultyTarget
	if blockNode.DifficultyTarget == nil {
		return nil, fmt.Errorf("SerializeBlockNode: DifficultyTarget cannot be nil")
	}
	data = append(data, blockNode.DifficultyTarget[:]...)

	// CumWork
	data = append(data, BigintToHash(blockNode.CumWork)[:]...)

	// Header
	serializedHeader, err := blockNode.Header.ToBytes(false)
	if err != nil {
		return nil, errors.Wrapf(err, "SerializeBlockNode: Problem serializing header")
	}
	data = append(data, IntToBuf(int64(len(serializedHeader)))...)
	data = append(data, serializedHeader...)

	// Status
	// It's assumed this field is one byte long.
	data = append(data, UintToBuf(uint64(blockNode.Status))...)

	return data, nil
}

func DeserializeBlockNode(data []byte) (*BlockNode, error) {
	blockNode := NewBlockNode(
		nil,          // Parent
		&BlockHash{}, // Hash
		0,            // Height
		&BlockHash{}, // DifficultyTarget
		nil,          // CumWork
		nil,          // Header
		StatusNone,   // Status

	)

	rr := bytes.NewReader(data)

	// Hash
	_, err := io.ReadFull(rr, blockNode.Hash[:])
	if err != nil {
		return nil, errors.Wrapf(err, "DeserializeBlockNode: Problem decoding Hash")
	}

	// Height
	height, err := ReadUvarint(rr)
	if err != nil {
		return nil, errors.Wrapf(err, "DeserializeBlockNode: Problem decoding Height")
	}
	blockNode.Height = uint32(height)

	// DifficultyTarget
	_, err = io.ReadFull(rr, blockNode.DifficultyTarget[:])
	if err != nil {
		return nil, errors.Wrapf(err, "DeserializeBlockNode: Problem decoding DifficultyTarget")
	}

	// CumWork
	tmp := BlockHash{}
	_, err = io.ReadFull(rr, tmp[:])
	if err != nil {
		return nil, errors.Wrapf(err, "DeserializeBlockNode: Problem decoding CumWork")
	}
	blockNode.CumWork = HashToBigint(&tmp)

	// Header
	payloadLen, err := ReadVarint(rr)
	if err != nil {
		return nil, errors.Wrapf(err, "DeserializeBlockNode: Problem decoding Header length")
	}
	headerBytes := make([]byte, payloadLen)
	_, err = io.ReadFull(rr, headerBytes[:])
	if err != nil {
		return nil, errors.Wrapf(err, "DeserializeBlockNode: Problem reading Header bytes")
	}
	blockNode.Header = NewMessage(MsgTypeHeader).(*MsgDeSoHeader)
	err = blockNode.Header.FromBytes(headerBytes)
	if err != nil {
		return nil, errors.Wrapf(err, "DeserializeBlockNode: Problem parsing Header bytes")
	}

	// Status
	status, err := ReadUvarint(rr)
	if err != nil {
		return nil, errors.Wrapf(err, "DeserializeBlockNode: Problem decoding Status")
	}
	blockNode.Status = BlockStatus(uint32(status))

	return blockNode, nil
}

type ChainType uint8

const (
	ChainTypeDeSoBlock = iota
	ChainTypeBitcoinHeader
)

func _prefixForChainType(chainType ChainType) []byte {
	var prefix []byte
	switch chainType {
	case ChainTypeDeSoBlock:
		prefix = _KeyBestDeSoBlockHash
	case ChainTypeBitcoinHeader:
		prefix = _KeyBestBitcoinHeaderHash
	default:
		glog.Errorf("_prefixForChainType: Unknown ChainType %d; this should never happen", chainType)
		return nil
	}

	return prefix
}

func DbGetBestHash(handle *badger.DB, chainType ChainType) *BlockHash {
	prefix := _prefixForChainType(chainType)
	if len(prefix) == 0 {
		glog.Errorf("DbGetBestHash: Problem getting prefix for ChainType: %d", chainType)
		return nil
	}
	return _getBlockHashForPrefix(handle, prefix)
}

func PutBestHashWithTxn(txn *badger.Txn, bh *BlockHash, chainType ChainType) error {
	prefix := _prefixForChainType(chainType)
	if len(prefix) == 0 {
		glog.Errorf("PutBestHashWithTxn: Problem getting prefix for ChainType: %d", chainType)
		return nil
	}
	return txn.Set(prefix, bh[:])
}

func PutBestHash(bh *BlockHash, handle *badger.DB, chainType ChainType) error {
	return handle.Update(func(txn *badger.Txn) error {
		return PutBestHashWithTxn(txn, bh, chainType)
	})
}

func BlockHashToBlockKey(blockHash *BlockHash) []byte {
	return append(append([]byte{}, _PrefixBlockHashToBlock...), blockHash[:]...)
}

func PublicKeyBlockHashToBlockRewardKey(publicKey []byte, blockHash *BlockHash) []byte {
	// Make a copy to avoid multiple calls to this function re-using the same slice.
	prefixCopy := append([]byte{}, _PrefixPublicKeyBlockHashToBlockReward...)
	key := append(prefixCopy, publicKey...)
	key = append(key, blockHash[:]...)
	return key
}

func GetBlockWithTxn(txn *badger.Txn, blockHash *BlockHash) *MsgDeSoBlock {
	hashKey := BlockHashToBlockKey(blockHash)
	var blockRet *MsgDeSoBlock

	item, err := txn.Get(hashKey)
	if err != nil {
		return nil
	}

	err = item.Value(func(valBytes []byte) error {
		ret := NewMessage(MsgTypeBlock).(*MsgDeSoBlock)
		if err := ret.FromBytes(valBytes); err != nil {
			return err
		}
		blockRet = ret

		return nil
	})
	if err != nil {
		return nil
	}

	return blockRet
}

func GetBlock(blockHash *BlockHash, handle *badger.DB) (*MsgDeSoBlock, error) {
	hashKey := BlockHashToBlockKey(blockHash)
	var blockRet *MsgDeSoBlock
	err := handle.View(func(txn *badger.Txn) error {
		item, err := txn.Get(hashKey)
		if err != nil {
			return err
		}

		err = item.Value(func(valBytes []byte) error {
			ret := NewMessage(MsgTypeBlock).(*MsgDeSoBlock)
			if err := ret.FromBytes(valBytes); err != nil {
				return err
			}
			blockRet = ret

			return nil
		})

		if err != nil {
			return err
		}

		return nil
	})
	if err != nil {
		return nil, err
	}

	return blockRet, nil
}

func PutBlockWithTxn(txn *badger.Txn, desoBlock *MsgDeSoBlock) error {
	if desoBlock.Header == nil {
		return fmt.Errorf("PutBlockWithTxn: Header was nil in block %v", desoBlock)
	}
	blockHash, err := desoBlock.Header.Hash()
	if err != nil {
		return errors.Wrapf(err, "PutBlockWithTxn: Problem hashing header: ")
	}
	blockKey := BlockHashToBlockKey(blockHash)
	data, err := desoBlock.ToBytes(false)
	if err != nil {
		return err
	}
	// First check to see if the block is already in the db.
	if _, err := txn.Get(blockKey); err == nil {
		// err == nil means the block already exists in the db so
		// no need to store it.
		return nil
	}
	// If the block is not in the db then set it.
	if err := txn.Set(blockKey, data); err != nil {
		return err
	}

	// Index the block reward. Used for deducting immature block rewards from user balances.
	if len(desoBlock.Txns) == 0 {
		return fmt.Errorf("PutBlockWithTxn: Got block without any txns %v", desoBlock)
	}
	blockRewardTxn := desoBlock.Txns[0]
	if blockRewardTxn.TxnMeta.GetTxnType() != TxnTypeBlockReward {
		return fmt.Errorf("PutBlockWithTxn: Got block without block reward as first txn %v", desoBlock)
	}
	// It's possible the block reward is split across multiple public keys.
	pubKeyToBlockRewardMap := make(map[PkMapKey]uint64)
	for _, bro := range desoBlock.Txns[0].TxOutputs {
		pkMapKey := MakePkMapKey(bro.PublicKey)
		if _, hasKey := pubKeyToBlockRewardMap[pkMapKey]; !hasKey {
			pubKeyToBlockRewardMap[pkMapKey] = bro.AmountNanos
		} else {
			pubKeyToBlockRewardMap[pkMapKey] += bro.AmountNanos
		}
	}
	for pkMapKeyIter, blockReward := range pubKeyToBlockRewardMap {
		pkMapKey := pkMapKeyIter

		blockRewardKey := PublicKeyBlockHashToBlockRewardKey(pkMapKey[:], blockHash)
		if err := txn.Set(blockRewardKey, EncodeUint64(blockReward)); err != nil {
			return err
		}
	}

	return nil
}

func PutBlock(desoBlock *MsgDeSoBlock, handle *badger.DB) error {
	err := handle.Update(func(txn *badger.Txn) error {
		return PutBlockWithTxn(txn, desoBlock)
	})
	if err != nil {
		return err
	}

	return nil
}

func DbGetBlockRewardForPublicKeyBlockHashWithTxn(txn *badger.Txn, publicKey []byte, blockHash *BlockHash,
) (_balance uint64, _err error) {
	key := PublicKeyBlockHashToBlockRewardKey(publicKey, blockHash)
	desoBalanceItem, err := txn.Get(key)
	if err != nil {
		return uint64(0), nil
	}
	desoBalanceBytes, err := desoBalanceItem.ValueCopy(nil)
	if err != nil {
		return uint64(0), errors.Wrap(err, "DbGetBlockRewardForPublicKeyBlockHashWithTxn: "+
			"Problem getting block reward value, this should never happen: ")
	}
	desoBalance := DecodeUint64(desoBalanceBytes)

	return desoBalance, nil
}

func DbGetBlockRewardForPublicKeyBlockHash(db *badger.DB, publicKey []byte, blockHash *BlockHash,
) (_balance uint64, _err error) {
	ret := uint64(0)
	dbErr := db.View(func(txn *badger.Txn) error {
		var err error
		ret, err = DbGetBlockRewardForPublicKeyBlockHashWithTxn(txn, publicKey, blockHash)
		if err != nil {
			return errors.Wrap(err, "DbGetBlockRewardForPublicKeyBlockHash: ")
		}
		return nil
	})
	if dbErr != nil {
		return uint64(0), dbErr
	}
	return ret, nil
}

func _heightHashToNodeIndexPrefix(bitcoinNodes bool) []byte {
	prefix := append([]byte{}, _PrefixHeightHashToNodeInfo...)
	if bitcoinNodes {
		prefix = append([]byte{}, _PrefixBitcoinHeightHashToNodeInfo...)
	}

	return prefix
}

func _heightHashToNodeIndexKey(height uint32, hash *BlockHash, bitcoinNodes bool) []byte {
	prefix := _heightHashToNodeIndexPrefix(bitcoinNodes)

	heightBytes := make([]byte, 4)
	binary.BigEndian.PutUint32(heightBytes[:], height)
	key := append(prefix, heightBytes[:]...)
	key = append(key, hash[:]...)

	return key
}

func GetHeightHashToNodeInfoWithTxn(
	txn *badger.Txn, height uint32, hash *BlockHash, bitcoinNodes bool) *BlockNode {

	key := _heightHashToNodeIndexKey(height, hash, bitcoinNodes)
	nodeValue, err := txn.Get(key)
	if err != nil {
		return nil
	}
	var blockNode *BlockNode
	nodeValue.Value(func(nodeBytes []byte) error {
		blockNode, err = DeserializeBlockNode(nodeBytes)
		if err != nil {
			return err
		}
		return nil
	})
	if err != nil {
		return nil
	}
	return blockNode
}

func GetHeightHashToNodeInfo(
	handle *badger.DB, height uint32, hash *BlockHash, bitcoinNodes bool) *BlockNode {

	var blockNode *BlockNode
	handle.View(func(txn *badger.Txn) error {
		blockNode = GetHeightHashToNodeInfoWithTxn(txn, height, hash, bitcoinNodes)
		return nil
	})
	return blockNode
}

func PutHeightHashToNodeInfoWithTxn(txn *badger.Txn, node *BlockNode, bitcoinNodes bool) error {

	key := _heightHashToNodeIndexKey(node.Height, node.Hash, bitcoinNodes)
	serializedNode, err := SerializeBlockNode(node)
	if err != nil {
		return errors.Wrapf(err, "PutHeightHashToNodeInfoWithTxn: Problem serializing node")
	}

	if err := txn.Set(key, serializedNode); err != nil {
		return err
	}
	return nil
}

func PutHeightHashToNodeInfo(node *BlockNode, handle *badger.DB, bitcoinNodes bool) error {
	err := handle.Update(func(txn *badger.Txn) error {
		return PutHeightHashToNodeInfoWithTxn(txn, node, bitcoinNodes)
	})

	if err != nil {
		return err
	}

	return nil
}

func DbDeleteHeightHashToNodeInfoWithTxn(
	node *BlockNode, txn *badger.Txn, bitcoinNodes bool) error {

	return txn.Delete(_heightHashToNodeIndexKey(node.Height, node.Hash, bitcoinNodes))
}

func DbBulkDeleteHeightHashToNodeInfo(
	nodes []*BlockNode, handle *badger.DB, bitcoinNodes bool) error {

	err := handle.Update(func(txn *badger.Txn) error {
		for _, nn := range nodes {
			if err := DbDeleteHeightHashToNodeInfoWithTxn(nn, txn, bitcoinNodes); err != nil {
				return err
			}
		}
		return nil
	})

	if err != nil {
		return err
	}

	return nil
}

// InitDbWithGenesisBlock initializes the database to contain only the genesis
// block.
func InitDbWithDeSoGenesisBlock(params *DeSoParams, handle *badger.DB, eventManager *EventManager) error {
	// Construct a node for the genesis block. Its height is zero and it has
	// no parents. Its difficulty should be set to the initial
	// difficulty specified in the parameters and it should be assumed to be
	// valid and stored by the end of this function.
	genesisBlock := params.GenesisBlock
	diffTarget := MustDecodeHexBlockHash(params.MinDifficultyTargetHex)
	blockHash := MustDecodeHexBlockHash(params.GenesisBlockHashHex)
	genesisNode := NewBlockNode(
		nil, // Parent
		blockHash,
		0, // Height
		diffTarget,
		BytesToBigint(ExpectedWorkForBlockHash(diffTarget)[:]), // CumWork
		genesisBlock.Header, // Header
		StatusHeaderValidated|StatusBlockProcessed|StatusBlockStored|StatusBlockValidated, // Status
	)

	// Set the fields in the db to reflect the current state of our chain.
	//
	// Set the best hash to the genesis block in the db since its the only node
	// we're currently aware of. Set it for both the header chain and the block
	// chain.
	if err := PutBestHash(blockHash, handle, ChainTypeDeSoBlock); err != nil {
		return errors.Wrapf(err, "InitDbWithGenesisBlock: Problem putting genesis block hash into db for block chain")
	}
	// Add the genesis block to the (hash -> block) index.
	if err := PutBlock(genesisBlock, handle); err != nil {
		return errors.Wrapf(err, "InitDbWithGenesisBlock: Problem putting genesis block into db")
	}
	// Add the genesis block to the (height, hash -> node info) index in the db.
	if err := PutHeightHashToNodeInfo(genesisNode, handle, false /*bitcoinNodes*/); err != nil {
		return errors.Wrapf(err, "InitDbWithGenesisBlock: Problem putting (height, hash -> node) in db")
	}
	if err := DbPutNanosPurchased(handle, params.DeSoNanosPurchasedAtGenesis); err != nil {
		return errors.Wrapf(err, "InitDbWithGenesisBlock: Problem putting genesis block hash into db for block chain")
	}
	if err := DbPutGlobalParamsEntry(handle, InitialGlobalParamsEntry); err != nil {
		return errors.Wrapf(err, "InitDbWithGenesisBlock: Problem putting GlobalParamsEntry into db for block chain")
	}

	// We apply seed transactions here. This step is useful for setting
	// up the blockchain with a particular set of transactions, e.g. when
	// hard forking the chain.
	//
	// TODO: Right now there's an issue where if we hit an errur during this
	// step of the initialization, the next time we run the program it will
	// think things are initialized because we set the best block hash at the
	// top. We should fix this at some point so that an error in this step
	// wipes out the best hash.
	utxoView, err := NewUtxoView(handle, params, nil)
	if err != nil {
		return fmt.Errorf(
			"InitDbWithDeSoGenesisBlock: Error initializing UtxoView")
	}

	// Add the seed balances to the view.
	for index, txOutput := range params.SeedBalances {
		outputKey := UtxoKey{
			TxID:  BlockHash{},
			Index: uint32(index),
		}
		utxoEntry := UtxoEntry{
			AmountNanos: txOutput.AmountNanos,
			PublicKey:   txOutput.PublicKey,
			BlockHeight: 0,
			// Just make this a normal transaction so that we don't have to wait for
			// the block reward maturity.
			UtxoType: UtxoTypeOutput,
			UtxoKey:  &outputKey,
		}

		_, err := utxoView._addUtxo(&utxoEntry)
		if err != nil {
			return fmt.Errorf("InitDbWithDeSoGenesisBlock: Error adding "+
				"seed balance at index %v ; output: %v: %v", index, txOutput, err)
		}
	}

	// Add the seed txns to the view
	utxoOpsForBlock := [][]*UtxoOperation{}
	for txnIndex, txnHex := range params.SeedTxns {
		txnBytes, err := hex.DecodeString(txnHex)
		if err != nil {
			return fmt.Errorf(
				"InitDbWithDeSoGenesisBlock: Error decoding seed "+
					"txn HEX: %v, txn index: %v, txn hex: %v",
				err, txnIndex, txnHex)
		}
		txn := &MsgDeSoTxn{}
		if err := txn.FromBytes(txnBytes); err != nil {
			return fmt.Errorf(
				"InitDbWithDeSoGenesisBlock: Error decoding seed "+
					"txn BYTES: %v, txn index: %v, txn hex: %v",
				err, txnIndex, txnHex)
		}
		// Important: ignoreUtxos makes it so that the inputs/outputs aren't
		// processed, which is important.
		// Set txnSizeBytes to 0 here as the minimum network fee is 0 at genesis block, so there is no need to serialize
		// these transactions to check if they meet the minimum network fee requirement.
		var utxoOpsForTxn []*UtxoOperation
		utxoOpsForTxn, _, _, _, err = utxoView.ConnectTransaction(
			txn, txn.Hash(), 0, 0 /*blockHeight*/, false /*verifySignatures*/, true /*ignoreUtxos*/)
		if err != nil {
			return fmt.Errorf(
				"InitDbWithDeSoGenesisBlock: Error connecting transaction: %v, "+
					"txn index: %v, txn hex: %v",
				err, txnIndex, txnHex)
		}
		utxoOpsForBlock = append(utxoOpsForBlock, utxoOpsForTxn)
	}

	// If we have an event manager, initialize the genesis block with the current
	// state of the view.
	if eventManager != nil {
		eventManager.blockConnected(&BlockEvent{
			Block:    genesisBlock,
			UtxoView: utxoView,
			UtxoOps:  utxoOpsForBlock,
		})
	}

	// Flush all the data in the view.
	err = utxoView.FlushToDb()
	if err != nil {
		return fmt.Errorf(
			"InitDbWithDeSoGenesisBlock: Error flushing seed txns to DB: %v", err)
	}

	return nil
}

func GetBlockIndex(handle *badger.DB, bitcoinNodes bool) (map[BlockHash]*BlockNode, error) {
	blockIndex := make(map[BlockHash]*BlockNode)

	prefix := _heightHashToNodeIndexPrefix(bitcoinNodes)

	err := handle.View(func(txn *badger.Txn) error {
		opts := badger.DefaultIteratorOptions
		nodeIterator := txn.NewIterator(opts)
		defer nodeIterator.Close()
		for nodeIterator.Seek(prefix); nodeIterator.ValidForPrefix(prefix); nodeIterator.Next() {
			var blockNode *BlockNode

			// Don't bother checking the key. We assume that the key lines up
			// with what we've stored in the value in terms of (height, block hash).
			item := nodeIterator.Item()
			err := item.Value(func(blockNodeBytes []byte) error {
				// Deserialize the block node.
				var err error
				// TODO: There is room for optimization here by pre-allocating a
				// contiguous list of block nodes and then populating that list
				// rather than having each blockNode be a stand-alone allocation.
				blockNode, err = DeserializeBlockNode(blockNodeBytes)
				if err != nil {
					return err
				}
				return nil
			})
			if err != nil {
				return err
			}

			// If we got hear it means we read a blockNode successfully. Store it
			// into our node index.
			blockIndex[*blockNode.Hash] = blockNode

			// Find the parent of this block, which should already have been read
			// in and connect it. Skip the genesis block, which has height 0. Also
			// skip the block if its PrevBlockHash is empty, which will be true for
			// the BitcoinStartBlockNode.
			//
			// TODO: There is room for optimization here by keeping a reference to
			// the last node we've iterated over and checking if that node is the
			// parent. Doing this would avoid an expensive hashmap check to get
			// the parent by its block hash.
			if blockNode.Height == 0 || (*blockNode.Header.PrevBlockHash == BlockHash{}) {
				continue
			}
			if parent, ok := blockIndex[*blockNode.Header.PrevBlockHash]; ok {
				// We found the parent node so connect it.
				blockNode.Parent = parent
			} else {
				// In this case we didn't find the parent so error. There shouldn't
				// be any unconnectedTxns in our block index.
				return fmt.Errorf("GetBlockIndex: Could not find parent for blockNode: %+v", blockNode)
			}
		}
		return nil
	})
	if err != nil {
		return nil, errors.Wrapf(err, "GetBlockIndex: Problem reading block index from db")
	}

	return blockIndex, nil
}

func GetBestChain(tipNode *BlockNode, blockIndex map[BlockHash]*BlockNode) ([]*BlockNode, error) {
	reversedBestChain := []*BlockNode{}
	for tipNode != nil {
		if (tipNode.Status&StatusBlockValidated) == 0 &&
			(tipNode.Status&StatusBitcoinHeaderValidated) == 0 {

			return nil, fmt.Errorf("GetBestChain: Invalid node found in main chain: %+v", tipNode)
		}

		reversedBestChain = append(reversedBestChain, tipNode)
		tipNode = tipNode.Parent
	}

	bestChain := make([]*BlockNode, len(reversedBestChain))
	for ii := 0; ii < len(reversedBestChain); ii++ {
		bestChain[ii] = reversedBestChain[len(reversedBestChain)-1-ii]
	}

	return bestChain, nil
}

// RandomBytes returns a []byte with random values.
func RandomBytes(numBytes int32) []byte {
	randomBytes := make([]byte, numBytes)
	_, err := rand.Read(randomBytes)
	if err != nil {
		glog.Errorf("Problem reading random bytes: %v", err)
	}
	return randomBytes
}

// RandomBytesHex returns a hex string representing numBytes of
// entropy.
func RandomBytesHex(numBytes int32) string {
	return hex.EncodeToString(RandomBytes(numBytes))
}

// RandInt64 returns a random 64-bit int.
func RandInt64(max int64) int64 {
	val, err := rand.Int(rand.Reader, big.NewInt(math.MaxInt64))
	if err != nil {
		glog.Errorf("Problem generating random int64: %v", err)
	}
	return val.Int64()
}

// RandInt32 returns a random 32-bit int.
func RandInt32(max int32) int32 {
	val, err := rand.Int(rand.Reader, big.NewInt(math.MaxInt32))
	if err != nil {
		glog.Errorf("Problem generating random int32: %v", err)
	}
	if val.Int64() > math.MaxInt32 {
		glog.Errorf("Generated a random number out of range: %d (max: %d)", val.Int64(), math.MaxInt32)
	}
	// This cast is OK since we initialized the number to be
	// < MaxInt32 above.
	return int32(val.Int64())
}

// PPrintJSON prints a JSON object but pretty.
func PPrintJSON(xx interface{}) {
	yy, _ := json.MarshalIndent(xx, "", "  ")
	log.Println(string(yy))
}

func BlocksPerDuration(duration time.Duration, timeBetweenBlocks time.Duration) uint32 {
	return uint32(int64(duration) / int64(timeBetweenBlocks))
}

func PkToString(pk []byte, params *DeSoParams) string {
	return Base58CheckEncode(pk, false, params)
}

func PrivToString(priv []byte, params *DeSoParams) string {
	return Base58CheckEncode(priv, true, params)
}

func PkToStringMainnet(pk []byte) string {
	return Base58CheckEncode(pk, false, &DeSoMainnetParams)
}

func PkToStringBoth(pk []byte) string {
	return PkToStringMainnet(pk) + ":" + PkToStringTestnet(pk)
}

func PkToStringTestnet(pk []byte) string {
	return Base58CheckEncode(pk, false, &DeSoTestnetParams)
}

func DbGetTxindexTip(handle *badger.DB) *BlockHash {
	return _getBlockHashForPrefix(handle, _KeyTransactionIndexTip)
}

func DbPutTxindexTipWithTxn(dbTxn *badger.Txn, tipHash *BlockHash) error {
	return dbTxn.Set(_KeyTransactionIndexTip, tipHash[:])
}

func DbPutTxindexTip(handle *badger.DB, tipHash *BlockHash) error {
	return handle.Update(func(txn *badger.Txn) error {
		return DbPutTxindexTipWithTxn(txn, tipHash)
	})
}

func _DbTxindexPublicKeyNextIndexPrefix(publicKey []byte) []byte {
	return append(append([]byte{}, _PrefixPublicKeyToNextIndex...), publicKey...)
}

func DbTxindexPublicKeyPrefix(publicKey []byte) []byte {
	return append(append([]byte{}, _PrefixPublicKeyIndexToTransactionIDs...), publicKey...)
}

func DbTxindexPublicKeyIndexToTxnKey(publicKey []byte, index uint32) []byte {
	prefix := DbTxindexPublicKeyPrefix(publicKey)
	return append(prefix, _EncodeUint32(index)...)
}

func DbGetTxindexTxnsForPublicKeyWithTxn(dbTxn *badger.Txn, publicKey []byte) []*BlockHash {
	txIDs := []*BlockHash{}
	_, valsFound, err := _enumerateKeysForPrefixWithTxn(dbTxn, DbTxindexPublicKeyPrefix(publicKey))
	if err != nil {
		return txIDs
	}
	for _, txIDBytes := range valsFound {
		blockHash := &BlockHash{}
		copy(blockHash[:], txIDBytes[:])
		txIDs = append(txIDs, blockHash)
	}

	return txIDs
}

func DbGetTxindexTxnsForPublicKey(handle *badger.DB, publicKey []byte) []*BlockHash {
	txIDs := []*BlockHash{}
	handle.Update(func(dbTxn *badger.Txn) error {
		txIDs = DbGetTxindexTxnsForPublicKeyWithTxn(dbTxn, publicKey)
		return nil
	})
	return txIDs
}

func _DbGetTxindexNextIndexForPublicKeBySeekWithTxn(dbTxn *badger.Txn, publicKey []byte) uint64 {
	dbPrefixx := DbTxindexPublicKeyPrefix(publicKey)

	opts := badger.DefaultIteratorOptions

	opts.PrefetchValues = false

	// Go in reverse order.
	opts.Reverse = true

	it := dbTxn.NewIterator(opts)
	defer it.Close()
	// Since we iterate backwards, the prefix must be bigger than all possible
	// counts that could actually exist. We use four bytes since the index is
	// encoded as a 32-bit big-endian byte slice, which will be four bytes long.
	maxBigEndianUint32Bytes := []byte{0xFF, 0xFF, 0xFF, 0xFF}
	prefix := append([]byte{}, dbPrefixx...)
	prefix = append(prefix, maxBigEndianUint32Bytes...)
	for it.Seek(prefix); it.ValidForPrefix(dbPrefixx); it.Next() {
		countKey := it.Item().Key()

		// Strip the prefix off the key and check its length. If it contains
		// a big-endian uint32 then it should be at least four bytes.
		countKey = countKey[len(dbPrefixx):]
		if len(countKey) < len(maxBigEndianUint32Bytes) {
			glog.Errorf("DbGetTxindexNextIndexForPublicKey: Invalid public key "+
				"index key length %d should be at least %d",
				len(countKey), len(maxBigEndianUint32Bytes))
			return 0
		}

		countVal := DecodeUint32(countKey[:len(maxBigEndianUint32Bytes)])
		return uint64(countVal + 1)
	}
	// If we get here it means we didn't find anything in the db so return zero.
	return 0
}

func DbGetTxindexNextIndexForPublicKey(handle *badger.DB, publicKey []byte) *uint64 {
	var nextIndex *uint64
	handle.View(func(txn *badger.Txn) error {
		nextIndex = _DbGetTxindexNextIndexForPublicKeyWithTxn(txn, publicKey)
		return nil
	})
	return nextIndex
}

func _DbGetTxindexNextIndexForPublicKeyWithTxn(txn *badger.Txn, publicKey []byte) *uint64 {
	key := _DbTxindexPublicKeyNextIndexPrefix(publicKey)
	valItem, err := txn.Get(key)
	if err != nil {
		// If we haven't seen this public key yet, we won't have a next index for this key yet, so return 0.
		if errors.Is(err, badger.ErrKeyNotFound) {
			nextIndexVal := _DbGetTxindexNextIndexForPublicKeBySeekWithTxn(txn, publicKey)
			return &nextIndexVal
		} else {
			return nil
		}
	}
	valBytes, err := valItem.ValueCopy(nil)
	if err != nil {
		return nil
	}
	nextIndexVal, bytesRead := Uvarint(valBytes)
	if bytesRead <= 0 {
		return nil
	}
	return &nextIndexVal

}

func DbPutTxindexNextIndexForPublicKeyWithTxn(txn *badger.Txn, publicKey []byte, nextIndex uint64) error {
	key := _DbTxindexPublicKeyNextIndexPrefix(publicKey)
	valBuf := UintToBuf(nextIndex)

	return txn.Set(key, valBuf)
}

func DbDeleteTxindexNextIndexForPublicKeyWithTxn(txn *badger.Txn, publicKey []byte) error {
	key := _DbTxindexPublicKeyNextIndexPrefix(publicKey)
	return txn.Delete(key)
}

func DbPutTxindexPublicKeyToTxnMappingSingleWithTxn(
	dbTxn *badger.Txn, publicKey []byte, txID *BlockHash) error {

	nextIndex := _DbGetTxindexNextIndexForPublicKeyWithTxn(dbTxn, publicKey)
	if nextIndex == nil {
		return fmt.Errorf("Error getting next index")
	}
	key := DbTxindexPublicKeyIndexToTxnKey(publicKey, uint32(*nextIndex))
	err := DbPutTxindexNextIndexForPublicKeyWithTxn(dbTxn, publicKey, uint64(*nextIndex+1))
	if err != nil {
		return err
	}
	return dbTxn.Set(key, txID[:])
}

func DbDeleteTxindexPublicKeyToTxnMappingSingleWithTxn(
	dbTxn *badger.Txn, publicKey []byte, txID *BlockHash) error {

	// Get all the mappings corresponding to the public key passed in.
	// TODO: This is inefficient but reorgs are rare so whatever.
	txIDsInDB := DbGetTxindexTxnsForPublicKeyWithTxn(dbTxn, publicKey)
	numMappingsInDB := len(txIDsInDB)

	// Loop over the list of txIDs and delete the one
	// corresponding to the passed-in transaction. Note we can assume that
	// only one occurrence exists in the list.
	// TODO: Looping backwards would be more efficient.
	for ii, singleTxID := range txIDsInDB {
		if *singleTxID == *txID {
			// If we get here it means the transaction we need to delete is at
			// this index.
			txIDsInDB = append(txIDsInDB[:ii], txIDsInDB[ii+1:]...)
			break
		}
	}

	// Delete all the mappings from the db.
	for pkIndex := 0; pkIndex < numMappingsInDB; pkIndex++ {
		key := DbTxindexPublicKeyIndexToTxnKey(publicKey, uint32(pkIndex))
		if err := dbTxn.Delete(key); err != nil {
			return err
		}
	}

	// Delete the next index for this public key
	err := DbDeleteTxindexNextIndexForPublicKeyWithTxn(dbTxn, publicKey)
	if err != nil {
		return err
	}

	// Re-add all the mappings to the db except the one we just deleted.
	for _, singleTxID := range txIDsInDB {
		if err := DbPutTxindexPublicKeyToTxnMappingSingleWithTxn(dbTxn, publicKey, singleTxID); err != nil {
			return err
		}
	}

	// At this point the db should contain all transactions except the one
	// that was deleted.
	return nil
}

func DbTxindexTxIDKey(txID *BlockHash) []byte {
	return append(append([]byte{}, _PrefixTransactionIDToMetadata...), txID[:]...)
}

type AffectedPublicKey struct {
	PublicKeyBase58Check string
	// Metadata about how this public key was affected by the transaction.
	Metadata string
}

type BasicTransferTxindexMetadata struct {
	TotalInputNanos  uint64
	TotalOutputNanos uint64
	FeeNanos         uint64
	UtxoOpsDump      string
	UtxoOps          []*UtxoOperation
	DiamondLevel     int64
	PostHashHex      string
}
type BitcoinExchangeTxindexMetadata struct {
	BitcoinSpendAddress string
	// DeSoOutputPubKeyBase58Check = TransactorPublicKeyBase58Check
	SatoshisBurned uint64
	// NanosCreated = 0 OR TotalOutputNanos+FeeNanos
	NanosCreated uint64
	// TotalNanosPurchasedBefore = TotalNanosPurchasedAfter - NanosCreated
	TotalNanosPurchasedBefore uint64
	TotalNanosPurchasedAfter  uint64
	BitcoinTxnHash            string
}
type CreatorCoinTxindexMetadata struct {
	OperationType string
	// TransactorPublicKeyBase58Check = TransactorPublicKeyBase58Check
	// CreatorPublicKeyBase58Check in AffectedPublicKeys

	// Differs depending on OperationType.
	DeSoToSellNanos        uint64
	CreatorCoinToSellNanos uint64
	DeSoToAddNanos         uint64

	// Rosetta needs to know how much DESO was added or removed so it can
	// model the change to the total deso locked in the creator coin
	DESOLockedNanosDiff int64
}

type CreatorCoinTransferTxindexMetadata struct {
	CreatorUsername            string
	CreatorCoinToTransferNanos uint64
	DiamondLevel               int64
	PostHashHex                string
}

type DAOCoinTransferTxindexMetadata struct {
	CreatorUsername        string
	DAOCoinToTransferNanos uint256.Int
}

type DAOCoinTxindexMetadata struct {
	CreatorUsername           string
	OperationType             string
	CoinsToMintNanos          uint256.Int
	CoinsToBurnNanos          uint256.Int
	TransferRestrictionStatus string
}

type UpdateProfileTxindexMetadata struct {
	ProfilePublicKeyBase58Check string

	NewUsername    string
	NewDescription string
	NewProfilePic  string

	NewCreatorBasisPoints uint64

	NewStakeMultipleBasisPoints uint64

	IsHidden bool
}
type SubmitPostTxindexMetadata struct {
	PostHashBeingModifiedHex string
	// PosterPublicKeyBase58Check = TransactorPublicKeyBase58Check

	// If this is a reply to an existing post, then the ParentPostHashHex
	ParentPostHashHex string
	// ParentPosterPublicKeyBase58Check in AffectedPublicKeys

	// The profiles that are mentioned are in the AffectedPublicKeys
	// MentionedPublicKeyBase58Check in AffectedPublicKeys
}
type LikeTxindexMetadata struct {
	// LikerPublicKeyBase58Check = TransactorPublicKeyBase58Check
	IsUnlike bool

	PostHashHex string
	// PosterPublicKeyBase58Check in AffectedPublicKeys
}
type FollowTxindexMetadata struct {
	// FollowerPublicKeyBase58Check = TransactorPublicKeyBase58Check
	// FollowedPublicKeyBase58Check in AffectedPublicKeys

	IsUnfollow bool
}
type PrivateMessageTxindexMetadata struct {
	// SenderPublicKeyBase58Check = TransactorPublicKeyBase58Check
	// RecipientPublicKeyBase58Check in AffectedPublicKeys

	TimestampNanos uint64
}
type SwapIdentityTxindexMetadata struct {
	// ParamUpdater = TransactorPublicKeyBase58Check

	FromPublicKeyBase58Check string
	ToPublicKeyBase58Check   string

	// Rosetta needs this information to track creator coin balances
	FromDeSoLockedNanos uint64
	ToDeSoLockedNanos   uint64
}

type NFTRoyaltiesMetadata struct {
	CreatorCoinRoyaltyNanos     uint64
	CreatorRoyaltyNanos         uint64
	CreatorPublicKeyBase58Check string
	// We omit the maps when empty to save some space.
	AdditionalCoinRoyaltiesMap map[string]uint64 `json:",omitempty"`
	AdditionalDESORoyaltiesMap map[string]uint64 `json:",omitempty"`
}

type NFTBidTxindexMetadata struct {
	NFTPostHashHex            string
	SerialNumber              uint64
	BidAmountNanos            uint64
	IsBuyNowBid               bool
	OwnerPublicKeyBase58Check string
	// We omit the empty object here as a bid that doesn't trigger a "buy now" operation will have no royalty metadata
	NFTRoyaltiesMetadata `json:",omitempty"`
}

type AcceptNFTBidTxindexMetadata struct {
	NFTPostHashHex string
	SerialNumber   uint64
	BidAmountNanos uint64
	NFTRoyaltiesMetadata
}

type NFTTransferTxindexMetadata struct {
	NFTPostHashHex string
	SerialNumber   uint64
}

<<<<<<< HEAD
=======
type AcceptNFTTransferTxindexMetadata struct {
	NFTPostHashHex string
	SerialNumber   uint64
}

type BurnNFTTxindexMetadata struct {
	NFTPostHashHex string
	SerialNumber   uint64
}

>>>>>>> d166cda6
type CreateNFTTxindexMetadata struct {
	NFTPostHashHex             string
	AdditionalCoinRoyaltiesMap map[string]uint64 `json:",omitempty"`
	AdditionalDESORoyaltiesMap map[string]uint64 `json:",omitempty"`
}

type UpdateNFTTxindexMetadata struct {
	NFTPostHashHex string
	IsForSale      bool
}

type TransactionMetadata struct {
	BlockHashHex    string
	TxnIndexInBlock uint64
	TxnType         string
	// All transactions have a public key who executed the transaction and some
	// public keys that are affected by the transaction. Notifications are created
	// for the affected public keys. _getPublicKeysForTxn uses this to set entries in the
	// database.
	TransactorPublicKeyBase58Check string
	AffectedPublicKeys             []*AffectedPublicKey

	// We store these outputs so we don't have to load the full transaction from disk
	// when looking up output amounts
	TxnOutputs []*DeSoOutput

	BasicTransferTxindexMetadata       *BasicTransferTxindexMetadata       `json:",omitempty"`
	BitcoinExchangeTxindexMetadata     *BitcoinExchangeTxindexMetadata     `json:",omitempty"`
	CreatorCoinTxindexMetadata         *CreatorCoinTxindexMetadata         `json:",omitempty"`
	CreatorCoinTransferTxindexMetadata *CreatorCoinTransferTxindexMetadata `json:",omitempty"`
	UpdateProfileTxindexMetadata       *UpdateProfileTxindexMetadata       `json:",omitempty"`
	SubmitPostTxindexMetadata          *SubmitPostTxindexMetadata          `json:",omitempty"`
	LikeTxindexMetadata                *LikeTxindexMetadata                `json:",omitempty"`
	FollowTxindexMetadata              *FollowTxindexMetadata              `json:",omitempty"`
	PrivateMessageTxindexMetadata      *PrivateMessageTxindexMetadata      `json:",omitempty"`
	SwapIdentityTxindexMetadata        *SwapIdentityTxindexMetadata        `json:",omitempty"`
	NFTBidTxindexMetadata              *NFTBidTxindexMetadata              `json:",omitempty"`
	AcceptNFTBidTxindexMetadata        *AcceptNFTBidTxindexMetadata        `json:",omitempty"`
	NFTTransferTxindexMetadata         *NFTTransferTxindexMetadata         `json:",omitempty"`
<<<<<<< HEAD
=======
	AcceptNFTTransferTxindexMetadata   *AcceptNFTTransferTxindexMetadata   `json:",omitempty"`
	BurnNFTTxindexMetadata             *BurnNFTTxindexMetadata             `json:",omitempty"`
>>>>>>> d166cda6
	DAOCoinTxindexMetadata             *DAOCoinTxindexMetadata             `json:",omitempty"`
	DAOCoinTransferTxindexMetadata     *DAOCoinTransferTxindexMetadata     `json:",omitempty"`
	CreateNFTTxindexMetadata           *CreateNFTTxindexMetadata           `json:",omitempty"`
	UpdateNFTTxindexMetadata           *UpdateNFTTxindexMetadata           `json:",omitempty"`
}

func DBCheckTxnExistenceWithTxn(txn *badger.Txn, txID *BlockHash) bool {
	key := DbTxindexTxIDKey(txID)
	_, err := txn.Get(key)
	if err != nil {
		return false
	}
	return true
}

func DbCheckTxnExistence(handle *badger.DB, txID *BlockHash) bool {
	var exists bool
	handle.View(func(txn *badger.Txn) error {
		exists = DBCheckTxnExistenceWithTxn(txn, txID)
		return nil
	})
	return exists
}

func DbGetTxindexTransactionRefByTxIDWithTxn(txn *badger.Txn, txID *BlockHash) *TransactionMetadata {
	key := DbTxindexTxIDKey(txID)
	valObj := TransactionMetadata{}

	valItem, err := txn.Get(key)
	if err != nil {
		return nil
	}
	valBytes, err := valItem.ValueCopy(nil)
	if err != nil {
		return nil
	}
	if err := gob.NewDecoder(bytes.NewReader(valBytes)).Decode(&valObj); err != nil {
		return nil
	}
	return &valObj
}

func DbGetTxindexTransactionRefByTxID(handle *badger.DB, txID *BlockHash) *TransactionMetadata {
	var valObj *TransactionMetadata
	handle.View(func(txn *badger.Txn) error {
		valObj = DbGetTxindexTransactionRefByTxIDWithTxn(txn, txID)
		return nil
	})
	return valObj
}
func DbPutTxindexTransactionWithTxn(
	txn *badger.Txn, txID *BlockHash, txnMeta *TransactionMetadata) error {

	key := append(append([]byte{}, _PrefixTransactionIDToMetadata...), txID[:]...)
	valBuf := bytes.NewBuffer([]byte{})
	gob.NewEncoder(valBuf).Encode(txnMeta)

	return txn.Set(key, valBuf.Bytes())
}

func DbPutTxindexTransaction(
	handle *badger.DB, txID *BlockHash, txnMeta *TransactionMetadata) error {

	return handle.Update(func(txn *badger.Txn) error {
		return DbPutTxindexTransactionWithTxn(txn, txID, txnMeta)
	})
}

func _getPublicKeysForTxn(
	txn *MsgDeSoTxn, txnMeta *TransactionMetadata, params *DeSoParams) map[PkMapKey]bool {

	// Collect the public keys in the transaction.
	publicKeys := make(map[PkMapKey]bool)

	// TODO: For AddStake transactions, we don't have a way of getting the implicit
	// outputs. This means that if you get paid from someone else staking to a post
	// after you, the output won't be explicitly included in the transaction, and so
	// it won't be added to our index. We should fix this at some point. I think the
	// "right way" to fix this problem is to index UTXOs rather than transactions (or
	// in addition to them).
	// TODO(updated): We can fix this by populating AffectedPublicKeys

	// Add the TransactorPublicKey
	{
		res, _, err := Base58CheckDecode(txnMeta.TransactorPublicKeyBase58Check)
		if err != nil {
			glog.Errorf("_getPublicKeysForTxn: Error decoding "+
				"TransactorPublicKeyBase58Check: %v %v",
				txnMeta.TransactorPublicKeyBase58Check, err)
		} else {
			publicKeys[MakePkMapKey(res)] = true
		}
	}

	// Add each AffectedPublicKey
	for _, affectedPk := range txnMeta.AffectedPublicKeys {
		res, _, err := Base58CheckDecode(affectedPk.PublicKeyBase58Check)
		if err != nil {
			glog.Errorf("_getPublicKeysForTxn: Error decoding AffectedPublicKey: %v %v %v",
				affectedPk.PublicKeyBase58Check, affectedPk.Metadata, err)
		} else {
			publicKeys[MakePkMapKey(res)] = true
		}
	}

	return publicKeys
}

func DbPutTxindexTransactionMappingsWithTxn(
	dbTx *badger.Txn, txn *MsgDeSoTxn, params *DeSoParams, txnMeta *TransactionMetadata) error {

	txID := txn.Hash()

	if err := DbPutTxindexTransactionWithTxn(dbTx, txID, txnMeta); err != nil {
		return fmt.Errorf("Problem adding txn to txindex transaction index: %v", err)
	}

	// Get the public keys involved with this transaction.
	publicKeys := _getPublicKeysForTxn(txn, txnMeta, params)

	// For each public key found, add the txID from its list.
	for pkFoundIter := range publicKeys {
		pkFound := pkFoundIter

		// Simply add a new entry for each of the public keys found.
		if err := DbPutTxindexPublicKeyToTxnMappingSingleWithTxn(dbTx, pkFound[:], txID); err != nil {
			return err
		}
	}

	// If we get here, it means everything went smoothly.
	return nil
}

func DbPutTxindexTransactionMappings(
	handle *badger.DB, desoTxn *MsgDeSoTxn, params *DeSoParams, txnMeta *TransactionMetadata) error {

	return handle.Update(func(dbTx *badger.Txn) error {
		return DbPutTxindexTransactionMappingsWithTxn(
			dbTx, desoTxn, params, txnMeta)
	})
}

func DbDeleteTxindexTransactionMappingsWithTxn(
	dbTxn *badger.Txn, txn *MsgDeSoTxn, params *DeSoParams) error {

	txID := txn.Hash()

	// If the txnMeta isn't in the db then that's an error.
	txnMeta := DbGetTxindexTransactionRefByTxIDWithTxn(dbTxn, txID)
	if txnMeta == nil {
		return fmt.Errorf("DbDeleteTxindexTransactionMappingsWithTxn: Missing txnMeta for txID %v", txID)
	}

	// Get the public keys involved with this transaction.
	publicKeys := _getPublicKeysForTxn(txn, txnMeta, params)

	// For each public key found, delete the txID mapping from the db.
	for pkFoundIter := range publicKeys {
		pkFound := pkFoundIter
		if err := DbDeleteTxindexPublicKeyToTxnMappingSingleWithTxn(dbTxn, pkFound[:], txID); err != nil {
			return err
		}
	}

	// Delete the metadata
	transactionIndexKey := DbTxindexTxIDKey(txID)
	if err := dbTxn.Delete(transactionIndexKey); err != nil {
		return fmt.Errorf("Problem deleting transaction index key: %v", err)
	}

	// If we get here, it means everything went smoothly.
	return nil
}

func DbDeleteTxindexTransactionMappings(
	handle *badger.DB, txn *MsgDeSoTxn, params *DeSoParams) error {

	return handle.Update(func(dbTx *badger.Txn) error {
		return DbDeleteTxindexTransactionMappingsWithTxn(dbTx, txn, params)
	})
}

// DbGetTxindexFullTransactionByTxID
// TODO: This makes lookups inefficient when blocks are large. Shouldn't be a
// problem for a while, but keep an eye on it.
func DbGetTxindexFullTransactionByTxID(
	txindexDBHandle *badger.DB, blockchainDBHandle *badger.DB, txID *BlockHash) (
	_txn *MsgDeSoTxn, _txnMeta *TransactionMetadata) {

	var txnFound *MsgDeSoTxn
	var txnMeta *TransactionMetadata
	err := txindexDBHandle.View(func(dbTxn *badger.Txn) error {
		txnMeta = DbGetTxindexTransactionRefByTxIDWithTxn(dbTxn, txID)
		if txnMeta == nil {
			return fmt.Errorf("DbGetTxindexFullTransactionByTxID: Transaction not found")
		}
		blockHashBytes, err := hex.DecodeString(txnMeta.BlockHashHex)
		if err != nil {
			return fmt.Errorf("DbGetTxindexFullTransactionByTxID: Error parsing block "+
				"hash hex: %v %v", txnMeta.BlockHashHex, err)
		}
		blockHash := &BlockHash{}
		copy(blockHash[:], blockHashBytes)
		blockFound, err := GetBlock(blockHash, blockchainDBHandle)
		if blockFound == nil || err != nil {
			return fmt.Errorf("DbGetTxindexFullTransactionByTxID: Block corresponding to txn not found")
		}

		txnFound = blockFound.Txns[txnMeta.TxnIndexInBlock]
		return nil
	})
	if err != nil {
		return nil, nil
	}

	return txnFound, txnMeta
}

// =======================================================================================
// DeSo app code start
// =======================================================================================

func _dbKeyForPostEntryHash(postHash *BlockHash) []byte {
	// Make a copy to avoid multiple calls to this function re-using the same slice.
	prefixCopy := append([]byte{}, _PrefixPostHashToPostEntry...)
	key := append(prefixCopy, postHash[:]...)
	return key
}
func _dbKeyForPublicKeyPostHash(publicKey []byte, postHash *BlockHash) []byte {
	// Make a copy to avoid multiple calls to this function re-using the same slice.
	key := append([]byte{}, _PrefixPosterPublicKeyPostHash...)
	key = append(key, publicKey...)
	key = append(key, postHash[:]...)
	return key
}
func _dbKeyForPosterPublicKeyTimestampPostHash(publicKey []byte, timestampNanos uint64, postHash *BlockHash) []byte {
	// Make a copy to avoid multiple calls to this function re-using the same slice.
	key := append([]byte{}, _PrefixPosterPublicKeyTimestampPostHash...)
	key = append(key, publicKey...)
	key = append(key, EncodeUint64(timestampNanos)...)
	key = append(key, postHash[:]...)
	return key
}
func _dbKeyForTstampPostHash(tstampNanos uint64, postHash *BlockHash) []byte {
	// Make a copy to avoid multiple calls to this function re-using the same slice.
	key := append([]byte{}, _PrefixTstampNanosPostHash...)
	key = append(key, EncodeUint64(tstampNanos)...)
	key = append(key, postHash[:]...)
	return key
}
func _dbKeyForCreatorBpsPostHash(creatorBps uint64, postHash *BlockHash) []byte {
	key := append([]byte{}, _PrefixCreatorBpsPostHash...)
	key = append(key, EncodeUint64(creatorBps)...)
	key = append(key, postHash[:]...)
	return key
}
func _dbKeyForStakeMultipleBpsPostHash(stakeMultipleBps uint64, postHash *BlockHash) []byte {
	key := append([]byte{}, _PrefixMultipleBpsPostHash...)
	key = append(key, EncodeUint64(stakeMultipleBps)...)
	key = append(key, postHash[:]...)
	return key
}
func _dbKeyForCommentParentStakeIDToPostHash(
	stakeID []byte, tstampNanos uint64, postHash *BlockHash) []byte {
	key := append([]byte{}, _PrefixCommentParentStakeIDToPostHash...)
	key = append(key, stakeID[:]...)
	key = append(key, EncodeUint64(tstampNanos)...)
	key = append(key, postHash[:]...)
	return key
}

func DBGetPostEntryByPostHashWithTxn(
	txn *badger.Txn, postHash *BlockHash) *PostEntry {

	key := _dbKeyForPostEntryHash(postHash)
	postEntryObj := &PostEntry{}
	postEntryItem, err := txn.Get(key)
	if err != nil {
		return nil
	}
	err = postEntryItem.Value(func(valBytes []byte) error {
		return gob.NewDecoder(bytes.NewReader(valBytes)).Decode(postEntryObj)
	})
	if err != nil {
		glog.Errorf("DBGetPostEntryByPostHashWithTxn: Problem reading "+
			"PostEntry for postHash %v", postHash)
		return nil
	}
	return postEntryObj
}

func DBGetPostEntryByPostHash(db *badger.DB, postHash *BlockHash) *PostEntry {
	var ret *PostEntry
	db.View(func(txn *badger.Txn) error {
		ret = DBGetPostEntryByPostHashWithTxn(txn, postHash)
		return nil
	})
	return ret
}

func DBDeletePostEntryMappingsWithTxn(
	txn *badger.Txn, postHash *BlockHash, params *DeSoParams) error {

	// First pull up the mapping that exists for the post hash passed in.
	// If one doesn't exist then there's nothing to do.
	postEntry := DBGetPostEntryByPostHashWithTxn(txn, postHash)
	if postEntry == nil {
		return nil
	}

	// When a post exists, delete the mapping for the post.
	if err := txn.Delete(_dbKeyForPostEntryHash(postHash)); err != nil {
		return errors.Wrapf(err, "DbDeletePostEntryMappingsWithTxn: Deleting "+
			"post mapping for post hash %v", postHash)
	}

	// If the post is a comment we store it in a separate index. Comments are
	// technically posts but they really should be treated as their own entity.
	// The only reason they're not actually implemented that way is so that we
	// get code re-use.
	isComment := len(postEntry.ParentStakeID) == HashSizeBytes
	if isComment {
		// Extend the parent stake ID, which is a block hash, to 33 bytes, which
		// is the length of a public key and the standard length we use for this
		// key.
		extendedStakeID := append([]byte{}, postEntry.ParentStakeID...)
		extendedStakeID = append(extendedStakeID, 0x00)
		parentStakeIDKey := _dbKeyForCommentParentStakeIDToPostHash(
			extendedStakeID, postEntry.TimestampNanos, postEntry.PostHash)
		if err := txn.Delete(parentStakeIDKey); err != nil {

			return errors.Wrapf(err, "DbDeletePostEntryMappingsWithTxn: Problem "+
				"deleting mapping for comment: %v: %v", postEntry, err)
		}
	} else {
		if err := txn.Delete(_dbKeyForPosterPublicKeyTimestampPostHash(
			postEntry.PosterPublicKey, postEntry.TimestampNanos, postEntry.PostHash)); err != nil {

			return errors.Wrapf(err, "DbDeletePostEntryMappingsWithTxn: Deleting "+
				"public key mapping for post hash %v: %v", postHash, err)
		}
		if err := txn.Delete(_dbKeyForTstampPostHash(
			postEntry.TimestampNanos, postEntry.PostHash)); err != nil {

			return errors.Wrapf(err, "DbDeletePostEntryMappingsWithTxn: Deleting "+
				"tstamp mapping for post hash %v: %v", postHash, err)
		}
		if err := txn.Delete(_dbKeyForCreatorBpsPostHash(
			postEntry.CreatorBasisPoints, postEntry.PostHash)); err != nil {

			return errors.Wrapf(err, "DbDeletePostEntryMappingsWithTxn: Deleting "+
				"creatorBps mapping for post hash %v: %v", postHash, err)
		}
		if err := txn.Delete(_dbKeyForStakeMultipleBpsPostHash(
			postEntry.StakeMultipleBasisPoints, postEntry.PostHash)); err != nil {

			return errors.Wrapf(err, "DbDeletePostEntryMappingsWithTxn: Deleting "+
				"stakeMultiple mapping for post hash %v: %v", postHash, err)
		}
	}

	// Delete the repost entries for the post.
	if IsVanillaRepost(postEntry) {
		if err := txn.Delete(
			_dbKeyForReposterPubKeyRepostedPostHashToRepostPostHash(postEntry.PosterPublicKey, *postEntry.RepostedPostHash)); err != nil {
			return errors.Wrapf(err, "DbDeletePostEntryMappingsWithTxn: Error problem deleting mapping for repostPostHash to ReposterPubKey: %v", err)
		}
		if err := txn.Delete(
			_dbKeyForRepostedPostHashReposterPubKey(postEntry.RepostedPostHash, postEntry.PosterPublicKey)); err != nil {
			return errors.Wrapf(err, "DbDeletePostEntryMappingsWithTxn: Error problem adding "+
				"mapping for _dbKeyForRepostedPostHashReposterPubKey: %v", err)
		}
	} else if IsQuotedRepost(postEntry) {
		// Put quoted repost stuff.
		if err := txn.Delete(
			_dbKeyForRepostedPostHashReposterPubKeyRepostPostHash(
				postEntry.RepostedPostHash, postEntry.PosterPublicKey, postEntry.PostHash)); err != nil {
			return errors.Wrapf(err, "DbDeletePostEntryMappingsWithTxn: Error problem adding "+
				"mapping for _dbKeyForRepostedPostHashReposterPubKeyRepostPostHash: %v", err)

		}
	}

	return nil
}

func DBDeletePostEntryMappings(
	handle *badger.DB, postHash *BlockHash, params *DeSoParams) error {

	return handle.Update(func(txn *badger.Txn) error {
		return DBDeletePostEntryMappingsWithTxn(txn, postHash, params)
	})
}

func DBPutPostEntryMappingsWithTxn(
	txn *badger.Txn, postEntry *PostEntry, params *DeSoParams) error {

	postDataBuf := bytes.NewBuffer([]byte{})
	gob.NewEncoder(postDataBuf).Encode(postEntry)

	if err := txn.Set(_dbKeyForPostEntryHash(
		postEntry.PostHash), postDataBuf.Bytes()); err != nil {

		return errors.Wrapf(err, "DbPutPostEntryMappingsWithTxn: Problem "+
			"adding mapping for post: %v", postEntry.PostHash)
	}

	// If the post is a comment we store it in a separate index. Comments are
	// technically posts but they really should be treated as their own entity.
	// The only reason they're not actually implemented that way is so that we
	// get code re-use.
	isComment := len(postEntry.ParentStakeID) != 0
	if isComment {
		// Extend the parent stake ID, which is a block hash, to 33 bytes, which
		// is the length of a public key and the standard length we use for this
		// key.
		extendedStakeID := append([]byte{}, postEntry.ParentStakeID...)
		if len(extendedStakeID) == HashSizeBytes {
			extendedStakeID = append(extendedStakeID, 0x00)
		}
		if len(extendedStakeID) != btcec.PubKeyBytesLenCompressed {
			return fmt.Errorf("DbPutPostEntryMappingsWithTxn: extended "+
				"ParentStakeID %#v must have length %v",
				extendedStakeID, btcec.PubKeyBytesLenCompressed)
		}
		parentStakeIDKey := _dbKeyForCommentParentStakeIDToPostHash(
			extendedStakeID, postEntry.TimestampNanos, postEntry.PostHash)
		if err := txn.Set(parentStakeIDKey, []byte{}); err != nil {

			return errors.Wrapf(err, "DbPutPostEntryMappingsWithTxn: Problem "+
				"adding mapping for comment: %v: %v", postEntry, err)
		}

	} else {
		if err := txn.Set(_dbKeyForPosterPublicKeyTimestampPostHash(
			postEntry.PosterPublicKey, postEntry.TimestampNanos, postEntry.PostHash), []byte{}); err != nil {

			return errors.Wrapf(err, "DbPutPostEntryMappingsWithTxn: Problem "+
				"adding mapping for public key: %v: %v", postEntry, err)
		}
		if err := txn.Set(_dbKeyForTstampPostHash(
			postEntry.TimestampNanos, postEntry.PostHash), []byte{}); err != nil {

			return errors.Wrapf(err, "DbPutPostEntryMappingsWithTxn: Problem "+
				"adding mapping for tstamp: %v", postEntry)
		}
		if err := txn.Set(_dbKeyForCreatorBpsPostHash(
			postEntry.CreatorBasisPoints, postEntry.PostHash), []byte{}); err != nil {

			return errors.Wrapf(err, "DbPutPostEntryMappingsWithTxn: Problem "+
				"adding mapping for creatorBps: %v", postEntry)
		}
		if err := txn.Set(_dbKeyForStakeMultipleBpsPostHash(
			postEntry.StakeMultipleBasisPoints, postEntry.PostHash), []byte{}); err != nil {

			return errors.Wrapf(err, "DbPutPostEntryMappingsWithTxn: Problem "+
				"adding mapping for stakeMultipleBps: %v", postEntry)
		}
	}
	// We treat reposting the same for both comments and posts.
	// We only store repost entry mappings for vanilla reposts
	if IsVanillaRepost(postEntry) {
		repostEntry := RepostEntry{
			RepostPostHash:   postEntry.PostHash,
			RepostedPostHash: postEntry.RepostedPostHash,
			ReposterPubKey:   postEntry.PosterPublicKey,
		}
		repostDataBuf := bytes.NewBuffer([]byte{})
		gob.NewEncoder(repostDataBuf).Encode(repostEntry)
		if err := txn.Set(
			_dbKeyForReposterPubKeyRepostedPostHashToRepostPostHash(postEntry.PosterPublicKey, *postEntry.RepostedPostHash),
			repostDataBuf.Bytes()); err != nil {
			return errors.Wrapf(err, "DbPutPostEntryMappingsWithTxn: Error problem adding mapping for repostPostHash to ReposterPubKey: %v", err)
		}
		if err := txn.Set(
			_dbKeyForRepostedPostHashReposterPubKey(postEntry.RepostedPostHash, postEntry.PosterPublicKey),
			[]byte{}); err != nil {
			return errors.Wrapf(err, "DbPutPostEntryMappingsWithTxn: Error problem adding "+
				"mapping for _dbKeyForRepostedPostHashReposterPubKey: %v", err)
		}
	} else if IsQuotedRepost(postEntry) {
		// Put quoted repost stuff.
		if err := txn.Set(
			_dbKeyForRepostedPostHashReposterPubKeyRepostPostHash(
				postEntry.RepostedPostHash, postEntry.PosterPublicKey, postEntry.PostHash),
			[]byte{}); err != nil {
			return errors.Wrapf(err, "DbPutPostEntryMappingsWithTxn: Error problem adding "+
				"mapping for _dbKeyForRepostedPostHashReposterPubKeyRepostPostHash: %v", err)
		}
	}
	return nil
}

func DBPutPostEntryMappings(handle *badger.DB, postEntry *PostEntry, params *DeSoParams) error {

	return handle.Update(func(txn *badger.Txn) error {
		return DBPutPostEntryMappingsWithTxn(txn, postEntry, params)
	})
}

// Specifying minTimestampNanos gives you all posts after minTimestampNanos
// Pass minTimestampNanos = 0 && maxTimestampNanos = 0 if you want all posts
// Setting maxTimestampNanos = 0, will default maxTimestampNanos to the current time.
func DBGetAllPostsAndCommentsForPublicKeyOrderedByTimestamp(
	handle *badger.DB, publicKey []byte, fetchEntries bool, minTimestampNanos uint64, maxTimestampNanos uint64) (
	_tstamps []uint64, _postAndCommentHashes []*BlockHash, _postAndCommentEntries []*PostEntry, _err error) {

	tstampsFetched := []uint64{}
	postAndCommentHashesFetched := []*BlockHash{}
	postAndCommentEntriesFetched := []*PostEntry{}
	dbPrefixx := append([]byte{}, _PrefixPosterPublicKeyTimestampPostHash...)
	dbPrefixx = append(dbPrefixx, publicKey...)

	err := handle.View(func(txn *badger.Txn) error {
		opts := badger.DefaultIteratorOptions

		opts.PrefetchValues = false

		// Go in reverse order since a larger count is better.
		opts.Reverse = true

		it := txn.NewIterator(opts)
		defer it.Close()
		// Since we iterate backwards, the prefix must be bigger than all possible
		// timestamps that could actually exist. We use eight bytes since the timestamp is
		// encoded as a 64-bit big-endian byte slice, which will be eight bytes long.
		maxBigEndianUint64Bytes := []byte{0xFF, 0xFF, 0xFF, 0xFF, 0xFF, 0xFF, 0xFF, 0xFF}
		prefix := append(dbPrefixx, maxBigEndianUint64Bytes...)

		// If we have a maxTimeStamp, we use that instead of the maxBigEndianUint64.
		if maxTimestampNanos != 0 {
			prefix = append(dbPrefixx, EncodeUint64(maxTimestampNanos)...)
		}

		for it.Seek(prefix); it.ValidForPrefix(dbPrefixx); it.Next() {
			rawKey := it.Item().Key()

			// Key should be
			// [prefix][posterPublicKey][Timestamp][PostHash]

			// Pull out the relevant fields
			timestampSizeBytes := 8
			keyWithoutPrefix := rawKey[1:]
			//posterPublicKey := keyWithoutPrefix[:HashSizeBytes]
			publicKeySizeBytes := HashSizeBytes + 1
			tstampNanos := DecodeUint64(keyWithoutPrefix[publicKeySizeBytes:(publicKeySizeBytes + timestampSizeBytes)])

			postHash := &BlockHash{}
			copy(postHash[:], keyWithoutPrefix[(publicKeySizeBytes+timestampSizeBytes):])

			if tstampNanos < minTimestampNanos {
				break
			}

			tstampsFetched = append(tstampsFetched, tstampNanos)
			postAndCommentHashesFetched = append(postAndCommentHashesFetched, postHash)
		}
		return nil
	})
	if err != nil {
		return nil, nil, nil, err
	}

	if !fetchEntries {
		return tstampsFetched, postAndCommentHashesFetched, nil, nil
	}

	for _, postHash := range postAndCommentHashesFetched {
		postEntry := DBGetPostEntryByPostHash(handle, postHash)
		if postEntry == nil {
			return nil, nil, nil, fmt.Errorf("DBGetPostEntryByPostHash: "+
				"PostHash %v does not have corresponding entry", postHash)
		}
		postAndCommentEntriesFetched = append(postAndCommentEntriesFetched, postEntry)
	}

	return tstampsFetched, postAndCommentHashesFetched, postAndCommentEntriesFetched, nil
}

// DBGetAllPostsByTstamp returns all the posts in the db with the newest
// posts first.
//
// TODO(performance): This currently fetches all posts. We should implement
// some kind of pagination instead though.
func DBGetAllPostsByTstamp(handle *badger.DB, fetchEntries bool) (
	_tstamps []uint64, _postHashes []*BlockHash, _postEntries []*PostEntry, _err error) {

	tstampsFetched := []uint64{}
	postHashesFetched := []*BlockHash{}
	postEntriesFetched := []*PostEntry{}
	dbPrefixx := append([]byte{}, _PrefixTstampNanosPostHash...)

	err := handle.View(func(txn *badger.Txn) error {
		opts := badger.DefaultIteratorOptions

		opts.PrefetchValues = false

		// Go in reverse order since a larger count is better.
		opts.Reverse = true

		it := txn.NewIterator(opts)
		defer it.Close()
		// Since we iterate backwards, the prefix must be bigger than all possible
		// timestamps that could actually exist. We use eight bytes since the timestamp is
		// encoded as a 64-bit big-endian byte slice, which will be eight bytes long.
		maxBigEndianUint64Bytes := []byte{0xFF, 0xFF, 0xFF, 0xFF, 0xFF, 0xFF, 0xFF, 0xFF}
		prefix := append(dbPrefixx, maxBigEndianUint64Bytes...)
		for it.Seek(prefix); it.ValidForPrefix(dbPrefixx); it.Next() {
			rawKey := it.Item().Key()

			// Strip the prefix off the key and check its length. If it contains
			// a big-endian uint64 then it should be at least eight bytes.
			tstampPostHashKey := rawKey[1:]
			uint64BytesLen := len(maxBigEndianUint64Bytes)
			if len(tstampPostHashKey) != uint64BytesLen+HashSizeBytes {
				return fmt.Errorf("DBGetAllPostsByTstamp: Invalid key "+
					"length %d should be at least %d", len(tstampPostHashKey),
					uint64BytesLen+HashSizeBytes)
			}

			tstampNanos := DecodeUint64(tstampPostHashKey[:uint64BytesLen])

			// Appended to the tstamp should be the post hash so extract it here.
			postHash := &BlockHash{}
			copy(postHash[:], tstampPostHashKey[uint64BytesLen:])

			tstampsFetched = append(tstampsFetched, tstampNanos)
			postHashesFetched = append(postHashesFetched, postHash)
		}
		return nil
	})
	if err != nil {
		return nil, nil, nil, err
	}

	if !fetchEntries {
		return tstampsFetched, postHashesFetched, nil, nil
	}

	for _, postHash := range postHashesFetched {
		postEntry := DBGetPostEntryByPostHash(handle, postHash)
		if postEntry == nil {
			return nil, nil, nil, fmt.Errorf("DBGetPostEntryByPostHash: "+
				"PostHash %v does not have corresponding entry", postHash)
		}
		postEntriesFetched = append(postEntriesFetched, postEntry)
	}

	return tstampsFetched, postHashesFetched, postEntriesFetched, nil
}

// DBGetCommentPostHashesForParentStakeID returns all the comments, which are indexed by their
// stake ID rather than by their timestamp.
//
// TODO(performance): This currently fetches all comments. We should implement
// something where we only get the comments for particular posts instead.
func DBGetCommentPostHashesForParentStakeID(
	handle *badger.DB, stakeIDXXX []byte, fetchEntries bool) (
	_tstamps []uint64, _commentPostHashes []*BlockHash, _commentPostEntryes []*PostEntry, _err error) {

	tstampsFetched := []uint64{}
	commentPostHashes := []*BlockHash{}
	commentEntriesFetched := []*PostEntry{}
	dbPrefixx := append([]byte{}, _PrefixCommentParentStakeIDToPostHash...)
	dbPrefixx = append(dbPrefixx, stakeIDXXX...)

	err := handle.View(func(txn *badger.Txn) error {
		opts := badger.DefaultIteratorOptions

		opts.PrefetchValues = false

		it := txn.NewIterator(opts)
		defer it.Close()
		// Since we iterate backwards, the prefix must be bigger than all possible
		// counts that could actually exist. We use eight bytes since the count is
		// encoded as a 64-bit big-endian byte slice, which will be eight bytes long.
		maxBigEndianUint64Bytes := []byte{0xFF, 0xFF, 0xFF, 0xFF, 0xFF, 0xFF, 0xFF, 0xFF}
		//prefix := append(dbPrefixx, maxBigEndianUint64Bytes...)
		prefix := dbPrefixx
		for it.Seek(prefix); it.ValidForPrefix(dbPrefixx); it.Next() {
			rawKey := it.Item().Key()

			// Strip the prefix off the key and check its length. It should contain
			// a 33-byte stake id, an 8 byte tstamp, and a 32 byte comment hash.
			stakeIDTstampPostHashKey := rawKey[1:]
			uint64BytesLen := len(maxBigEndianUint64Bytes)
			if len(stakeIDTstampPostHashKey) != btcec.PubKeyBytesLenCompressed+uint64BytesLen+HashSizeBytes {
				return fmt.Errorf("DBGetCommentPostHashesForParentStakeID: Invalid key "+
					"length %d should be at least %d", len(stakeIDTstampPostHashKey),
					btcec.PubKeyBytesLenCompressed+uint64BytesLen+HashSizeBytes)
			}

			//stakeID := stakeIDTstampPostHashKey[:btcec.PubKeyBytesLenCompressed]
			tstampNanos := DecodeUint64(stakeIDTstampPostHashKey[btcec.PubKeyBytesLenCompressed : btcec.PubKeyBytesLenCompressed+uint64BytesLen])

			commentPostHashBytes := stakeIDTstampPostHashKey[btcec.PubKeyBytesLenCompressed+uint64BytesLen:]
			commentPostHash := &BlockHash{}
			copy(commentPostHash[:], commentPostHashBytes)

			//stakeIDsFetched = append(stakeIDsFetched, stakeID)
			tstampsFetched = append(tstampsFetched, tstampNanos)
			commentPostHashes = append(commentPostHashes, commentPostHash)
		}
		return nil
	})
	if err != nil {
		return nil, nil, nil, err
	}

	if !fetchEntries {
		return tstampsFetched, commentPostHashes, nil, nil
	}

	for _, postHash := range commentPostHashes {
		postEntry := DBGetPostEntryByPostHash(handle, postHash)
		if postEntry == nil {
			return nil, nil, nil, fmt.Errorf("DBGetCommentPostHashesForParentStakeID: "+
				"PostHash %v does not have corresponding entry", postHash)
		}
		commentEntriesFetched = append(commentEntriesFetched, postEntry)
	}

	return tstampsFetched, commentPostHashes, commentEntriesFetched, nil
}

// =======================================================================================
// NFTEntry db functions
// =======================================================================================
func _dbKeyForNFTPostHashSerialNumber(nftPostHash *BlockHash, serialNumber uint64) []byte {
	// Make a copy to avoid multiple calls to this function re-using the same slice.
	prefixCopy := append([]byte{}, _PrefixPostHashSerialNumberToNFTEntry...)
	key := append(prefixCopy, nftPostHash[:]...)
	key = append(key, EncodeUint64(serialNumber)...)
	return key
}

func _dbKeyForPKIDIsForSaleBidAmountNanosNFTPostHashSerialNumber(pkid *PKID, isForSale bool, bidAmountNanos uint64, nftPostHash *BlockHash, serialNumber uint64) []byte {
	prefixCopy := append([]byte{}, _PrefixPKIDIsForSaleBidAmountNanosPostHashSerialNumberToNFTEntry...)
	key := append(prefixCopy, pkid[:]...)
	key = append(key, BoolToByte(isForSale))
	key = append(key, EncodeUint64(bidAmountNanos)...)
	key = append(key, nftPostHash[:]...)
	key = append(key, EncodeUint64(serialNumber)...)
	return key
}

func DBGetNFTEntryByPostHashSerialNumberWithTxn(
	txn *badger.Txn, postHash *BlockHash, serialNumber uint64) *NFTEntry {

	key := _dbKeyForNFTPostHashSerialNumber(postHash, serialNumber)
	nftEntryObj := &NFTEntry{}
	nftEntryItem, err := txn.Get(key)
	if err != nil {
		return nil
	}
	err = nftEntryItem.Value(func(valBytes []byte) error {
		return gob.NewDecoder(bytes.NewReader(valBytes)).Decode(nftEntryObj)
	})
	if err != nil {
		glog.Errorf("DBGetNFTEntryByPostHashSerialNumberWithTxn: Problem reading "+
			"NFTEntry for postHash %v", postHash)
		return nil
	}
	return nftEntryObj
}

func DBGetNFTEntryByPostHashSerialNumber(db *badger.DB, postHash *BlockHash, serialNumber uint64) *NFTEntry {
	var ret *NFTEntry
	db.View(func(txn *badger.Txn) error {
		ret = DBGetNFTEntryByPostHashSerialNumberWithTxn(txn, postHash, serialNumber)
		return nil
	})
	return ret
}

func DBDeleteNFTMappingsWithTxn(txn *badger.Txn, nftPostHash *BlockHash, serialNumber uint64) error {

	// First pull up the mapping that exists for the post / serial # passed in.
	// If one doesn't exist then there's nothing to do.
	nftEntry := DBGetNFTEntryByPostHashSerialNumberWithTxn(txn, nftPostHash, serialNumber)
	if nftEntry == nil {
		return nil
	}

	// When an nftEntry exists, delete the mapping.
	if err := txn.Delete(_dbKeyForPKIDIsForSaleBidAmountNanosNFTPostHashSerialNumber(nftEntry.OwnerPKID, nftEntry.IsForSale, nftEntry.LastAcceptedBidAmountNanos, nftPostHash, serialNumber)); err != nil {
		return errors.Wrapf(err, "DbDeleteNFTMappingsWithTxn: Deleting "+
			"nft mapping for pkid %v post hash %v serial number %d", nftEntry.OwnerPKID, nftPostHash, serialNumber)
	}

	// When an nftEntry exists, delete the mapping.
	if err := txn.Delete(_dbKeyForNFTPostHashSerialNumber(nftPostHash, serialNumber)); err != nil {
		return errors.Wrapf(err, "DbDeleteNFTMappingsWithTxn: Deleting "+
			"nft mapping for post hash %v serial number %d", nftPostHash, serialNumber)
	}

	return nil
}

func DBDeleteNFTMappings(
	handle *badger.DB, postHash *BlockHash, serialNumber uint64) error {

	return handle.Update(func(txn *badger.Txn) error {
		return DBDeleteNFTMappingsWithTxn(txn, postHash, serialNumber)
	})
}

func DBPutNFTEntryMappingsWithTxn(txn *badger.Txn, nftEntry *NFTEntry) error {

	nftDataBuf := bytes.NewBuffer([]byte{})
	gob.NewEncoder(nftDataBuf).Encode(nftEntry)

	nftEntryBytes := nftDataBuf.Bytes()
	if err := txn.Set(_dbKeyForNFTPostHashSerialNumber(
		nftEntry.NFTPostHash, nftEntry.SerialNumber), nftEntryBytes); err != nil {

		return errors.Wrapf(err, "DbPutNFTEntryMappingsWithTxn: Problem "+
			"adding mapping for post: %v, serial number: %d", nftEntry.NFTPostHash, nftEntry.SerialNumber)
	}

	if err := txn.Set(_dbKeyForPKIDIsForSaleBidAmountNanosNFTPostHashSerialNumber(
		nftEntry.OwnerPKID, nftEntry.IsForSale, nftEntry.LastAcceptedBidAmountNanos, nftEntry.NFTPostHash, nftEntry.SerialNumber), nftEntryBytes); err != nil {
		return errors.Wrapf(err, "DbPutNFTEntryMappingsWithTxn: Problem "+
			"adding mapping for pkid: %v, post: %v, serial number: %d", nftEntry.OwnerPKID, nftEntry.NFTPostHash, nftEntry.SerialNumber)
	}

	return nil
}

func DBPutNFTEntryMappings(handle *badger.DB, nftEntry *NFTEntry) error {

	return handle.Update(func(txn *badger.Txn) error {
		return DBPutNFTEntryMappingsWithTxn(txn, nftEntry)
	})
}

// DBGetNFTEntriesForPostHash gets NFT Entries *from the DB*. Does not include mempool txns.
func DBGetNFTEntriesForPostHash(handle *badger.DB, nftPostHash *BlockHash) (_nftEntries []*NFTEntry) {
	nftEntries := []*NFTEntry{}
	prefix := append([]byte{}, _PrefixPostHashSerialNumberToNFTEntry...)
	keyPrefix := append(prefix, nftPostHash[:]...)
	_, entryByteStringsFound := _enumerateKeysForPrefix(handle, keyPrefix)
	for _, byteString := range entryByteStringsFound {
		currentEntry := &NFTEntry{}
		gob.NewDecoder(bytes.NewReader(byteString)).Decode(currentEntry)
		nftEntries = append(nftEntries, currentEntry)
	}
	return nftEntries
}

// =======================================================================================
// NFTOwnership db functions
// NOTE: This index is not essential to running the protocol and should be computed
// outside of the protocol layer once update to the creation of TxIndex are complete.
// =======================================================================================

func DBGetNFTEntryByNFTOwnershipDetailsWithTxn(
	txn *badger.Txn, ownerPKID *PKID, isForSale bool, bidAmountNanos uint64, postHash *BlockHash, serialNumber uint64) *NFTEntry {

	key := _dbKeyForPKIDIsForSaleBidAmountNanosNFTPostHashSerialNumber(ownerPKID, isForSale, bidAmountNanos, postHash, serialNumber)
	nftEntryObj := &NFTEntry{}
	nftEntryItem, err := txn.Get(key)
	if err != nil {
		return nil
	}
	err = nftEntryItem.Value(func(valBytes []byte) error {
		return gob.NewDecoder(bytes.NewReader(valBytes)).Decode(nftEntryObj)
	})
	if err != nil {
		glog.Errorf("DBGetNFTEntryByNFTOwnershipDetailsWithTxn: Problem reading "+
			"NFTEntry for postHash %v serial number %d", postHash, serialNumber)
		return nil
	}
	return nftEntryObj
}

func DBGetNFTEntryByNFTOwnershipDetails(db *badger.DB, ownerPKID *PKID, isForSale bool, bidAmountNanos uint64, postHash *BlockHash, serialNumber uint64) *NFTEntry {
	var ret *NFTEntry
	db.View(func(txn *badger.Txn) error {
		ret = DBGetNFTEntryByNFTOwnershipDetailsWithTxn(txn, ownerPKID, isForSale, bidAmountNanos, postHash, serialNumber)
		return nil
	})
	return ret
}

// DBGetNFTEntriesForPKID gets NFT Entries *from the DB*. Does not include mempool txns.
func DBGetNFTEntriesForPKID(handle *badger.DB, ownerPKID *PKID) (_nftEntries []*NFTEntry) {
	nftEntries := []*NFTEntry{}
	prefix := append([]byte{}, _PrefixPKIDIsForSaleBidAmountNanosPostHashSerialNumberToNFTEntry...)
	keyPrefix := append(prefix, ownerPKID[:]...)
	_, entryByteStringsFound := _enumerateKeysForPrefix(handle, keyPrefix)
	for _, byteString := range entryByteStringsFound {
		currentEntry := &NFTEntry{}
		gob.NewDecoder(bytes.NewReader(byteString)).Decode(currentEntry)
		nftEntries = append(nftEntries, currentEntry)
	}
	return nftEntries
}

// =======================================================================================
// AcceptedNFTBidEntries db functions
// NOTE: This index is not essential to running the protocol and should be computed
// outside of the protocol layer once update to the creation of TxIndex are complete.
// =======================================================================================
func _dbKeyForPostHashSerialNumberToAcceptedBidEntries(nftPostHash *BlockHash, serialNumber uint64) []byte {
	prefixCopy := append([]byte{}, _PrefixPostHashSerialNumberToAcceptedBidEntries...)
	key := append(prefixCopy, nftPostHash[:]...)
	key = append(key, EncodeUint64(serialNumber)...)
	return key
}

func DBPutAcceptedNFTBidEntriesMappingWithTxn(txn *badger.Txn, nftKey NFTKey, nftBidEntries *[]*NFTBidEntry) error {
	nftDataBuf := bytes.NewBuffer([]byte{})
	gob.NewEncoder(nftDataBuf).Encode(nftBidEntries)

	acceptedNFTBidEntryBytes := nftDataBuf.Bytes()
	if err := txn.Set(_dbKeyForPostHashSerialNumberToAcceptedBidEntries(
		&nftKey.NFTPostHash, nftKey.SerialNumber), acceptedNFTBidEntryBytes); err != nil {

		return errors.Wrapf(err, "DBPutAcceptedNFTBidEntriesMappingWithTxn: Problem "+
			"adding accepted bid mapping for post: %v, serial number: %d", nftKey.NFTPostHash, nftKey.SerialNumber)
	}
	return nil
}

func DBPutAcceptedNFTBidEntriesMapping(handle *badger.DB, nftKey NFTKey, nftBidEntries *[]*NFTBidEntry) error {
	return handle.Update(func(txn *badger.Txn) error {
		return DBPutAcceptedNFTBidEntriesMappingWithTxn(txn, nftKey, nftBidEntries)
	})
}

func DBGetAcceptedNFTBidEntriesByPostHashSerialNumberWithTxn(
	txn *badger.Txn, postHash *BlockHash, serialNumber uint64) *[]*NFTBidEntry {

	key := _dbKeyForPostHashSerialNumberToAcceptedBidEntries(postHash, serialNumber)
	nftBidEntriesObj := &[]*NFTBidEntry{}
	nftBidEntriesItem, err := txn.Get(key)
	if err != nil {
		return nil
	}
	err = nftBidEntriesItem.Value(func(valBytes []byte) error {
		return gob.NewDecoder(bytes.NewReader(valBytes)).Decode(nftBidEntriesObj)
	})
	if err != nil {
		glog.Errorf("DBGetAcceptedNFTBidEntriesByPostHashSerialNumberWithTxn: Problem reading "+
			"NFTBidEntries for postHash %v serialNumber %d", postHash, serialNumber)
		return nil
	}
	return nftBidEntriesObj
}

func DBGetAcceptedNFTBidEntriesByPostHashSerialNumber(db *badger.DB, postHash *BlockHash, serialNumber uint64) *[]*NFTBidEntry {
	var ret *[]*NFTBidEntry
	db.View(func(txn *badger.Txn) error {
		ret = DBGetAcceptedNFTBidEntriesByPostHashSerialNumberWithTxn(txn, postHash, serialNumber)
		return nil
	})
	return ret
}

func DBDeleteAcceptedNFTBidEntriesMappingsWithTxn(txn *badger.Txn, nftPostHash *BlockHash, serialNumber uint64) error {

	// First check to see if there is an existing mapping. If one doesn't exist, there's nothing to do.
	nftBidEntries := DBGetAcceptedNFTBidEntriesByPostHashSerialNumberWithTxn(txn, nftPostHash, serialNumber)
	if nftBidEntries == nil {
		return nil
	}

	// When an nftEntry exists, delete both mapping.
	if err := txn.Delete(_dbKeyForPostHashSerialNumberToAcceptedBidEntries(nftPostHash, serialNumber)); err != nil {
		return errors.Wrapf(err, "DBDeleteAcceptedNFTBidEntriesMappingsWithTxn: Deleting "+
			"accepted nft bid mapping for post hash %v serial number %d", nftPostHash, serialNumber)
	}

	return nil
}

func DBDeleteAcceptedNFTBidMappings(
	handle *badger.DB, postHash *BlockHash, serialNumber uint64) error {

	return handle.Update(func(txn *badger.Txn) error {
		return DBDeleteAcceptedNFTBidEntriesMappingsWithTxn(txn, postHash, serialNumber)
	})
}

// =======================================================================================
// NFTBidEntry db functions
// =======================================================================================

func _dbKeyForNFTPostHashSerialNumberBidNanosBidderPKID(bidEntry *NFTBidEntry) []byte {
	// Make a copy to avoid multiple calls to this function re-using the same slice.
	prefixCopy := append([]byte{}, _PrefixPostHashSerialNumberBidNanosBidderPKID...)
	key := append(prefixCopy, bidEntry.NFTPostHash[:]...)
	key = append(key, EncodeUint64(bidEntry.SerialNumber)...)
	key = append(key, EncodeUint64(bidEntry.BidAmountNanos)...)
	key = append(key, bidEntry.BidderPKID[:]...)
	return key
}

func _dbKeyForNFTBidderPKIDPostHashSerialNumber(
	bidderPKID *PKID, nftPostHash *BlockHash, serialNumber uint64) []byte {
	// Make a copy to avoid multiple calls to this function re-using the same slice.
	prefixCopy := append([]byte{}, _PrefixBidderPKIDPostHashSerialNumberToBidNanos...)
	key := append(prefixCopy, bidderPKID[:]...)
	key = append(key, nftPostHash[:]...)
	key = append(key, EncodeUint64(serialNumber)...)
	return key
}

func _dbSeekKeyForNFTBids(nftHash *BlockHash, serialNumber uint64) []byte {
	// Make a copy to avoid multiple calls to this function re-using the same slice.
	prefixCopy := append([]byte{}, _PrefixPostHashSerialNumberBidNanosBidderPKID...)
	key := append(prefixCopy, nftHash[:]...)
	key = append(key, EncodeUint64(serialNumber)...)
	return key
}

func DBGetNFTBidEntryForNFTBidKeyWithTxn(txn *badger.Txn, nftBidKey *NFTBidKey) *NFTBidEntry {

	key := _dbKeyForNFTBidderPKIDPostHashSerialNumber(
		&nftBidKey.BidderPKID, &nftBidKey.NFTPostHash, nftBidKey.SerialNumber)

	nftBidItem, err := txn.Get(key)
	if err != nil {
		return nil
	}

	// If we get here then it means we actually had a bid amount for this key in the DB.
	nftBidBytes, err := nftBidItem.ValueCopy(nil)
	if err != nil {
		// If we had a problem reading the mapping then log an error and return nil.
		glog.Errorf("DBGetNFTBidEntryForNFTBidKeyWithTxn: Problem reading "+
			"bid bytes for bidKey: %v", nftBidKey)
		return nil
	}

	nftBidAmountNanos := DecodeUint64(nftBidBytes)

	nftBidEntry := &NFTBidEntry{
		BidderPKID:     &nftBidKey.BidderPKID,
		NFTPostHash:    &nftBidKey.NFTPostHash,
		SerialNumber:   nftBidKey.SerialNumber,
		BidAmountNanos: nftBidAmountNanos,
	}

	return nftBidEntry
}

func DBGetNFTBidEntryForNFTBidKey(db *badger.DB, nftBidKey *NFTBidKey) *NFTBidEntry {
	var ret *NFTBidEntry
	db.View(func(txn *badger.Txn) error {
		ret = DBGetNFTBidEntryForNFTBidKeyWithTxn(txn, nftBidKey)
		return nil
	})
	return ret
}

func DBDeleteNFTBidMappingsWithTxn(txn *badger.Txn, nftBidKey *NFTBidKey) error {

	// First check to see if there is an existing mapping. If one doesn't exist, there's nothing to do.
	nftBidEntry := DBGetNFTBidEntryForNFTBidKeyWithTxn(txn, nftBidKey)
	if nftBidEntry == nil {
		return nil
	}

	// When an nftEntry exists, delete both mapping.
	if err := txn.Delete(_dbKeyForNFTPostHashSerialNumberBidNanosBidderPKID(nftBidEntry)); err != nil {
		return errors.Wrapf(err, "DbDeleteNFTBidMappingsWithTxn: Deleting "+
			"nft bid mapping for nftBidKey %v", nftBidKey)
	}

	// When an nftEntry exists, delete both mapping.
	if err := txn.Delete(_dbKeyForNFTBidderPKIDPostHashSerialNumber(
		nftBidEntry.BidderPKID, nftBidEntry.NFTPostHash, nftBidEntry.SerialNumber)); err != nil {
		return errors.Wrapf(err, "DbDeleteNFTBidMappingsWithTxn: Deleting "+
			"nft bid mapping for nftBidKey %v", nftBidKey)
	}

	return nil
}

func DBDeleteNFTBidMappings(handle *badger.DB, nftBidKey *NFTBidKey) error {

	return handle.Update(func(txn *badger.Txn) error {
		return DBDeleteNFTBidMappingsWithTxn(txn, nftBidKey)
	})
}

func DBPutNFTBidEntryMappingsWithTxn(txn *badger.Txn, nftBidEntry *NFTBidEntry) error {
	// We store two indexes for NFT bids. (1) sorted by bid amount nanos in the key and
	// (2) sorted by the bidder PKID. Both come in handy.

	// Put the first index --> []byte{} (no data needs to be stored since it all info is in the key)
	if err := txn.Set(_dbKeyForNFTPostHashSerialNumberBidNanosBidderPKID(nftBidEntry), []byte{}); err != nil {

		return errors.Wrapf(err, "DbPutNFTBidEntryMappingsWithTxn: Problem "+
			"adding mapping to BidderPKID for bid entry: %v", nftBidEntry)
	}

	// Put the second index --> BidAmountNanos
	if err := txn.Set(_dbKeyForNFTBidderPKIDPostHashSerialNumber(
		nftBidEntry.BidderPKID, nftBidEntry.NFTPostHash, nftBidEntry.SerialNumber,
	), EncodeUint64(nftBidEntry.BidAmountNanos)); err != nil {

		return errors.Wrapf(err, "DbPutNFTBidEntryMappingsWithTxn: Problem "+
			"adding mapping to BidAmountNanos for bid entry: %v", nftBidEntry)
	}

	return nil
}

func DBPutNFTBidEntryMappings(handle *badger.DB, nftEntry *NFTBidEntry) error {

	return handle.Update(func(txn *badger.Txn) error {
		return DBPutNFTBidEntryMappingsWithTxn(txn, nftEntry)
	})
}

func DBGetNFTBidEntriesForPKID(handle *badger.DB, bidderPKID *PKID) (_nftBidEntries []*NFTBidEntry) {
	nftBidEntries := []*NFTBidEntry{}
	{
		prefix := append([]byte{}, _PrefixBidderPKIDPostHashSerialNumberToBidNanos...)
		keyPrefix := append(prefix, bidderPKID[:]...)
		keysFound, valuesFound := _enumerateKeysForPrefix(handle, keyPrefix)
		bidderPKIDLength := len(bidderPKID[:])
		for ii, keyFound := range keysFound {

			postHashStartIdx := 1 + bidderPKIDLength           // The length of prefix + length of PKID
			postHashEndIdx := postHashStartIdx + HashSizeBytes // Add the length of the bid amount (uint64).

			// Cut the bid amount out of the key and decode.
			postHashBytes := keyFound[postHashStartIdx:postHashEndIdx]

			nftHash := &BlockHash{}
			copy(nftHash[:], postHashBytes)

			serialNumber := DecodeUint64(keyFound[postHashEndIdx:])

			bidAmountNanos := DecodeUint64(valuesFound[ii])

			currentEntry := &NFTBidEntry{
				NFTPostHash:    nftHash,
				SerialNumber:   serialNumber,
				BidderPKID:     bidderPKID,
				BidAmountNanos: bidAmountNanos,
			}
			nftBidEntries = append(nftBidEntries, currentEntry)
		}
	}
	return nftBidEntries
}

// Get NFT bid Entries *from the DB*. Does not include mempool txns.
func DBGetNFTBidEntries(handle *badger.DB, nftPostHash *BlockHash, serialNumber uint64,
) (_nftBidEntries []*NFTBidEntry) {
	nftBidEntries := []*NFTBidEntry{}
	{
		prefix := append([]byte{}, _PrefixPostHashSerialNumberBidNanosBidderPKID...)
		keyPrefix := append(prefix, nftPostHash[:]...)
		keyPrefix = append(keyPrefix, EncodeUint64(serialNumber)...)
		keysFound, _ := _enumerateKeysForPrefix(handle, keyPrefix)
		for _, keyFound := range keysFound {
			bidAmountStartIdx := 1 + HashSizeBytes + 8 // The length of prefix + the post hash + the serial #.
			bidAmountEndIdx := bidAmountStartIdx + 8   // Add the length of the bid amount (uint64).

			// Cut the bid amount out of the key and decode.
			bidAmountBytes := keyFound[bidAmountStartIdx:bidAmountEndIdx]
			bidAmountNanos := DecodeUint64(bidAmountBytes)

			// Cut the pkid bytes out of the keys
			bidderPKIDBytes := keyFound[bidAmountEndIdx:]

			// Construct the bidder PKID.
			bidderPKID := PublicKeyToPKID(bidderPKIDBytes)

			currentEntry := &NFTBidEntry{
				NFTPostHash:    nftPostHash,
				SerialNumber:   serialNumber,
				BidderPKID:     bidderPKID,
				BidAmountNanos: bidAmountNanos,
			}
			nftBidEntries = append(nftBidEntries, currentEntry)
		}
	}
	return nftBidEntries
}

func DBGetNFTBidEntriesPaginated(
	handle *badger.DB,
	nftHash *BlockHash,
	serialNumber uint64,
	startEntry *NFTBidEntry,
	limit int,
	reverse bool,
) (_bidEntries []*NFTBidEntry) {
	seekKey := _dbSeekKeyForNFTBids(nftHash, serialNumber)
	startKey := seekKey
	if startEntry != nil {
		startKey = _dbKeyForNFTPostHashSerialNumberBidNanosBidderPKID(startEntry)
	}
	// The key length consists of: (1 prefix byte) + (BlockHash) + (2 x uint64) + (PKID)
	maxKeyLen := 1 + HashSizeBytes + 16 + btcec.PubKeyBytesLenCompressed
	keysBytes, _, _ := DBGetPaginatedKeysAndValuesForPrefix(
		handle,
		startKey,
		seekKey,
		maxKeyLen,
		limit,
		reverse,
		false)
	// TODO: We should probably handle the err case for this function.

	// Chop up the keyBytes into bid entries.
	var bidEntries []*NFTBidEntry
	for _, keyBytes := range keysBytes {
		serialNumStartIdx := 1 + HashSizeBytes
		bidAmountStartIdx := serialNumStartIdx + 8
		bidderPKIDStartIdx := bidAmountStartIdx + 8

		nftHashBytes := keyBytes[1:serialNumStartIdx]
		serialNumberBytes := keyBytes[serialNumStartIdx:bidAmountStartIdx]
		bidAmountBytes := keyBytes[bidAmountStartIdx:bidderPKIDStartIdx]
		bidderPKIDBytes := keyBytes[bidderPKIDStartIdx:]

		nftHash := &BlockHash{}
		copy(nftHash[:], nftHashBytes)
		serialNumber := DecodeUint64(serialNumberBytes)
		bidAmount := DecodeUint64(bidAmountBytes)
		bidderPKID := &PKID{}
		copy(bidderPKID[:], bidderPKIDBytes)

		bidEntry := &NFTBidEntry{
			NFTPostHash:    nftHash,
			SerialNumber:   serialNumber,
			BidAmountNanos: bidAmount,
			BidderPKID:     bidderPKID,
		}

		bidEntries = append(bidEntries, bidEntry)
	}

	return bidEntries
}

// ======================================================================================
// Authorize derived key functions
//  	<prefix, owner pub key [33]byte, derived pub key [33]byte> -> <DerivedKeyEntry>
// ======================================================================================

func _dbKeyForOwnerToDerivedKeyMapping(
	ownerPublicKey PublicKey, derivedPublicKey PublicKey) []byte {
	// Make a copy to avoid multiple calls to this function re-using the same slice.
	prefixCopy := append([]byte{}, _PrefixAuthorizeDerivedKey...)
	key := append(prefixCopy, ownerPublicKey[:]...)
	key = append(key, derivedPublicKey[:]...)
	return key
}

func _dbSeekPrefixForDerivedKeyMappings(
	ownerPublicKey PublicKey) []byte {
	// Make a copy to avoid multiple calls to this function re-using the same slice.
	prefixCopy := append([]byte{}, _PrefixAuthorizeDerivedKey...)
	key := append(prefixCopy, ownerPublicKey[:]...)
	return key
}

func DBPutDerivedKeyMappingWithTxn(
	txn *badger.Txn, ownerPublicKey PublicKey, derivedPublicKey PublicKey, derivedKeyEntry *DerivedKeyEntry) error {

	if len(ownerPublicKey) != btcec.PubKeyBytesLenCompressed {
		return fmt.Errorf("DBPutDerivedKeyMappingsWithTxn: Owner Public Key "+
			"length %d != %d", len(ownerPublicKey), btcec.PubKeyBytesLenCompressed)
	}
	if len(derivedPublicKey) != btcec.PubKeyBytesLenCompressed {
		return fmt.Errorf("DBPutDerivedKeyMappingsWithTxn: Derived Public Key "+
			"length %d != %d", len(derivedPublicKey), btcec.PubKeyBytesLenCompressed)
	}

	key := _dbKeyForOwnerToDerivedKeyMapping(ownerPublicKey, derivedPublicKey)

	derivedKeyEntryBuffer := bytes.NewBuffer([]byte{})
	gob.NewEncoder(derivedKeyEntryBuffer).Encode(derivedKeyEntry)
	return txn.Set(key, derivedKeyEntryBuffer.Bytes())
}

func DBPutDerivedKeyMapping(
	handle *badger.DB, ownerPublicKey PublicKey, derivedPublicKey PublicKey, derivedKeyEntry *DerivedKeyEntry) error {

	return handle.Update(func(txn *badger.Txn) error {
		return DBPutDerivedKeyMappingWithTxn(txn, ownerPublicKey, derivedPublicKey, derivedKeyEntry)
	})
}

func DBGetOwnerToDerivedKeyMappingWithTxn(
	txn *badger.Txn, ownerPublicKey PublicKey, derivedPublicKey PublicKey) *DerivedKeyEntry {

	key := _dbKeyForOwnerToDerivedKeyMapping(ownerPublicKey, derivedPublicKey)
	derivedKeyEntryItem, err := txn.Get(key)
	if err != nil {
		return nil
	}
	derivedKeyEntryBytes, err := derivedKeyEntryItem.ValueCopy(nil)
	if err != nil {
		return nil
	}
	derivedKeyEntry := &DerivedKeyEntry{}
	err = derivedKeyEntryItem.Value(func(valBytes []byte) error {
		return gob.NewDecoder(bytes.NewReader(derivedKeyEntryBytes)).Decode(derivedKeyEntry)
	})

	return derivedKeyEntry
}

func DBGetOwnerToDerivedKeyMapping(
	db *badger.DB, ownerPublicKey PublicKey, derivedPublicKey PublicKey) *DerivedKeyEntry {

	var derivedKeyEntry *DerivedKeyEntry
	db.View(func(txn *badger.Txn) error {
		derivedKeyEntry = DBGetOwnerToDerivedKeyMappingWithTxn(txn, ownerPublicKey, derivedPublicKey)
		return nil
	})
	return derivedKeyEntry
}

func DBDeleteDerivedKeyMappingWithTxn(
	txn *badger.Txn, ownerPublicKey PublicKey, derivedPublicKey PublicKey) error {

	// First check that a mapping exists for the passed in public keys.
	// If one doesn't exist then there's nothing to do.
	derivedKeyEntry := DBGetOwnerToDerivedKeyMappingWithTxn(
		txn, ownerPublicKey, derivedPublicKey)
	if derivedKeyEntry == nil {
		return nil
	}

	// When a mapping exists, delete it.
	if err := txn.Delete(_dbKeyForOwnerToDerivedKeyMapping(ownerPublicKey, derivedPublicKey)); err != nil {
		return errors.Wrapf(err, "DBDeleteDerivedKeyMappingWithTxn: Deleting "+
			"ownerPublicKey %s and derivedPublicKey %s failed",
			PkToStringMainnet(ownerPublicKey[:]), PkToStringMainnet(derivedPublicKey[:]))
	}

	return nil
}

func DBDeleteDerivedKeyMapping(
	handle *badger.DB, ownerPublicKey PublicKey, derivedPublicKey PublicKey) error {
	return handle.Update(func(txn *badger.Txn) error {
		return DBDeleteDerivedKeyMappingWithTxn(txn, ownerPublicKey, derivedPublicKey)
	})
}

func DBGetAllOwnerToDerivedKeyMappings(handle *badger.DB, ownerPublicKey PublicKey) (
	_entries []*DerivedKeyEntry, _err error) {

	prefix := _dbSeekPrefixForDerivedKeyMappings(ownerPublicKey)
	_, valsFound := _enumerateKeysForPrefix(handle, prefix)

	var derivedEntries []*DerivedKeyEntry
	for _, keyBytes := range valsFound {
		derivedKeyEntry := &DerivedKeyEntry{}
		err := gob.NewDecoder(bytes.NewReader(keyBytes)).Decode(derivedKeyEntry)
		if err != nil {
			return nil, err
		}
		derivedEntries = append(derivedEntries, derivedKeyEntry)
	}

	return derivedEntries, nil
}

// ======================================================================================
// Profile code
// ======================================================================================
func _dbKeyForPKIDToProfileEntry(pkid *PKID) []byte {
	prefixCopy := append([]byte{}, _PrefixPKIDToProfileEntry...)
	key := append(prefixCopy, pkid[:]...)
	return key
}
func _dbKeyForProfileUsernameToPKID(nonLowercaseUsername []byte) []byte {
	// Make a copy to avoid multiple calls to this function re-using the same slice.
	key := append([]byte{}, _PrefixProfileUsernameToPKID...)
	// Always lowercase the username when we use it as a key in our db. This allows
	// us to check uniqueness in a case-insensitive way.
	lowercaseUsername := []byte(strings.ToLower(string(nonLowercaseUsername)))
	key = append(key, lowercaseUsername...)
	return key
}

// This is the key we use to sort profiles by their amount of DeSo locked
func _dbKeyForCreatorDeSoLockedNanosCreatorPKID(desoLockedNanos uint64, pkid *PKID) []byte {
	key := append([]byte{}, _PrefixCreatorDeSoLockedNanosCreatorPKID...)
	key = append(key, EncodeUint64(desoLockedNanos)...)
	key = append(key, pkid[:]...)
	return key
}

func DbPrefixForCreatorDeSoLockedNanosCreatorPKID() []byte {
	return append([]byte{}, _PrefixCreatorDeSoLockedNanosCreatorPKID...)
}

func DBGetPKIDForUsernameWithTxn(
	txn *badger.Txn, username []byte) *PKID {

	key := _dbKeyForProfileUsernameToPKID(username)
	profileEntryItem, err := txn.Get(key)
	if err != nil {
		return nil
	}
	pkidBytes, err := profileEntryItem.ValueCopy(nil)
	if err != nil {
		glog.Errorf("DBGetProfileEntryForUsernameWithTxn: Problem reading "+
			"public key for username %v: %v", string(username), err)
		return nil
	}

	return PublicKeyToPKID(pkidBytes)
}

func DBGetPKIDForUsername(db *badger.DB, username []byte) *PKID {
	var ret *PKID
	db.View(func(txn *badger.Txn) error {
		ret = DBGetPKIDForUsernameWithTxn(txn, username)
		return nil
	})
	return ret
}

func DBGetProfileEntryForUsernameWithTxn(
	txn *badger.Txn, username []byte) *ProfileEntry {

	pkid := DBGetPKIDForUsernameWithTxn(txn, username)
	if pkid == nil {
		return nil
	}

	return DBGetProfileEntryForPKIDWithTxn(txn, pkid)
}

func DBGetProfileEntryForUsername(db *badger.DB, username []byte) *ProfileEntry {
	var ret *ProfileEntry
	db.View(func(txn *badger.Txn) error {
		ret = DBGetProfileEntryForUsernameWithTxn(txn, username)
		return nil
	})
	return ret
}

func DBGetProfileEntryForPKIDWithTxn(
	txn *badger.Txn, pkid *PKID) *ProfileEntry {

	key := _dbKeyForPKIDToProfileEntry(pkid)
	profileEntryObj := &ProfileEntry{}
	profileEntryItem, err := txn.Get(key)
	if err != nil {
		return nil
	}
	err = profileEntryItem.Value(func(valBytes []byte) error {
		return gob.NewDecoder(bytes.NewReader(valBytes)).Decode(profileEntryObj)
	})
	if err != nil {
		glog.Errorf("DBGetProfileEntryForPubKeyWithTxnhWithTxn: Problem reading "+
			"ProfileEntry for PKID %v", pkid)
		return nil
	}
	return profileEntryObj
}

func DBGetProfileEntryForPKID(db *badger.DB, pkid *PKID) *ProfileEntry {
	var ret *ProfileEntry
	db.View(func(txn *badger.Txn) error {
		ret = DBGetProfileEntryForPKIDWithTxn(txn, pkid)
		return nil
	})
	return ret
}

func DBDeleteProfileEntryMappingsWithTxn(
	txn *badger.Txn, pkid *PKID, params *DeSoParams) error {

	// First pull up the mapping that exists for the profile pub key passed in.
	// If one doesn't exist then there's nothing to do.
	profileEntry := DBGetProfileEntryForPKIDWithTxn(txn, pkid)
	if profileEntry == nil {
		return nil
	}

	// When a profile exists, delete the pkid mapping for the profile.
	if err := txn.Delete(_dbKeyForPKIDToProfileEntry(pkid)); err != nil {
		return errors.Wrapf(err, "DbDeleteProfileEntryMappingsWithTxn: Deleting "+
			"profile mapping for profile PKID: %v",
			PkToString(pkid[:], params))
	}

	if err := txn.Delete(
		_dbKeyForProfileUsernameToPKID(profileEntry.Username)); err != nil {

		return errors.Wrapf(err, "DbDeleteProfileEntryMappingsWithTxn: Deleting "+
			"username mapping for profile username %v", string(profileEntry.Username))
	}

	// The coin deso mapping
	if err := txn.Delete(
		_dbKeyForCreatorDeSoLockedNanosCreatorPKID(
			profileEntry.CreatorCoinEntry.DeSoLockedNanos, pkid)); err != nil {

		return errors.Wrapf(err, "DbDeleteProfileEntryMappingsWithTxn: Deleting "+
			"coin mapping for profile username %v", string(profileEntry.Username))
	}

	return nil
}

func DBDeleteProfileEntryMappings(
	handle *badger.DB, pkid *PKID, params *DeSoParams) error {

	return handle.Update(func(txn *badger.Txn) error {
		return DBDeleteProfileEntryMappingsWithTxn(txn, pkid, params)
	})
}

func DBPutProfileEntryMappingsWithTxn(
	txn *badger.Txn, profileEntry *ProfileEntry, pkid *PKID, params *DeSoParams) error {

	profileDataBuf := bytes.NewBuffer([]byte{})
	gob.NewEncoder(profileDataBuf).Encode(profileEntry)

	// Set the main PKID -> profile entry mapping.
	if err := txn.Set(_dbKeyForPKIDToProfileEntry(pkid), profileDataBuf.Bytes()); err != nil {

		return errors.Wrapf(err, "DbPutProfileEntryMappingsWithTxn: Problem "+
			"adding mapping for profile: %v", PkToString(pkid[:], params))
	}

	// Username
	if err := txn.Set(
		_dbKeyForProfileUsernameToPKID(profileEntry.Username),
		pkid[:]); err != nil {

		return errors.Wrapf(err, "DbPutProfileEntryMappingsWithTxn: Problem "+
			"adding mapping for profile with username: %v", string(profileEntry.Username))
	}

	// The coin deso mapping
	if err := txn.Set(
		_dbKeyForCreatorDeSoLockedNanosCreatorPKID(
			profileEntry.CreatorCoinEntry.DeSoLockedNanos, pkid), []byte{}); err != nil {

		return errors.Wrapf(err, "DbPutProfileEntryMappingsWithTxn: Problem "+
			"adding mapping for profile coin: ")
	}

	return nil
}

func DBPutProfileEntryMappings(
	handle *badger.DB, profileEntry *ProfileEntry, pkid *PKID, params *DeSoParams) error {

	return handle.Update(func(txn *badger.Txn) error {
		return DBPutProfileEntryMappingsWithTxn(txn, profileEntry, pkid, params)
	})
}

// DBGetAllProfilesByCoinValue returns all the profiles in the db with the
// highest coin values first.
//
// TODO(performance): This currently fetches all profiles. We should implement
// some kind of pagination instead though.
func DBGetAllProfilesByCoinValue(handle *badger.DB, fetchEntries bool) (
	_lockedDeSoNanos []uint64, _profilePublicKeys []*PKID,
	_profileEntries []*ProfileEntry, _err error) {

	lockedDeSoNanosFetched := []uint64{}
	profilePublicKeysFetched := []*PKID{}
	profileEntriesFetched := []*ProfileEntry{}
	dbPrefixx := append([]byte{}, _PrefixCreatorDeSoLockedNanosCreatorPKID...)

	err := handle.View(func(txn *badger.Txn) error {
		opts := badger.DefaultIteratorOptions

		opts.PrefetchValues = false

		// Go in reverse order since a larger count is better.
		opts.Reverse = true

		it := txn.NewIterator(opts)
		defer it.Close()
		// Since we iterate backwards, the prefix must be bigger than all possible
		// counts that could actually exist. We use eight bytes since the count is
		// encoded as a 64-bit big-endian byte slice, which will be eight bytes long.
		maxBigEndianUint64Bytes := []byte{0xFF, 0xFF, 0xFF, 0xFF, 0xFF, 0xFF, 0xFF, 0xFF}
		prefix := append(dbPrefixx, maxBigEndianUint64Bytes...)
		for it.Seek(prefix); it.ValidForPrefix(dbPrefixx); it.Next() {
			rawKey := it.Item().Key()

			// Strip the prefix off the key and check its length. If it contains
			// a big-endian uint64 then it should be at least eight bytes.
			lockedDeSoPubKeyConcatKey := rawKey[1:]
			uint64BytesLen := len(maxBigEndianUint64Bytes)
			expectedLength := uint64BytesLen + btcec.PubKeyBytesLenCompressed
			if len(lockedDeSoPubKeyConcatKey) != expectedLength {
				return fmt.Errorf("DBGetAllProfilesByLockedDeSo: Invalid key "+
					"length %d should be at least %d", len(lockedDeSoPubKeyConcatKey),
					expectedLength)
			}

			lockedDeSoNanos := DecodeUint64(lockedDeSoPubKeyConcatKey[:uint64BytesLen])

			// Appended to the stake should be the profile pub key so extract it here.
			profilePKID := make([]byte, btcec.PubKeyBytesLenCompressed)
			copy(profilePKID[:], lockedDeSoPubKeyConcatKey[uint64BytesLen:])

			lockedDeSoNanosFetched = append(lockedDeSoNanosFetched, lockedDeSoNanos)
			profilePublicKeysFetched = append(profilePublicKeysFetched, PublicKeyToPKID(profilePKID))
		}
		return nil
	})
	if err != nil {
		return nil, nil, nil, err
	}

	if !fetchEntries {
		return lockedDeSoNanosFetched, profilePublicKeysFetched, nil, nil
	}

	for _, profilePKID := range profilePublicKeysFetched {
		profileEntry := DBGetProfileEntryForPKID(handle, profilePKID)
		if profileEntry == nil {
			return nil, nil, nil, fmt.Errorf("DBGetAllProfilesByLockedDeSo: "+
				"ProfilePubKey %v does not have corresponding entry",
				PkToStringBoth(profilePKID[:]))
		}
		profileEntriesFetched = append(profileEntriesFetched, profileEntry)
	}

	return lockedDeSoNanosFetched, profilePublicKeysFetched, profileEntriesFetched, nil
}

// =====================================================================================
//  Coin balance entry code - Supports both creator coins and DAO coins
// =====================================================================================
func _dbGetPrefixForHODLerPKIDCreatorPKIDToBalanceEntry(isDAOCoin bool) []byte {
	if isDAOCoin {
		return _PrefixHODLerPKIDCreatorPKIDToDAOCoinBalanceEntry
	} else {
		return _PrefixHODLerPKIDCreatorPKIDToBalanceEntry
	}
}

func _dbGetPrefixForCreatorPKIDHODLerPKIDToBalanceEntry(isDAOCoin bool) []byte {
	if isDAOCoin {
		return _PrefixCreatorPKIDHODLerPKIDToDAOCoinBalanceEntry
	} else {
		return _PrefixCreatorPKIDHODLerPKIDToBalanceEntry
	}
}

func _dbKeyForHODLerPKIDCreatorPKIDToBalanceEntry(hodlerPKID *PKID, creatorPKID *PKID, isDAOCoin bool) []byte {
	key := append([]byte{}, _dbGetPrefixForHODLerPKIDCreatorPKIDToBalanceEntry(isDAOCoin)...)
	key = append(key, hodlerPKID[:]...)
	key = append(key, creatorPKID[:]...)
	return key
}
func _dbKeyForCreatorPKIDHODLerPKIDToBalanceEntry(creatorPKID *PKID, hodlerPKID *PKID, isDAOCoin bool) []byte {
	key := append([]byte{}, _dbGetPrefixForCreatorPKIDHODLerPKIDToBalanceEntry(isDAOCoin)...)
	key = append(key, creatorPKID[:]...)
	key = append(key, hodlerPKID[:]...)
	return key
}

func DBGetBalanceEntryForHODLerAndCreatorPKIDsWithTxn(
	txn *badger.Txn, hodlerPKID *PKID, creatorPKID *PKID, isDAOCoin bool) *BalanceEntry {

	key := _dbKeyForHODLerPKIDCreatorPKIDToBalanceEntry(hodlerPKID, creatorPKID, isDAOCoin)
	balanceEntryObj := &BalanceEntry{}
	balanceEntryItem, err := txn.Get(key)
	if err != nil {
		return nil
	}
	err = balanceEntryItem.Value(func(valBytes []byte) error {
		return gob.NewDecoder(bytes.NewReader(valBytes)).Decode(balanceEntryObj)
	})
	if err != nil {
		glog.Errorf("DBGetBalanceEntryForHODLerAndCreatorPKIDsWithTxn: Problem reading "+
			"BalanceEntry for PKIDs %v %v %v",
			PkToStringBoth(hodlerPKID[:]), PkToStringBoth(creatorPKID[:]), err)
		return nil
	}
	return balanceEntryObj
}

func DBGetBalanceEntryForHODLerAndCreatorPKIDs(
	handle *badger.DB, hodlerPKID *PKID, creatorPKID *PKID, isDAOCoin bool) *BalanceEntry {

	var ret *BalanceEntry
	handle.View(func(txn *badger.Txn) error {
		ret = DBGetBalanceEntryForHODLerAndCreatorPKIDsWithTxn(
			txn, hodlerPKID, creatorPKID, isDAOCoin)
		return nil
	})
	return ret
}

func DBGetBalanceEntryForCreatorPKIDAndHODLerPubKeyWithTxn(
	txn *badger.Txn, creatorPKID *PKID, hodlerPKID *PKID, isDAOCoin bool) *BalanceEntry {

	key := _dbKeyForCreatorPKIDHODLerPKIDToBalanceEntry(creatorPKID, hodlerPKID, isDAOCoin)
	balanceEntryObj := &BalanceEntry{}
	balanceEntryItem, err := txn.Get(key)
	if err != nil {
		return nil
	}
	err = balanceEntryItem.Value(func(valBytes []byte) error {
		return gob.NewDecoder(bytes.NewReader(valBytes)).Decode(balanceEntryObj)
	})
	if err != nil {
		glog.Errorf("DBGetBalanceEntryForCreatorPKIDAndHODLerPubKeyWithTxn: Problem reading "+
			"BalanceEntry for PKIDs %v %v",
			PkToStringBoth(hodlerPKID[:]), PkToStringBoth(creatorPKID[:]))
		return nil
	}
	return balanceEntryObj
}

func DBDeleteBalanceEntryMappingsWithTxn(
	txn *badger.Txn, hodlerPKID *PKID, creatorPKID *PKID, isDAOCoin bool) error {

	// First pull up the mappings that exists for the keys passed in.
	// If one doesn't exist then there's nothing to do.
	balanceEntry := DBGetBalanceEntryForHODLerAndCreatorPKIDsWithTxn(
		txn, hodlerPKID, creatorPKID, isDAOCoin)
	if balanceEntry == nil {
		return nil
	}

	// When an entry exists, delete the mappings for it.
	if err := txn.Delete(_dbKeyForHODLerPKIDCreatorPKIDToBalanceEntry(hodlerPKID, creatorPKID, isDAOCoin)); err != nil {
		return errors.Wrapf(err, "DBDeleteBalanceEntryMappingsWithTxn: Deleting "+
			"mappings with keys: %v %v",
			PkToStringBoth(hodlerPKID[:]), PkToStringBoth(creatorPKID[:]))
	}
	if err := txn.Delete(_dbKeyForCreatorPKIDHODLerPKIDToBalanceEntry(creatorPKID, hodlerPKID, isDAOCoin)); err != nil {
		return errors.Wrapf(err, "DBDeleteBalanceEntryMappingsWithTxn: Deleting "+
			"mappings with keys: %v %v",
			PkToStringBoth(hodlerPKID[:]), PkToStringBoth(creatorPKID[:]))
	}

	// Note: We don't update the CreatorDeSoLockedNanosCreatorPubKeyIIndex
	// because we expect that the caller is keeping the individual holdings in
	// sync with the "total" coins stored in the profile.

	return nil
}

func DBDeleteBalanceEntryMappings(
	handle *badger.DB, hodlerPKID *PKID, creatorPKID *PKID, isDAOCoin bool) error {

	return handle.Update(func(txn *badger.Txn) error {
		return DBDeleteBalanceEntryMappingsWithTxn(
			txn, hodlerPKID, creatorPKID, isDAOCoin)
	})
}

func DBPutBalanceEntryMappingsWithTxn(
	txn *badger.Txn, balanceEntry *BalanceEntry, isDAOCoin bool) error {

	balanceEntryDataBuf := bytes.NewBuffer([]byte{})
	if err := gob.NewEncoder(balanceEntryDataBuf).Encode(balanceEntry); err != nil {
		return err
	}

	// Set the forward direction for the HODLer
	if err := txn.Set(_dbKeyForHODLerPKIDCreatorPKIDToBalanceEntry(
		balanceEntry.HODLerPKID, balanceEntry.CreatorPKID, isDAOCoin),
		balanceEntryDataBuf.Bytes()); err != nil {

		return errors.Wrapf(err, "DBPutBalanceEntryMappingsWithTxn: Problem "+
			"adding forward mappings for pub keys: %v %v",
			PkToStringBoth(balanceEntry.HODLerPKID[:]),
			PkToStringBoth(balanceEntry.CreatorPKID[:]))
	}

	// Set the reverse direction for the creator
	if err := txn.Set(_dbKeyForCreatorPKIDHODLerPKIDToBalanceEntry(
		balanceEntry.CreatorPKID, balanceEntry.HODLerPKID, isDAOCoin),
		balanceEntryDataBuf.Bytes()); err != nil {

		return errors.Wrapf(err, "DBPutBalanceEntryMappingsWithTxn: Problem "+
			"adding reverse mappings for pub keys: %v %v",
			PkToStringBoth(balanceEntry.HODLerPKID[:]),
			PkToStringBoth(balanceEntry.CreatorPKID[:]))
	}

	return nil
}

func DBPutBalanceEntryMappings(
	handle *badger.DB, balanceEntry *BalanceEntry, isDAOCoin bool) error {

	return handle.Update(func(txn *badger.Txn) error {
		return DBPutBalanceEntryMappingsWithTxn(
			txn, balanceEntry, isDAOCoin)
	})
}

// GetSingleBalanceEntryFromPublicKeys fetches a single balance entry of a holder's creator or DAO coin.
// Returns nil if the balance entry never existed.
func GetSingleBalanceEntryFromPublicKeys(holder []byte, creator []byte, utxoView *UtxoView, isDAOCoin bool) (*BalanceEntry, error) {
	holderPKIDEntry := utxoView.GetPKIDForPublicKey(holder)
	if holderPKIDEntry == nil || holderPKIDEntry.isDeleted {
		return nil, fmt.Errorf("DbGetSingleBalanceEntryFromPublicKeys: holderPKID was nil or deleted; this should never happen")
	}
	holderPKID := holderPKIDEntry.PKID
	creatorPKIDEntry := utxoView.GetPKIDForPublicKey(creator)
	if creatorPKIDEntry == nil || creatorPKIDEntry.isDeleted {
		return nil, fmt.Errorf("DbGetSingleBalanceEntryFromPublicKeys: creatorPKID was nil or deleted; this should never happen")
	}
	creatorPKID := creatorPKIDEntry.PKID

	// Check if there's a balance entry in the view
	balanceEntryMapKey := MakeBalanceEntryKey(holderPKID, creatorPKID)
	balanceEntryFromView := utxoView.GetHODLerPKIDCreatorPKIDToBalanceEntryMap(isDAOCoin)[balanceEntryMapKey]
	if balanceEntryFromView != nil {
		return balanceEntryFromView, nil
	}

	// Check if there's a balance entry in the database
	balanceEntryFromDb := DbGetBalanceEntry(utxoView.Handle, holderPKID, creatorPKID, isDAOCoin)
	return balanceEntryFromDb, nil
}

// DbGetBalanceEntry returns a balance entry from the database
func DbGetBalanceEntry(db *badger.DB, holder *PKID, creator *PKID, isDAOCoin bool) *BalanceEntry {
	var ret *BalanceEntry
	db.View(func(txn *badger.Txn) error {
		ret = DbGetHolderPKIDCreatorPKIDToBalanceEntryWithTxn(txn, holder, creator, isDAOCoin)
		return nil
	})
	return ret
}

func DbGetHolderPKIDCreatorPKIDToBalanceEntryWithTxn(txn *badger.Txn, holder *PKID, creator *PKID, isDAOCoin bool) *BalanceEntry {
	key := _dbKeyForCreatorPKIDHODLerPKIDToBalanceEntry(creator, holder, isDAOCoin)
	balanceEntryObj := &BalanceEntry{}
	balanceEntryItem, err := txn.Get(key)
	if err != nil {
		return nil
	}
	err = balanceEntryItem.Value(func(valBytes []byte) error {
		return gob.NewDecoder(bytes.NewReader(valBytes)).Decode(balanceEntryObj)
	})
	if err != nil {
		glog.Errorf("DbGetHolderPKIDCreatorPKIDToBalanceEntryWithTxn: Problem decoding "+
			"balance entry for holder %v and creator %v", PkToStringMainnet(PKIDToPublicKey(holder)), PkToStringMainnet(PKIDToPublicKey(creator)))
		return nil
	}
	return balanceEntryObj
}

// DbGetBalanceEntriesYouHold fetches the BalanceEntries that the passed in pkid holds.
func DbGetBalanceEntriesYouHold(db *badger.DB, pkid *PKID, filterOutZeroBalances bool, isDAOCoin bool) ([]*BalanceEntry, error) {
	// Get the balance entries for the coins that *you hold*
	balanceEntriesYouHodl := []*BalanceEntry{}
	{
		prefix := _dbGetPrefixForHODLerPKIDCreatorPKIDToBalanceEntry(isDAOCoin)
		keyPrefix := append(prefix, pkid[:]...)
		_, entryByteStringsFound := _enumerateKeysForPrefix(db, keyPrefix)
		for _, byteString := range entryByteStringsFound {
			currentEntry := &BalanceEntry{}
			if err := gob.NewDecoder(bytes.NewReader(byteString)).Decode(currentEntry); err != nil {
				return nil, err
			}
			if filterOutZeroBalances && currentEntry.BalanceNanos.IsZero() {
				continue
			}
			balanceEntriesYouHodl = append(balanceEntriesYouHodl, currentEntry)
		}
	}

	return balanceEntriesYouHodl, nil
}

// DbGetBalanceEntriesHodlingYou fetches the BalanceEntries that hold the pkid passed in.
func DbGetBalanceEntriesHodlingYou(db *badger.DB, pkid *PKID, filterOutZeroBalances bool, isDAOCoin bool) ([]*BalanceEntry, error) {
	// Get the balance entries for the coins that *hold you*
	balanceEntriesThatHodlYou := []*BalanceEntry{}
	{
		prefix := _dbGetPrefixForCreatorPKIDHODLerPKIDToBalanceEntry(isDAOCoin)
		keyPrefix := append(prefix, pkid[:]...)
		_, entryByteStringsFound := _enumerateKeysForPrefix(db, keyPrefix)
		for _, byteString := range entryByteStringsFound {
			currentEntry := &BalanceEntry{}
			if err := gob.NewDecoder(bytes.NewReader(byteString)).Decode(currentEntry); err != nil {
				return nil, err
			}
			if filterOutZeroBalances && currentEntry.BalanceNanos.IsZero() {
				continue
			}
			balanceEntriesThatHodlYou = append(balanceEntriesThatHodlYou, currentEntry)
		}
	}

	return balanceEntriesThatHodlYou, nil
}

// =====================================================================================
// End coin balance entry code
// =====================================================================================

// startPrefix specifies a point in the DB at which the iteration should start.
// It doesn't have to map to an exact key because badger will just binary search
// and start right before/after that location.
//
// validForPrefix helps determine when the iteration should stop. The iteration
// stops at the last entry that has this prefix. Setting it to
// an empty byte string would cause the iteration to seek to the beginning of the db,
// whereas setting it to one of the _Prefix bytes would cause the iteration to stop
// at the last entry with that prefix.
//
// maxKeyLen is required so we can pad the key with FF in the case the user wants
// to seek backwards. This is required due to a quirk of badgerdb. It is ignored
// if reverse == false.
//
// numToFetch specifies the number of entries to fetch. If set to zero then it
// fetches all entries that match the validForPrefix passed in.
func DBGetPaginatedKeysAndValuesForPrefixWithTxn(
	dbTxn *badger.Txn, startPrefix []byte, validForPrefix []byte,
	maxKeyLen int, numToFetch int, reverse bool, fetchValues bool) (

	_keysFound [][]byte, _valsFound [][]byte, _err error) {

	keysFound := [][]byte{}
	valsFound := [][]byte{}

	opts := badger.DefaultIteratorOptions

	opts.PrefetchValues = fetchValues

	// Optionally go in reverse order.
	opts.Reverse = reverse

	it := dbTxn.NewIterator(opts)
	defer it.Close()
	prefix := startPrefix
	if reverse {
		// When we iterate backwards, the prefix must be bigger than all possible
		// keys that could actually exist with this prefix. We achieve this by
		// padding the end of the dbPrefixx passed in up to the key length.
		prefix = make([]byte, maxKeyLen)
		for ii := 0; ii < maxKeyLen; ii++ {
			if ii < len(startPrefix) {
				prefix[ii] = startPrefix[ii]
			} else {
				prefix[ii] = 0xFF
			}
		}
	}
	for it.Seek(prefix); it.ValidForPrefix(validForPrefix); it.Next() {
		keyCopy := it.Item().KeyCopy(nil)
		if maxKeyLen != 0 && len(keyCopy) != maxKeyLen {
			return nil, nil, fmt.Errorf(
				"DBGetPaginatedKeysAndValuesForPrefixWithTxn: Invalid key length %v != %v",
				len(keyCopy), maxKeyLen)
		}

		var valCopy []byte
		if fetchValues {
			var err error
			valCopy, err = it.Item().ValueCopy(nil)
			if err != nil {
				return nil, nil, fmt.Errorf("DBGetPaginatedKeysAndValuesForPrefixWithTxn: "+
					"Error fetching value: %v", err)
			}
		}

		keysFound = append(keysFound, keyCopy)
		valsFound = append(valsFound, valCopy)

		if numToFetch != 0 && len(keysFound) == numToFetch {
			break
		}
	}

	// Return whatever we found.
	return keysFound, valsFound, nil
}

func DBGetPaginatedKeysAndValuesForPrefix(
	db *badger.DB, startPrefix []byte, validForPrefix []byte,
	keyLen int, numToFetch int, reverse bool, fetchValues bool) (
	_keysFound [][]byte, _valsFound [][]byte, _err error) {

	keysFound := [][]byte{}
	valsFound := [][]byte{}

	dbErr := db.View(func(txn *badger.Txn) error {
		var err error
		keysFound, valsFound, err = DBGetPaginatedKeysAndValuesForPrefixWithTxn(
			txn, startPrefix, validForPrefix, keyLen,
			numToFetch, reverse, fetchValues)
		if err != nil {
			return fmt.Errorf("DBGetPaginatedKeysAndValuesForPrefix: %v", err)
		}
		return nil
	})
	if dbErr != nil {
		return nil, nil, dbErr
	}

	return keysFound, valsFound, nil
}

func DBGetPaginatedPostsOrderedByTime(
	db *badger.DB, startPostTimestampNanos uint64, startPostHash *BlockHash,
	numToFetch int, fetchPostEntries bool, reverse bool) (
	_postHashes []*BlockHash, _tstampNanos []uint64, _postEntries []*PostEntry,
	_err error) {

	startPostPrefix := append([]byte{}, _PrefixTstampNanosPostHash...)

	if startPostTimestampNanos > 0 {
		startTstampBytes := EncodeUint64(startPostTimestampNanos)
		startPostPrefix = append(startPostPrefix, startTstampBytes...)
	}

	if startPostHash != nil {
		startPostPrefix = append(startPostPrefix, startPostHash[:]...)
	}

	// We fetch in reverse to get the latest posts.
	maxUint64Tstamp := []byte{0xFF, 0xFF, 0xFF, 0xFF, 0xFF, 0xFF, 0xFF, 0xFF}
	postIndexKeys, _, err := DBGetPaginatedKeysAndValuesForPrefix(
		db, startPostPrefix, _PrefixTstampNanosPostHash, /*validForPrefix*/
		len(_PrefixTstampNanosPostHash)+len(maxUint64Tstamp)+HashSizeBytes, /*keyLen*/
		numToFetch, reverse /*reverse*/, false /*fetchValues*/)
	if err != nil {
		return nil, nil, nil, fmt.Errorf("DBGetPaginatedPostsOrderedByTime: %v", err)
	}

	// Cut the post hashes and timestamps out of the returned keys.
	postHashes := []*BlockHash{}
	tstamps := []uint64{}
	startTstampIndex := len(_PrefixTstampNanosPostHash)
	hashStartIndex := len(_PrefixTstampNanosPostHash) + len(maxUint64Tstamp)
	hashEndIndex := hashStartIndex + HashSizeBytes
	for _, postKeyBytes := range postIndexKeys {
		currentPostHash := &BlockHash{}
		copy(currentPostHash[:], postKeyBytes[hashStartIndex:hashEndIndex])
		postHashes = append(postHashes, currentPostHash)

		tstamps = append(tstamps, DecodeUint64(
			postKeyBytes[startTstampIndex:hashStartIndex]))
	}

	// Fetch the PostEntries if desired.
	var postEntries []*PostEntry
	if fetchPostEntries {
		for _, postHash := range postHashes {
			postEntry := DBGetPostEntryByPostHash(db, postHash)
			if postEntry == nil {
				return nil, nil, nil, fmt.Errorf("DBGetPaginatedPostsOrderedByTime: "+
					"PostHash %v does not have corresponding entry", postHash)
			}
			postEntries = append(postEntries, postEntry)
		}
	}

	return postHashes, tstamps, postEntries, nil
}

func DBGetProfilesByUsernamePrefixAndDeSoLocked(
	db *badger.DB, usernamePrefix string, utxoView *UtxoView) (
	_profileEntries []*ProfileEntry, _err error) {

	startPrefix := append([]byte{}, _PrefixProfileUsernameToPKID...)
	lowercaseUsernamePrefixString := strings.ToLower(usernamePrefix)
	lowercaseUsernamePrefix := []byte(lowercaseUsernamePrefixString)
	startPrefix = append(startPrefix, lowercaseUsernamePrefix...)

	_, pkidsFound, err := DBGetPaginatedKeysAndValuesForPrefix(
		db /*db*/, startPrefix, /*startPrefix*/
		startPrefix /*validForPrefix*/, 0, /*keyLen (ignored when reverse == false)*/
		0 /*numToFetch (zero fetches all)*/, false, /*reverse*/
		true /*fetchValues*/)
	if err != nil {
		return nil, fmt.Errorf("DBGetProfilesByUsernamePrefixAndDeSoLocked: %v", err)
	}

	// Have to do this to convert the PKIDs back into public keys
	// TODO: We should clean things up around public keys vs PKIDs
	pubKeysMap := make(map[PkMapKey][]byte)
	for _, pkidBytesIter := range pkidsFound {
		pkidBytes := pkidBytesIter
		if len(pkidBytes) != btcec.PubKeyBytesLenCompressed {
			continue
		}
		pkid := &PKID{}
		copy(pkid[:], pkidBytes)
		pubKey := DBGetPublicKeyForPKID(db, pkid)
		if len(pubKey) != 0 {
			pubKeysMap[MakePkMapKey(pubKey)] = pubKey
		}
	}

	for username, profileEntry := range utxoView.ProfileUsernameToProfileEntry {
		if strings.HasPrefix(string(username[:]), lowercaseUsernamePrefixString) {
			pkMapKey := MakePkMapKey(profileEntry.PublicKey)
			pubKeysMap[pkMapKey] = profileEntry.PublicKey
		}
	}

	// Sigh.. convert the public keys *back* into PKIDs...
	profilesFound := []*ProfileEntry{}
	for _, pkIter := range pubKeysMap {
		pk := pkIter
		pkid := utxoView.GetPKIDForPublicKey(pk).PKID
		profile := utxoView.GetProfileEntryForPKID(pkid)
		// Double-check that a username matches the prefix.
		// If a user had the handle "elon" and then changed to "jeff" and that transaction hadn't mined yet,
		// we would return the profile for "jeff" when we search for "elon" which is incorrect.
		if profile != nil && strings.HasPrefix(strings.ToLower(string(profile.Username[:])), lowercaseUsernamePrefixString) {
			profilesFound = append(profilesFound, profile)
		}
	}

	// If there is no error, sort and return numToFetch. Username searches are always
	// sorted by coin value.
	sort.Slice(profilesFound, func(ii, jj int) bool {
		return profilesFound[ii].CreatorCoinEntry.DeSoLockedNanos > profilesFound[jj].CreatorCoinEntry.DeSoLockedNanos
	})

	return profilesFound, nil
}

// DBGetPaginatedProfilesByDeSoLocked returns up to 'numToFetch' profiles from the db.
func DBGetPaginatedProfilesByDeSoLocked(
	db *badger.DB, startDeSoLockedNanos uint64,
	startProfilePubKeyy []byte, numToFetch int, fetchProfileEntries bool) (
	_profilePublicKeys [][]byte, _profileEntries []*ProfileEntry, _err error) {

	// Convert the start public key to a PKID.
	pkidEntry := DBGetPKIDEntryForPublicKey(db, startProfilePubKeyy)

	startProfilePrefix := append([]byte{}, _PrefixCreatorDeSoLockedNanosCreatorPKID...)
	var startDeSoLockedBytes []byte
	if pkidEntry != nil {
		startDeSoLockedBytes = EncodeUint64(startDeSoLockedNanos)
		startProfilePrefix = append(startProfilePrefix, startDeSoLockedBytes...)
		startProfilePrefix = append(startProfilePrefix, pkidEntry.PKID[:]...)
	} else {
		// If no pub key is provided, we just max out deso locked and start at the top of the list.
		maxBigEndianUint64Bytes := []byte{0xFF, 0xFF, 0xFF, 0xFF, 0xFF, 0xFF, 0xFF, 0xFF}
		startDeSoLockedBytes = maxBigEndianUint64Bytes
		startProfilePrefix = append(startProfilePrefix, startDeSoLockedBytes...)
	}

	keyLen := len(_PrefixCreatorDeSoLockedNanosCreatorPKID) + len(startDeSoLockedBytes) + btcec.PubKeyBytesLenCompressed
	// We fetch in reverse to get the profiles with the most DeSo locked.
	profileIndexKeys, _, err := DBGetPaginatedKeysAndValuesForPrefix(
		db, startProfilePrefix, _PrefixCreatorDeSoLockedNanosCreatorPKID, /*validForPrefix*/
		keyLen /*keyLen*/, numToFetch,
		true /*reverse*/, false /*fetchValues*/)
	if err != nil {
		return nil, nil, fmt.Errorf("DBGetPaginatedProfilesByDeSoLocked: %v", err)
	}

	// Cut the pkids out of the returned keys.
	profilePKIDs := [][]byte{}
	startPKIDIndex := len(_PrefixCreatorDeSoLockedNanosCreatorPKID) + len(startDeSoLockedBytes)
	endPKIDIndex := startPKIDIndex + btcec.PubKeyBytesLenCompressed
	for _, profileKeyBytes := range profileIndexKeys {
		currentPKID := make([]byte, btcec.PubKeyBytesLenCompressed)
		copy(currentPKID[:], profileKeyBytes[startPKIDIndex:endPKIDIndex][:])
		profilePKIDs = append(profilePKIDs, currentPKID)
	}

	profilePubKeys := [][]byte{}
	for _, pkidBytesIter := range profilePKIDs {
		pkidBytes := pkidBytesIter
		pkid := &PKID{}
		copy(pkid[:], pkidBytes)
		profilePubKeys = append(profilePubKeys, DBGetPublicKeyForPKID(db, pkid))
	}

	if !fetchProfileEntries {
		return profilePubKeys, nil, nil
	}

	// Fetch the ProfileEntries if desired.
	var profileEntries []*ProfileEntry
	for _, profilePKID := range profilePKIDs {
		pkid := &PKID{}
		copy(pkid[:], profilePKID)
		profileEntry := DBGetProfileEntryForPKID(db, pkid)
		if profileEntry == nil {
			return nil, nil, fmt.Errorf("DBGetAllProfilesByLockedDeSo: "+
				"ProfilePKID %v does not have corresponding entry",
				PkToStringBoth(profilePKID))
		}
		profileEntries = append(profileEntries, profileEntry)
	}

	return profilePubKeys, profileEntries, nil
}

// -------------------------------------------------------------------------------------
// Mempool Txn mapping funcions
// <prefix, txn hash BlockHash> -> <*MsgDeSoTxn>
// -------------------------------------------------------------------------------------

func _dbKeyForMempoolTxn(mempoolTx *MempoolTx) []byte {
	// Make a copy to avoid multiple calls to this function re-using the same slice.
	prefixCopy := append([]byte{}, _PrefixMempoolTxnHashToMsgDeSoTxn...)
	timeAddedBytes := EncodeUint64(uint64(mempoolTx.Added.UnixNano()))
	key := append(prefixCopy, timeAddedBytes...)
	key = append(key, mempoolTx.Hash[:]...)

	return key
}

func DbPutMempoolTxnWithTxn(txn *badger.Txn, mempoolTx *MempoolTx) error {

	mempoolTxnBytes, err := mempoolTx.Tx.ToBytes(false /*preSignatureBool*/)
	if err != nil {
		return errors.Wrapf(err, "DbPutMempoolTxnWithTxn: Problem encoding mempoolTxn to bytes.")
	}

	if err := txn.Set(_dbKeyForMempoolTxn(mempoolTx), mempoolTxnBytes); err != nil {
		return errors.Wrapf(err, "DbPutMempoolTxnWithTxn: Problem putting mapping for txn hash: %s", mempoolTx.Hash.String())
	}

	return nil
}

func DbPutMempoolTxn(handle *badger.DB, mempoolTx *MempoolTx) error {

	return handle.Update(func(txn *badger.Txn) error {
		return DbPutMempoolTxnWithTxn(txn, mempoolTx)
	})
}

func DbGetMempoolTxnWithTxn(txn *badger.Txn, mempoolTx *MempoolTx) *MsgDeSoTxn {

	mempoolTxnObj := &MsgDeSoTxn{}
	mempoolTxnItem, err := txn.Get(_dbKeyForMempoolTxn(mempoolTx))
	if err != nil {
		return nil
	}
	err = mempoolTxnItem.Value(func(valBytes []byte) error {
		return gob.NewDecoder(bytes.NewReader(valBytes)).Decode(mempoolTxnObj)
	})
	if err != nil {
		glog.Errorf("DbGetMempoolTxnWithTxn: Problem reading "+
			"Tx for tx hash %s: %v", mempoolTx.Hash.String(), err)
		return nil
	}
	return mempoolTxnObj
}

func DbGetMempoolTxn(db *badger.DB, mempoolTx *MempoolTx) *MsgDeSoTxn {
	var ret *MsgDeSoTxn
	db.View(func(txn *badger.Txn) error {
		ret = DbGetMempoolTxnWithTxn(txn, mempoolTx)
		return nil
	})
	return ret
}

func DbGetAllMempoolTxnsSortedByTimeAdded(handle *badger.DB) (_mempoolTxns []*MsgDeSoTxn, _error error) {
	_, valuesFound := _enumerateKeysForPrefix(handle, _PrefixMempoolTxnHashToMsgDeSoTxn)

	mempoolTxns := []*MsgDeSoTxn{}
	for _, mempoolTxnBytes := range valuesFound {
		mempoolTxn := &MsgDeSoTxn{}
		err := mempoolTxn.FromBytes(mempoolTxnBytes)
		if err != nil {
			return nil, errors.Wrapf(err, "DbGetAllMempoolTxnsSortedByTimeAdded: failed to decode mempoolTxnBytes.")
		}
		mempoolTxns = append(mempoolTxns, mempoolTxn)
	}

	// We don't need to sort the transactions because the DB keys include the time added and
	// are therefore retrieved from badger in order.

	return mempoolTxns, nil
}

func DbDeleteAllMempoolTxnsWithTxn(txn *badger.Txn) error {
	txnKeysFound, _, err := _enumerateKeysForPrefixWithTxn(txn, _PrefixMempoolTxnHashToMsgDeSoTxn)
	if err != nil {
		return errors.Wrapf(err, "DbDeleteAllMempoolTxnsWithTxn: ")
	}

	for _, txnKey := range txnKeysFound {
		err := DbDeleteMempoolTxnKeyWithTxn(txn, txnKey)
		if err != nil {
			return errors.Wrapf(err, "DbDeleteAllMempoolTxMappings: Deleting mempool txnKey failed.")
		}
	}

	return nil
}

func FlushMempoolToDbWithTxn(txn *badger.Txn, allTxns []*MempoolTx) error {
	for _, mempoolTx := range allTxns {
		err := DbPutMempoolTxnWithTxn(txn, mempoolTx)
		if err != nil {
			return errors.Wrapf(err, "FlushMempoolToDb: Putting "+
				"mempool tx hash %s failed.", mempoolTx.Hash.String())
		}
	}

	return nil
}

func FlushMempoolToDb(handle *badger.DB, allTxns []*MempoolTx) error {
	err := handle.Update(func(txn *badger.Txn) error {
		return FlushMempoolToDbWithTxn(txn, allTxns)
	})
	if err != nil {
		return err
	}

	return nil
}

func DbDeleteAllMempoolTxns(handle *badger.DB) error {
	handle.Update(func(txn *badger.Txn) error {
		return DbDeleteAllMempoolTxnsWithTxn(txn)
	})

	return nil
}

func DbDeleteMempoolTxnWithTxn(txn *badger.Txn, mempoolTx *MempoolTx) error {

	// When a mapping exists, delete it.
	if err := txn.Delete(_dbKeyForMempoolTxn(mempoolTx)); err != nil {
		return errors.Wrapf(err, "DbDeleteMempoolTxMappingWithTxn: Deleting "+
			"mempool tx key failed.")
	}

	return nil
}

func DbDeleteMempoolTxn(handle *badger.DB, mempoolTx *MempoolTx) error {
	return handle.Update(func(txn *badger.Txn) error {
		return DbDeleteMempoolTxnWithTxn(txn, mempoolTx)
	})
}

func DbDeleteMempoolTxnKey(handle *badger.DB, txnKey []byte) error {
	return handle.Update(func(txn *badger.Txn) error {
		return DbDeleteMempoolTxnKeyWithTxn(txn, txnKey)
	})
}

func DbDeleteMempoolTxnKeyWithTxn(txn *badger.Txn, txnKey []byte) error {

	// When a mapping exists, delete it.
	if err := txn.Delete(txnKey); err != nil {
		return errors.Wrapf(err, "DbDeleteMempoolTxMappingWithTxn: Deleting "+
			"mempool tx key failed.")
	}

	return nil
}

func LogDBSummarySnapshot(db *badger.DB) {
	keyCountMap := make(map[byte]int)
	for prefixByte := byte(0); prefixByte < byte(40); prefixByte++ {
		keysForPrefix, _ := EnumerateKeysForPrefix(db, []byte{prefixByte})
		keyCountMap[prefixByte] = len(keysForPrefix)
	}
	glog.Info(spew.Printf("LogDBSummarySnapshot: Current DB summary snapshot: %v", keyCountMap))
}

func StartDBSummarySnapshots(db *badger.DB) {
	// Periodically count the number of keys for each prefix in the DB and log.
	go func() {
		for {
			// Figure out how many keys there are for each prefix and log.
			glog.Info("StartDBSummarySnapshots: Counting DB keys...")
			LogDBSummarySnapshot(db)
			time.Sleep(30 * time.Second)
		}
	}()
}<|MERGE_RESOLUTION|>--- conflicted
+++ resolved
@@ -3690,8 +3690,6 @@
 	SerialNumber   uint64
 }
 
-<<<<<<< HEAD
-=======
 type AcceptNFTTransferTxindexMetadata struct {
 	NFTPostHashHex string
 	SerialNumber   uint64
@@ -3702,7 +3700,6 @@
 	SerialNumber   uint64
 }
 
->>>>>>> d166cda6
 type CreateNFTTxindexMetadata struct {
 	NFTPostHashHex             string
 	AdditionalCoinRoyaltiesMap map[string]uint64 `json:",omitempty"`
@@ -3742,11 +3739,8 @@
 	NFTBidTxindexMetadata              *NFTBidTxindexMetadata              `json:",omitempty"`
 	AcceptNFTBidTxindexMetadata        *AcceptNFTBidTxindexMetadata        `json:",omitempty"`
 	NFTTransferTxindexMetadata         *NFTTransferTxindexMetadata         `json:",omitempty"`
-<<<<<<< HEAD
-=======
 	AcceptNFTTransferTxindexMetadata   *AcceptNFTTransferTxindexMetadata   `json:",omitempty"`
 	BurnNFTTxindexMetadata             *BurnNFTTxindexMetadata             `json:",omitempty"`
->>>>>>> d166cda6
 	DAOCoinTxindexMetadata             *DAOCoinTxindexMetadata             `json:",omitempty"`
 	DAOCoinTransferTxindexMetadata     *DAOCoinTransferTxindexMetadata     `json:",omitempty"`
 	CreateNFTTxindexMetadata           *CreateNFTTxindexMetadata           `json:",omitempty"`

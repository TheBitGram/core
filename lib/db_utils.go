--- conflicted
+++ resolved
@@ -727,7 +727,6 @@
 			PkToStringMainnet(publicKey), tstampNanos)
 	}
 
-
 	return nil
 }
 
@@ -810,7 +809,7 @@
 			rr := bytes.NewReader(key[len(prefixes[ii]):])
 			timestamp, err := ReadUvarint(rr)
 			if err != nil {
-				return nil, errors.Wrapf(err, "_enumerateLimitedMessagesForMessagingKeysReversedWithTxn: problem reading timestamp " +
+				return nil, errors.Wrapf(err, "_enumerateLimitedMessagesForMessagingKeysReversedWithTxn: problem reading timestamp "+
 					"for messaging iterator from prefix (%v) at key (%v)", prefixes[ii], messagingIterators[ii].Item().Key())
 			}
 
@@ -827,13 +826,13 @@
 			// Get the message bytes and decode the message.
 			messageBytes, err := messagingIterators[latestTimestampIndex].Item().ValueCopy(nil)
 			if err != nil {
-				return nil, errors.Wrapf(err, "_enumerateLimitedMessagesForMessagingKeysReversedWithTxn: Problem copying " +
+				return nil, errors.Wrapf(err, "_enumerateLimitedMessagesForMessagingKeysReversedWithTxn: Problem copying "+
 					"value from messaging iterator from prefix (%v) at key (%v)",
 					prefixes[latestTimestampIndex], messagingIterators[latestTimestampIndex].Item().Key())
 			}
 			message := &MessageEntry{}
 			if err := message.Decode(messageBytes); err != nil {
-				return nil, errors.Wrapf(err, "_enumerateLimitedMessagesForMessagingKeysReversedWithTxn: Problem decoding message " +
+				return nil, errors.Wrapf(err, "_enumerateLimitedMessagesForMessagingKeysReversedWithTxn: Problem decoding message "+
 					"from messaging iterator from prefix (%v) at key (%v)",
 					prefixes[latestTimestampIndex], messagingIterators[latestTimestampIndex].Item().Key())
 			}
@@ -857,7 +856,6 @@
 	// Limit the number of keys to speed up load times.
 	// Get all user messaging keys.
 
-
 	err := handle.Update(func(txn *badger.Txn) error {
 		var err error
 		_privateMessages, err = _enumerateLimitedMessagesForMessagingKeysReversedWithTxn(txn, messagingKeys, limit)
@@ -975,7 +973,7 @@
 	prefix := _dbSeekPrefixForMessagingGroupEntry(ownerPublicKey)
 	_, valuesFound, err := _enumerateKeysForPrefixWithTxn(txn, prefix)
 	if err != nil {
-		return nil, errors.Wrapf(err, "DBGetMessagingGroupEntriesForOwnerWithTxn: " +
+		return nil, errors.Wrapf(err, "DBGetMessagingGroupEntriesForOwnerWithTxn: "+
 			"problem enumerating messaging key entries for prefix (%v)", prefix)
 	}
 
@@ -985,7 +983,7 @@
 		messagingKeyEntry := &MessagingGroupEntry{}
 		err = messagingKeyEntry.Decode(valBytes)
 		if err != nil {
-			return nil, errors.Wrapf(err, "DBGetMessagingGroupEntriesForOwnerWithTxn: " +
+			return nil, errors.Wrapf(err, "DBGetMessagingGroupEntriesForOwnerWithTxn: "+
 				"problem decoding messaging key entry for public key (%v)", ownerPublicKey)
 		}
 
@@ -1062,7 +1060,7 @@
 	// Sanity-check that public keys have the correct length.
 
 	if len(messagingGroupMember.EncryptedKey) < btcec.PrivKeyBytesLen {
-		return fmt.Errorf("DBPutMessagingGroupMemberWithTxn: Problem getting recipient " +
+		return fmt.Errorf("DBPutMessagingGroupMemberWithTxn: Problem getting recipient "+
 			"entry for public key (%v)", messagingGroupMember.GroupMemberPublicKey)
 	}
 
@@ -1081,7 +1079,7 @@
 	if err := txn.Set(_dbKeyForMessagingGroupMember(
 		messagingGroupMember.GroupMemberPublicKey, messagingGroupEntry.MessagingPublicKey), memberGroupEntry.Encode()); err != nil {
 
-		return errors.Wrapf(err, "DBPutMessagingGroupMemberWithTxn: Problem setting messaging recipient with key (%v) " +
+		return errors.Wrapf(err, "DBPutMessagingGroupMemberWithTxn: Problem setting messaging recipient with key (%v) "+
 			"and entry (%v) in the db", _dbKeyForMessagingGroupMember(
 			messagingGroupMember.GroupMemberPublicKey, messagingGroupEntry.MessagingPublicKey), memberGroupEntry.Encode())
 	}
@@ -1111,7 +1109,7 @@
 	}
 	err = messagingGroupMemberEntryItem.Value(func(valBytes []byte) error {
 		if err := messagingGroupMemberEntry.Decode(valBytes); err != nil {
-			return errors.Wrapf(err, "DBGetMessagingGroupMemberWithTxn: Problem decoding " +
+			return errors.Wrapf(err, "DBGetMessagingGroupMemberWithTxn: Problem decoding "+
 				"message member entry")
 		}
 		return nil
@@ -1144,7 +1142,7 @@
 	prefix := _dbSeekPrefixForMessagingGroupMember(ownerPublicKey)
 	_, valuesFound, err := _enumerateKeysForPrefixWithTxn(txn, prefix)
 	if err != nil {
-		return nil, errors.Wrapf(err, "DBGetAllMessagingGroupEntriesForMemberWithTxn: " +
+		return nil, errors.Wrapf(err, "DBGetAllMessagingGroupEntriesForMemberWithTxn: "+
 			"problem enumerating messaging key entries for prefix (%v)", prefix)
 	}
 
@@ -1152,7 +1150,7 @@
 		messagingGroupEntry := MessagingGroupEntry{}
 		err = messagingGroupEntry.Decode(valBytes)
 		if err != nil {
-			return nil, errors.Wrapf(err, "DBGetAllMessagingGroupEntriesForMemberWithTxn: problem reading " +
+			return nil, errors.Wrapf(err, "DBGetAllMessagingGroupEntriesForMemberWithTxn: problem reading "+
 				"an entry from DB")
 		}
 
@@ -1178,7 +1176,7 @@
 	if err := txn.Delete(_dbKeyForMessagingGroupMember(
 		messagingGroupMember.GroupMemberPublicKey, messagingGroupEntry.MessagingPublicKey)); err != nil {
 
-		return errors.Wrapf(err, "DBDeleteMessagingGroupMemberMappingWithTxn: Deleting mapping for public key %v " +
+		return errors.Wrapf(err, "DBDeleteMessagingGroupMemberMappingWithTxn: Deleting mapping for public key %v "+
 			"and messaging public key %v failed", messagingGroupMember.GroupMemberPublicKey[:],
 			messagingGroupEntry.MessagingPublicKey[:])
 	}
@@ -3072,8 +3070,8 @@
 		blockHash,
 		0, // Height
 		diffTarget,
-		BytesToBigint(ExpectedWorkForBlockHash(diffTarget)[:]),                            // CumWork
-		genesisBlock.Header,                                                               // Header
+		BytesToBigint(ExpectedWorkForBlockHash(diffTarget)[:]), // CumWork
+		genesisBlock.Header, // Header
 		StatusHeaderValidated|StatusBlockProcessed|StatusBlockStored|StatusBlockValidated, // Status
 	)
 
@@ -3684,11 +3682,7 @@
 	NFTPostHashHex string
 	SerialNumber   uint64
 	BidAmountNanos uint64
-<<<<<<< HEAD
-	IsBuyNowBid    bool
-=======
 	NFTRoyaltiesMetadata
->>>>>>> 762bb049
 }
 
 type NFTTransferTxindexMetadata struct {
@@ -3705,11 +3699,6 @@
 type UpdateNFTTxindexMetadata struct {
 	NFTPostHashHex string
 	IsForSale      bool
-}
-
-type NFTTransferTxindexMetadata struct {
-	NFTPostHashHex string
-	SerialNumber   uint64
 }
 
 type TransactionMetadata struct {
@@ -3740,13 +3729,10 @@
 	NFTBidTxindexMetadata              *NFTBidTxindexMetadata              `json:",omitempty"`
 	AcceptNFTBidTxindexMetadata        *AcceptNFTBidTxindexMetadata        `json:",omitempty"`
 	NFTTransferTxindexMetadata         *NFTTransferTxindexMetadata         `json:",omitempty"`
-<<<<<<< HEAD
-=======
 	DAOCoinTxindexMetadata             *DAOCoinTxindexMetadata             `json:",omitempty"`
 	DAOCoinTransferTxindexMetadata     *DAOCoinTransferTxindexMetadata     `json:",omitempty"`
 	CreateNFTTxindexMetadata           *CreateNFTTxindexMetadata           `json:",omitempty"`
 	UpdateNFTTxindexMetadata           *UpdateNFTTxindexMetadata           `json:",omitempty"`
->>>>>>> 762bb049
 }
 
 func DBCheckTxnExistenceWithTxn(txn *badger.Txn, txID *BlockHash) bool {
@@ -5905,7 +5891,7 @@
 	profileIndexKeys, _, err := DBGetPaginatedKeysAndValuesForPrefix(
 		db, startProfilePrefix, _PrefixCreatorDeSoLockedNanosCreatorPKID, /*validForPrefix*/
 		keyLen /*keyLen*/, numToFetch,
-		true   /*reverse*/, false /*fetchValues*/)
+		true /*reverse*/, false /*fetchValues*/)
 	if err != nil {
 		return nil, nil, fmt.Errorf("DBGetPaginatedProfilesByDeSoLocked: %v", err)
 	}

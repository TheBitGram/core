--- conflicted
+++ resolved
@@ -244,13 +244,10 @@
 	// OrderBookDBFetchOptimizationBlockHeight implements an optimization around fetching orders from the db.
 	OrderBookDBFetchOptimizationBlockHeight uint32
 
-<<<<<<< HEAD
-=======
 	// ParamUpdaterRefactorBlockHeight indicates a point at which we refactored
 	// ParamUpdater to use a blockHeight-gated function rather than a constant.
 	ParamUpdaterRefactorBlockHeight uint32
 
->>>>>>> a50d0a40
 	// Be sure to update EncoderMigrationHeights as well via
 	// GetEncoderMigrationHeights if you're modifying schema.
 }
@@ -561,10 +558,7 @@
 	DAOCoinLimitOrderBlockHeight:                         uint32(0),
 	DerivedKeyEthSignatureCompatibilityBlockHeight:       uint32(0),
 	OrderBookDBFetchOptimizationBlockHeight:              uint32(0),
-<<<<<<< HEAD
-=======
 	ParamUpdaterRefactorBlockHeight:                      uint32(0),
->>>>>>> a50d0a40
 
 	// Be sure to update EncoderMigrationHeights as well via
 	// GetEncoderMigrationHeights if you're modifying schema.
@@ -596,13 +590,6 @@
 	// Allow block rewards to be spent instantly
 	params.BlockRewardMaturity = 0
 
-<<<<<<< HEAD
-	// Add a key defined in n0_test to the ParamUpdater set when running in regtest mode.
-	// Seed: verb find card ship another until version devote guilt strong lemon six
-	params.ParamUpdaterPublicKeys[MakePkMapKey(MustBase58CheckDecode("tBCKVERmG9nZpHTk2AVPqknWc1Mw9HHAnqrTpW1RnXpXMQ4PsQgnmV"))] = true
-
-=======
->>>>>>> a50d0a40
 	// In regtest, we start all the fork heights at zero. These can be adjusted
 	// for testing purposes to ensure that a transition does not cause issues.
 	params.ForkHeights = RegtestForkHeights
@@ -711,41 +698,6 @@
 	OrderBookDBFetchOptimizationBlockHeight:        uint32(137173),
 
 	ParamUpdaterRefactorBlockHeight: uint32(141193),
-
-	// Be sure to update EncoderMigrationHeights as well via
-	// GetEncoderMigrationHeights if you're modifying schema.
-}
-
-// GlobalDeSoParams is a global instance of DeSoParams that can be used inside nested functions, like encoders, without
-// having to pass DeSoParams everywhere. It can be set when node boots. Testnet params are used as default.
-// FIXME: This shouldn't be used a lot.
-var GlobalDeSoParams = DeSoTestnetParams
-
-var MainnetForkHeights = ForkHeights{
-	DefaultHeight:                0,
-	DeflationBombBlockHeight:     33783,
-	SalomonFixBlockHeight:        uint32(15270),
-	DeSoFounderRewardBlockHeight: uint32(21869),
-	BuyCreatorCoinAfterDeletedBalanceEntryFixBlockHeight: uint32(39713),
-	ParamUpdaterProfileUpdateFixBlockHeight:              uint32(39713),
-	UpdateProfileFixBlockHeight:                          uint32(46165),
-	BrokenNFTBidsFixBlockHeight:                          uint32(46917),
-	DeSoDiamondsBlockHeight:                              uint32(52112),
-	NFTTransferOrBurnAndDerivedKeysBlockHeight:           uint32(60743),
-
-	// Mon Jan 24 @ 12pm PST
-	DeSoV3MessagesBlockHeight:     uint32(98474),
-	BuyNowAndNFTSplitsBlockHeight: uint32(98474),
-	DAOCoinBlockHeight:            uint32(98474),
-
-	ExtraDataOnEntriesBlockHeight:            uint32(130901),
-	DerivedKeySetSpendingLimitsBlockHeight:   uint32(130901),
-	DerivedKeyTrackSpendingLimitsBlockHeight: uint32(130901),
-	DAOCoinLimitOrderBlockHeight:             uint32(130901),
-
-	// Fri Jun 9 @ 12pm PT
-	DerivedKeyEthSignatureCompatibilityBlockHeight: uint32(137173),
-	OrderBookDBFetchOptimizationBlockHeight:        uint32(137173),
 
 	// Be sure to update EncoderMigrationHeights as well via
 	// GetEncoderMigrationHeights if you're modifying schema.
@@ -992,11 +944,8 @@
 	DerivedKeyEthSignatureCompatibilityBlockHeight: uint32(360584),
 	OrderBookDBFetchOptimizationBlockHeight:        uint32(360584),
 
-<<<<<<< HEAD
-=======
 	ParamUpdaterRefactorBlockHeight: uint32(373536),
 
->>>>>>> a50d0a40
 	// Be sure to update EncoderMigrationHeights as well via
 	// GetEncoderMigrationHeights if you're modifying schema.
 }

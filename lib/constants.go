--- conflicted
+++ resolved
@@ -237,8 +237,6 @@
 	// DAOCoinLimitOrderBlockHeight defines the height at which DAO Coin Limit Order transactions will be accepted.
 	DAOCoinLimitOrderBlockHeight uint32
 
-<<<<<<< HEAD
-=======
 	// DerivedKeyEthSignatureCompatibilityBlockHeight allows authenticating derived keys that were signed with the Ethereum
 	// personal_sign signature standard. This in particular allows the usage of MetaMask for issuing derived keys.
 	DerivedKeyEthSignatureCompatibilityBlockHeight uint32
@@ -246,7 +244,6 @@
 	// OrderBookDBFetchOptimizationBlockHeight implements an optimization around fetching orders from the db.
 	OrderBookDBFetchOptimizationBlockHeight uint32
 
->>>>>>> 92335f6f
 	// Be sure to update EncoderMigrationHeights as well via
 	// GetEncoderMigrationHeights if you're modifying schema.
 }
@@ -554,11 +551,8 @@
 	DerivedKeySetSpendingLimitsBlockHeight:               uint32(0),
 	DerivedKeyTrackSpendingLimitsBlockHeight:             uint32(0),
 	DAOCoinLimitOrderBlockHeight:                         uint32(0),
-<<<<<<< HEAD
-=======
 	DerivedKeyEthSignatureCompatibilityBlockHeight:       uint32(0),
 	OrderBookDBFetchOptimizationBlockHeight:              uint32(0),
->>>>>>> 92335f6f
 
 	// Be sure to update EncoderMigrationHeights as well via
 	// GetEncoderMigrationHeights if you're modifying schema.
@@ -669,13 +663,10 @@
 	DerivedKeyTrackSpendingLimitsBlockHeight: uint32(130901),
 	DAOCoinLimitOrderBlockHeight:             uint32(130901),
 
-<<<<<<< HEAD
-=======
 	// Fri Jun 9 @ 12pm PT
 	DerivedKeyEthSignatureCompatibilityBlockHeight: uint32(137173),
 	OrderBookDBFetchOptimizationBlockHeight:        uint32(137173),
 
->>>>>>> 92335f6f
 	// Be sure to update EncoderMigrationHeights as well via
 	// GetEncoderMigrationHeights if you're modifying schema.
 }
@@ -918,13 +909,10 @@
 	DerivedKeyTrackSpendingLimitsBlockHeight: uint32(304087 + 18*60),
 	DAOCoinLimitOrderBlockHeight:             uint32(304087),
 
-<<<<<<< HEAD
-=======
 	// Thu Jun 9 @ 11:59pm PT
 	DerivedKeyEthSignatureCompatibilityBlockHeight: uint32(360584),
 	OrderBookDBFetchOptimizationBlockHeight:        uint32(360584),
 
->>>>>>> 92335f6f
 	// Be sure to update EncoderMigrationHeights as well via
 	// GetEncoderMigrationHeights if you're modifying schema.
 }

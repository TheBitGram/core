--- conflicted
+++ resolved
@@ -1102,18 +1102,14 @@
 	}
 
 	// Calculate metadata
-<<<<<<< HEAD
 	txnMeta, err := ComputeTransactionMetadata(tx, mp.backupUniversalUtxoView, nil, totalNanosPurchasedBefore,
 		usdCentsPerBitcoinBefore, totalInput, totalOutput, txFee, uint64(0), utxoOps)
+
+	glog.V(2).Infof("tryAcceptTransaction: Accepted transaction %v (pool size: %v)", txHash,
 	if err == nil {
 		mempoolTx.TxMeta = txnMeta
 	}
 	mp.bc.sqsQueue.SendSQSTxnMessage(mempoolTx)
-=======
-	mempoolTx.TxMeta = ComputeTransactionMetadata(tx, mp.backupUniversalUtxoView, nil, totalNanosPurchasedBefore,
-		usdCentsPerBitcoinBefore, totalInput, totalOutput, txFee, uint64(0), utxoOps)
-
->>>>>>> d166cda6
 	glog.V(2).Infof("tryAcceptTransaction: Accepted transaction %v (pool size: %v)", txHash,
 		len(mp.poolMap))
 
@@ -1535,12 +1531,7 @@
 				})
 			}
 		}
-<<<<<<< HEAD
-	}
-	if txn.TxnMeta.GetTxnType() == TxnTypeAcceptNFTBid {
-=======
 	case TxnTypeAcceptNFTBid:
->>>>>>> d166cda6
 		realTxMeta := txn.TxnMeta.(*AcceptNFTBidMetadata)
 
 		utxoOp := utxoOps[len(utxoOps)-1]
@@ -1594,12 +1585,7 @@
 				Metadata:             "AdditionalNFTRoyaltyToCoinPublicKeyBase58Check",
 			})
 		}
-<<<<<<< HEAD
-	}
-	if txn.TxnMeta.GetTxnType() == TxnTypeCreateNFT {
-=======
 	case TxnTypeCreateNFT:
->>>>>>> d166cda6
 		realTxMeta := txn.TxnMeta.(*CreateNFTMetadata)
 
 		postEntry := utxoView.GetPostEntryForPostHash(realTxMeta.NFTPostHash)
@@ -1627,12 +1613,7 @@
 				Metadata:             "AdditionalNFTRoyaltyToCoinPublicKeyBase58Check",
 			})
 		}
-<<<<<<< HEAD
-	}
-	if txn.TxnMeta.GetTxnType() == TxnTypeUpdateNFT {
-=======
 	case TxnTypeUpdateNFT:
->>>>>>> d166cda6
 		realTxMeta := txn.TxnMeta.(*UpdateNFTMetadata)
 
 		postEntry := utxoView.GetPostEntryForPostHash(realTxMeta.NFTPostHash)
@@ -1663,12 +1644,7 @@
 				Metadata:             "AdditionalNFTRoyaltyToCoinPublicKeyBase58Check",
 			})
 		}
-<<<<<<< HEAD
-	}
-	if txn.TxnMeta.GetTxnType() == TxnTypeNFTTransfer {
-=======
 	case TxnTypeNFTTransfer:
->>>>>>> d166cda6
 		realTxMeta := txn.TxnMeta.(*NFTTransferMetadata)
 
 		txnMeta.NFTTransferTxindexMetadata = &NFTTransferTxindexMetadata{
@@ -1680,11 +1656,6 @@
 			PublicKeyBase58Check: PkToString(realTxMeta.ReceiverPublicKey, utxoView.Params),
 			Metadata:             "NFTTransferRecipientPublicKeyBase58Check",
 		})
-<<<<<<< HEAD
-
-	}
-	if txn.TxnMeta.GetTxnType() == TxnTypeBasicTransfer {
-=======
 	case TxnTypeAcceptNFTTransfer:
 		realTxMeta := txn.TxnMeta.(*AcceptNFTTransferMetadata)
 
@@ -1700,7 +1671,6 @@
 			SerialNumber:   realTxMeta.SerialNumber,
 		}
 	case TxnTypeBasicTransfer:
->>>>>>> d166cda6
 		diamondLevelBytes, hasDiamondLevel := txn.ExtraData[DiamondLevelKey]
 		diamondPostHash, hasDiamondPostHash := txn.ExtraData[DiamondPostHashKey]
 		if hasDiamondLevel && hasDiamondPostHash {
@@ -1759,82 +1729,6 @@
 		})
 	}
 	return txnMeta
-}
-
-func pkidRoyaltyMapToBase58CheckToRoyaltyMap(royaltyMap map[PKID]uint64, utxoView *UtxoView) map[string]uint64 {
-	if len(royaltyMap) == 0 {
-		return nil
-	}
-<<<<<<< HEAD
-	if txn.TxnMeta.GetTxnType() == TxnTypeDAOCoin {
-		realTxMeta := txn.TxnMeta.(*DAOCoinMetadata)
-		creatorProfileEntry := utxoView.GetProfileEntryForPublicKey(realTxMeta.ProfilePublicKey)
-
-		var metadata string
-		var operationString string
-		switch realTxMeta.OperationType {
-		case DAOCoinOperationTypeMint:
-			metadata = "DAOCoinMintPublicKeyBase58Check"
-			operationString = "mint"
-		case DAOCoinOperationTypeBurn:
-			metadata = "DAOCoinBurnPublicKeyBase58Check"
-			operationString = "burn"
-		case DAOCoinOperationTypeDisableMinting:
-			metadata = "DAOCoinDisableMintingPublicKeyBase58Check"
-			operationString = "disable_minting"
-		case DAOCoinOperationTypeUpdateTransferRestrictionStatus:
-			metadata = "DAOCoinUpdateTransferRestrictionStatus"
-			operationString = "update_transfer_restriction_status"
-		}
-
-		txnMeta.DAOCoinTxindexMetadata = &DAOCoinTxindexMetadata{
-			CreatorUsername:           string(creatorProfileEntry.Username),
-			OperationType:             operationString,
-			CoinsToMintNanos:          realTxMeta.CoinsToMintNanos,
-			CoinsToBurnNanos:          realTxMeta.CoinsToBurnNanos,
-			TransferRestrictionStatus: realTxMeta.TransferRestrictionStatus.String(),
-		}
-
-		txnMeta.AffectedPublicKeys = append(txnMeta.AffectedPublicKeys, &AffectedPublicKey{
-			PublicKeyBase58Check: PkToString(creatorProfileEntry.PublicKey, utxoView.Params),
-			Metadata:             metadata,
-		})
-	}
-	if txn.TxnMeta.GetTxnType() == TxnTypeDAOCoinTransfer {
-		realTxMeta := txn.TxnMeta.(*DAOCoinTransferMetadata)
-		creatorProfileEntry := utxoView.GetProfileEntryForPublicKey(realTxMeta.ProfilePublicKey)
-		txnMeta.DAOCoinTransferTxindexMetadata = &DAOCoinTransferTxindexMetadata{
-			CreatorUsername:        string(creatorProfileEntry.Username),
-			DAOCoinToTransferNanos: realTxMeta.DAOCoinToTransferNanos,
-		}
-
-		txnMeta.AffectedPublicKeys = append(txnMeta.AffectedPublicKeys, &AffectedPublicKey{
-			PublicKeyBase58Check: PkToString(realTxMeta.ReceiverPublicKey, utxoView.Params),
-			Metadata:             "ReceiverPublicKey",
-		})
-	}
-=======
-	pubKeyMap := make(map[string]uint64)
-	for pkidIter, royaltyBPs := range royaltyMap {
-		pkid := pkidIter
-		pubKeyMap[PkToString(utxoView.GetPublicKeyForPKID(&pkid), utxoView.Params)] = royaltyBPs
-	}
-	return pubKeyMap
-}
->>>>>>> d166cda6
-
-func pubKeyRoyaltyPairToBase58CheckToRoyaltyNanosMap(
-	publicKeyRoyaltyPairs []*PublicKeyRoyaltyPair, params *DeSoParams) map[string]uint64 {
-	if len(publicKeyRoyaltyPairs) == 0 {
-		return nil
-	}
-	base58CheckToRoyaltyNanosMap := make(map[string]uint64)
-	for _, pubKeyRoyaltyPairIter := range publicKeyRoyaltyPairs {
-		pubKeyRoyaltyPair := pubKeyRoyaltyPairIter
-		base58CheckToRoyaltyNanosMap[PkToString(pubKeyRoyaltyPair.PublicKey, params)] =
-			pubKeyRoyaltyPair.RoyaltyAmountNanos
-	}
-	return base58CheckToRoyaltyNanosMap
 }
 
 func pkidRoyaltyMapToBase58CheckToRoyaltyMap(royaltyMap map[PKID]uint64, utxoView *UtxoView) map[string]uint64 {

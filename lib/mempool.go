package lib

import (
	"container/heap"
	"container/list"
	"encoding/hex"
	"encoding/json"
	"fmt"
	"github.com/btcsuite/btcutil"
	"github.com/gernest/mention"
	"log"
	"math"
	"os"
	"path/filepath"
	"regexp"
	"sort"
	"strings"
	"sync/atomic"
	"time"

	"github.com/dgraph-io/badger/v3"

	"github.com/btcsuite/btcd/btcec"
	"github.com/deso-protocol/go-deadlock"
	"github.com/golang/glog"
	"github.com/pkg/errors"
)

// mempool.go contains all of the mempool logic for the DeSo node.

const (
	// MaxTotalTransactionSizeBytes is the maximum number of bytes the pool can store
	// across all of its transactions. Once this limit is reached, transactions must
	// be evicted from the pool based on their feerate before new transactions can be
	// added.
	MaxTotalTransactionSizeBytes = 250000000 // 250MB

	// UnconnectedTxnExpirationInterval is how long we wait before automatically removing an
	// unconnected transaction.
	UnconnectedTxnExpirationInterval = time.Minute * 5

	// The maximum number of unconnected transactions the pool will store.
	MaxUnconnectedTransactions = 10000

	// The maximum number of bytes a single unconnected transaction can take up
	MaxUnconnectedTxSizeBytes = 100000
)

var (
	// The readOnlyUtxoView will update after the number of seconds specified here OR
	// the number of transactions specified here, whichever comes first. An update
	// resets both counters.
	//
	// We make these vars rather than const for testing
	ReadOnlyUtxoViewRegenerationIntervalSeconds = float64(1.0)
	ReadOnlyUtxoViewRegenerationIntervalTxns    = int64(1000)

	// LowFeeTxLimitBytesPerTenMinutes defines the number of bytes per 10 minutes of "low fee"
	// transactions the mempool will tolerate before it starts rejecting transactions
	// that fail to meet the MinTxFeePerKBNanos threshold.
	LowFeeTxLimitBytesPerTenMinutes = 150000 // Allow 150KB per minute in low-fee txns.
)

// MempoolTx contains a transaction along with additional metadata like the
// fee and time added.
type MempoolTx struct {
	Tx *MsgDeSoTxn

	// TxMeta is the transaction metadata
	TxMeta *TransactionMetadata

	// Hash is a hash of the transaction so we don't have to recompute
	// it all the time.
	Hash *BlockHash

	// TxSizeBytes is the cached size of the transaction.
	TxSizeBytes uint64

	// The time when the txn was added to the pool
	Added time.Time

	// The block height when the txn was added to the pool. It's generally set
	// to tip+1.
	Height uint32

	// The total fee the txn pays. Cached for efficiency reasons.
	Fee uint64

	// The fee rate of the transaction in nanos per KB.
	FeePerKB uint64

	// index is used by the heap logic to allow for modification in-place.
	index int
}

// Summary stats for a set of transactions of a specific type in the mempool.
type SummaryStats struct {
	// Number of transactions of this type in the mempool.
	Count uint32

	// Number of bytes for transactions of this type in the mempool.
	TotalBytes uint64
}

func (mempoolTx *MempoolTx) String() string {
	return fmt.Sprintf("< Added: %v, index: %d, Fee: %d, Type: %v, Hash: %v", mempoolTx.Added, mempoolTx.index, mempoolTx.Fee, mempoolTx.Tx.TxnMeta.GetTxnType(), mempoolTx.Hash)
}

// MempoolTxFeeMinHeap is a priority queue based on transaction fee rate
type MempoolTxFeeMinHeap []*MempoolTx

func (pq MempoolTxFeeMinHeap) Len() int { return len(pq) }

func (pq MempoolTxFeeMinHeap) Less(i, j int) bool {
	// We want Pop to give us the lowest-fee transactions so we use < here.
	return pq[i].FeePerKB < pq[j].FeePerKB
}

func (pq MempoolTxFeeMinHeap) Swap(i, j int) {
	pq[i], pq[j] = pq[j], pq[i]
	pq[i].index = i
	pq[j].index = j
}

func (pq *MempoolTxFeeMinHeap) Push(x interface{}) {
	n := len(*pq)
	item := x.(*MempoolTx)
	item.index = n
	*pq = append(*pq, item)
}

func (pq *MempoolTxFeeMinHeap) Pop() interface{} {
	old := *pq
	n := len(old)
	item := old[n-1]
	old[n-1] = nil  // avoid memory leak
	item.index = -1 // for safety
	*pq = old[0 : n-1]
	return item
}

// UnconnectedTx is a transaction that has dependencies that we haven't added yet.
type UnconnectedTx struct {
	tx *MsgDeSoTxn
	// The ID of the Peer who initially sent the unconnected txn. Useful for
	// removing unconnected transactions when a Peer disconnects.
	peerID     uint64
	expiration time.Time
}

// DeSoMempool is the core mempool object. It's what any outside service should use
// to aggregate transactions and mine them into blocks.
type DeSoMempool struct {
	// Stops the mempool's services.
	quit    chan struct{}
	stopped bool

	// A reference to a blockchain object that can be used to validate transactions before
	// adding them to the pool.
	bc *Blockchain

	// Transactions with a feerate below this threshold are outright rejected.
	minFeeRateNanosPerKB uint64

	// rateLimitFeeRateNanosPerKB defines the minimum transaction feerate in "nanos per KB"
	// before a transaction is considered for rate-limiting. Note that even if a
	// transaction with a feerate below this threshold is not rate-limited, it must
	// still have a high enough feerate to be considered as part of the mempool.
	rateLimitFeeRateNanosPerKB uint64

	mtx deadlock.RWMutex

	// poolMap contains all of the transactions that have been validated by the pool.
	// Transactions in poolMap should be directly consumable by a miner and formed into
	// a block by taking them in order of when they were Added.
	poolMap map[BlockHash]*MempoolTx
	// txFeeMinHeap organizes transactions stored in poolMap by their FeePerKB. It is used
	// in order to prevent the pool from exhausing memory due to having to store too
	// many low-fee transactions.
	txFeeMinheap MempoolTxFeeMinHeap
	// totalTxSizeBytes is the total size of all of the transactions stored in poolMap. We
	// use it to determine when the pool is nearing memory-exhaustion so we can start
	// evicting transactions.
	totalTxSizeBytes uint64
	// Stores the inputs for every transaction stored in poolMap. Used to quickly check
	// if a transaction is double-spending.
	outpoints map[UtxoKey]*MsgDeSoTxn
	// Unconnected contains transactions whose inputs reference UTXOs that are not yet
	// present in either our UTXO database or the transactions stored in pool.
	unconnectedTxns map[BlockHash]*UnconnectedTx
	// Organizes unconnectedTxns by their UTXOs. Used when adding a transaction to determine
	// which unconnectedTxns are no longer missing parents.
	unconnectedTxnsByPrev map[UtxoKey]map[BlockHash]*MsgDeSoTxn
	// An exponentially-decayed accumulator of "low-fee" transactions we've relayed.
	// This is used to prevent someone from flooding the network with low-fee
	// transactions.
	lowFeeTxSizeAccumulator float64
	// The UNIX time (in seconds) when the last "low-fee" transaction was relayed.
	lastLowFeeTxUnixTime int64

	// pubKeyToTxnMap stores a mapping from the public key of outputs added
	// to the mempool to the corresponding transaction that resulted in their
	// addition. It is useful for figuring out how much DeSo a particular public
	// key has available to spend.
	pubKeyToTxnMap map[PkMapKey]map[BlockHash]*MempoolTx

	// The next time the unconnectTxn pool will be scanned for expired unconnectedTxns.
	nextExpireScan time.Time

	// Optional. When set, we use the BlockCypher API to detect double-spends.
	blockCypherAPIKey string

	// These two views are used to check whether a transaction is valid before
	// adding it to the mempool. This is done by applying the transaction to the
	// backup view, and then restoring the backup view if there's an error. In
	// the future, if we can figure out an easy way to rollback bad transactions
	// on a single view, then we won't need the second view anymore.
	backupUniversalUtxoView  *UtxoView
	universalUtxoView        *UtxoView
	universalTransactionList []*MempoolTx

	// When set, transactions are initially read from this dir and dumped
	// to this dir.
	mempoolDir string

	// Whether or not we should be computing readOnlyUtxoViews.
	generateReadOnlyUtxoView bool
	// A view that contains a *near* up-to-date snapshot of the mempool. It is
	// updated periodically after N transactions OR after M  seconds, whichever
	// comes first. It's useful because it can be obtained without acquiring a
	// lock on the mempool.
	//
	// This field isn't reset with ResetPool. It requires an explicit call to
	// UpdateReadOnlyView.
	readOnlyUtxoView *UtxoView
	// Keep a list of all transactions in the mempool. This is useful for dumping
	// to the database periodically.
	readOnlyUniversalTransactionList []*MempoolTx
	readOnlyUniversalTransactionMap  map[BlockHash]*MempoolTx
	readOnlyOutpoints                map[UtxoKey]*MsgDeSoTxn
	// Every time the readOnlyUtxoView is updated, this is incremented. It can
	// be used by obtainers of the readOnlyUtxoView to wait until a particular
	// transaction has been run.
	//
	// This field isn't reset with ResetPool. It requires an explicit call to
	// UpdateReadOnlyView.
	readOnlyUtxoViewSequenceNumber int64
	// The total number of times we've called processTransaction. Used to
	// determine whether we should update the readOnlyUtxoView.
	//
	// This field isn't reset with ResetPool. It requires an explicit call to
	// UpdateReadOnlyView.
	totalProcessTransactionCalls int64

	// We pass a copy of the data dir flag to the tx pool so that we can instantiate
	// temp badger db instances and dump mempool txns to them.
	dataDir string
}

// See comment on RemoveUnconnectedTxn. The mempool lock must be called for writing
// when calling this function.
func (mp *DeSoMempool) removeUnconnectedTxn(tx *MsgDeSoTxn, removeRedeemers bool) {
	txHash := tx.Hash()
	if txHash == nil {
		// If an error occurs hashing the transaction then there's nothing to do. Just
		// log and reteurn.
		glog.Error("removeUnconnectedTxn: Problem hashing txn: ")
		return
	}
	unconnectedTxn, exists := mp.unconnectedTxns[*txHash]
	if !exists {
		return
	}

	// Remove the unconnected txn from the unconnectedTxnsByPrev index
	for _, txIn := range unconnectedTxn.tx.TxInputs {
		unconnectedTxns, exists := mp.unconnectedTxnsByPrev[UtxoKey(*txIn)]
		if exists {
			delete(unconnectedTxns, *txHash)

			// Remove the map entry altogether if there are no
			// longer any unconnectedTxns which depend on it.
			if len(unconnectedTxns) == 0 {
				delete(mp.unconnectedTxnsByPrev, UtxoKey(*txIn))
			}
		}
	}

	// Remove any unconnectedTxns that spend this txn
	if removeRedeemers {
		prevOut := DeSoInput{TxID: *txHash}
		for txOutIdx := range tx.TxOutputs {
			prevOut.Index = uint32(txOutIdx)
			for _, unconnectedTx := range mp.unconnectedTxnsByPrev[UtxoKey(prevOut)] {
				mp.removeUnconnectedTxn(unconnectedTx, true)
			}
		}
	}

	// Delete the txn from the unconnectedTxn map
	delete(mp.unconnectedTxns, *txHash)
}

// ResetPool replaces all of the internal data associated with a pool object with the
// data of the pool object passed in. It's useful when we want to do a "scorch the earth"
// update of the pool by re-processing all of its transactions into a new pool object
// first.
//
// Note the write lock must be held before calling this function.
func (mp *DeSoMempool) resetPool(newPool *DeSoMempool) {
	// Replace the internal mappings of the original pool with the mappings of the new
	// pool.
	mp.poolMap = newPool.poolMap
	mp.txFeeMinheap = newPool.txFeeMinheap
	mp.totalTxSizeBytes = newPool.totalTxSizeBytes
	mp.outpoints = newPool.outpoints
	mp.pubKeyToTxnMap = newPool.pubKeyToTxnMap
	mp.unconnectedTxns = newPool.unconnectedTxns
	mp.unconnectedTxnsByPrev = newPool.unconnectedTxnsByPrev
	mp.nextExpireScan = newPool.nextExpireScan
	mp.backupUniversalUtxoView = newPool.backupUniversalUtxoView
	mp.universalUtxoView = newPool.universalUtxoView
	mp.universalTransactionList = newPool.universalTransactionList

	// We don't adjust blockCypherAPIKey or blockCypherCheckDoubleSpendChan
	// since those should be unaffected

	// We don't adjust the following fields without an explicit call to
	// UpdateReadOnlyView.
	// - runReadOnlyUtxoView bool
	// - readOnlyUtxoView *UtxoView
	// - readOnlyUtxoViewSequenceNumber int64
	// - totalProcessTransactionCalls int64
	// - readOnlyUniversalTransactionList    []*MempoolTx
	// - readOnlyUniversalTransactionMap map[BlockHash]*MempoolTx
	// - readOnlyOutpoints map[UtxoKey]*MsgDeSoTxn
	//
	// Regenerate the view if needed.
	if mp.generateReadOnlyUtxoView {
		mp.regenerateReadOnlyView()
	}

	// Don't adjust the lowFeeTxSizeAccumulator or the lastLowFeeTxUnixTime since
	// the old values should be unaffected.
}

// UpdateAfterConnectBlock updates the mempool after a block has been added to the
// blockchain. It does this by basically removing all known transactions in the block
// from the mempool as follows:
// - Build a map of all of the transactions in the block indexed by their hash.
// - Create a new mempool object.
// - Iterate through all the transactions in the mempool and add the transactions
//   to the new pool object *only if* they don't appear in the block. Do this for
//   transactions in the pool and in the unconnectedTx pool.
// - Compute which transactions were newly-accepted into the pool by effectively diffing
//   the new pool's transactions with the old pool's transactions.
// - Once the new pool object is up-to-date, the fields of the new pool object
//   replace the fields of the original pool object.
// - Return the newly added transactions computed earlier.
//
// TODO: This is fairly inefficient but the story is the same as for
// UpdateAfterDisconnectBlock.
func (mp *DeSoMempool) UpdateAfterConnectBlock(blk *MsgDeSoBlock) (_txnsAddedToMempool []*MempoolTx) {
	// Protect concurrent access.
	mp.mtx.Lock()
	defer mp.mtx.Unlock()

	// Make a map of all the txns in the block except the block reward.
	txnsInBlock := make(map[BlockHash]bool)
	for _, txn := range blk.Txns[1:] {
		txHash := txn.Hash()
		txnsInBlock[*txHash] = true
	}

	// Create a new pool object. No need to set the min fees as we're just using this
	// as a temporary data structure for validation.
	//
	// Don't make the new pool object deal with the BlockCypher API.
	newPool := NewDeSoMempool(
		mp.bc, 0, /* rateLimitFeeRateNanosPerKB */
		0,     /* minFeeRateNanosPerKB */
		"",    /*blockCypherAPIKey*/
		false, /*runReadOnlyViewUpdater*/
		"" /*dataDir*/, "")

	// Get all the transactions from the old pool object.
	oldMempoolTxns, oldUnconnectedTxns, err := mp._getTransactionsOrderedByTimeAdded()
	if err != nil {
		glog.Warning(errors.Wrapf(err, "UpdateAfterConnectBlock: "))
	}

	// Add all the txns from the old pool into the new pool unless they are already
	// present in the block.

	for _, mempoolTx := range oldMempoolTxns {
		if _, exists := txnsInBlock[*mempoolTx.Hash]; exists {
			continue
		}

		// Attempt to add the txn to the mempool as we go. If it fails that's fine.
		txnsAccepted, err := newPool.processTransaction(
			mempoolTx.Tx, true /*allowUnconnected*/, false, /*rateLimit*/
			0 /*peerID*/, false /*verifySignatures*/)
		if err != nil {
			glog.Warning(errors.Wrapf(err, "UpdateAfterConnectBlock: "))
		}
		if len(txnsAccepted) == 0 {
			glog.Warningf("UpdateAfterConnectBlock: Dropping txn %v", mempoolTx.Tx)
		}
	}

	// Add all the unconnectedTxns from the old pool into the new pool unless they are already
	// present in the block.
	for _, unconnectedTx := range oldUnconnectedTxns {
		// Only add transactions to the pool if they haven't already been added by the
		// block.
		unconnectedTxHash := unconnectedTx.tx.Hash()
		if _, exists := txnsInBlock[*unconnectedTxHash]; exists {
			continue
		}

		// Fully process unconnectedTxns
		rateLimit := false
		unconnectedTxns := true
		verifySignatures := false
		// TODO: This is pretty pretty inefficient.
		_, err := newPool.processTransaction(unconnectedTx.tx, unconnectedTxns, rateLimit, unconnectedTx.peerID, verifySignatures)
		if err != nil {
			glog.Warning(errors.Wrapf(err, "UpdateAfterConnectBlock: "))
		}
	}

	// At this point, the new pool should contain an up-to-date view of the transactions
	// that should be in the mempool after connecting this block.

	// Figure out what transactions are in the new pool but not in the old pool. These
	// are transactions that were newly-added as a result of this block clearing up some
	// dependencies and so we will likely want to relay these transactions.
	newlyAcceptedTxns := []*MempoolTx{}
	for poolHash, newMempoolTx := range newPool.poolMap {
		// No need to copy poolHash since nothing saves a reference to it.
		if _, txExistsInOldPool := mp.poolMap[poolHash]; !txExistsInOldPool {
			newlyAcceptedTxns = append(newlyAcceptedTxns, newMempoolTx)
		}
	}

	// Now set the fields on the old pool to match the new pool.
	mp.resetPool(newPool)

	// Return the newly accepted transactions now that we've fully updated our mempool.
	return newlyAcceptedTxns
}

// UpdateAfterDisconnectBlock updates the mempool to reflect that a block has been
// disconnected from the blockchain. It does this by basically adding all the
// transactions in the block back to the mempool as follows:
// - A new pool object is created containing no transactions.
// - The block's transactions are added to this new pool object. This is done in order
//   to minimize dependency-related conflicts with transactions already in the mempool.
// - Then the transactions in the original pool are layered on top of the block's
//   transactions in the new pool object. Again this is done to avoid dependency
//   issues since the ordering of <block txns> followed by <original mempool txns>
//   is much less likely to have issues.
// - Then, once the new pool object is up-to-date, the fields of the new pool object
//   replace the fields of the original pool object.
//
// This function is safe for concurrent access. It is assumed the ChainLock is
// held before this function is a accessed.
//
// TODO: This is fairly inefficient and basically only necessary because computing a
// transaction's dependencies is a little shaky. If we end up making the dependency
// detection logic more robust then we could come back here and change this so that
// we're not effectively reprocessing the entire mempool every time we have a new block.
// But until then doing it this way significantly reduces complexity and should hold up
// for a while.
func (mp *DeSoMempool) UpdateAfterDisconnectBlock(blk *MsgDeSoBlock) {
	// Protect concurrent access.
	mp.mtx.Lock()
	defer mp.mtx.Unlock()

	// Create a new DeSoMempool. No need to set the min fees since we're just using
	// this as a temporary data structure for validation.
	//
	// Don't make the new pool object deal with the BlockCypher API.
	newPool := NewDeSoMempool(mp.bc, 0, /* rateLimitFeeRateNanosPerKB */
		0, /* minFeeRateNanosPerKB */
		"" /*blockCypherAPIKey*/, false,
		"" /*dataDir*/, "")

	// Add the transactions from the block to the new pool (except for the block reward,
	// which should always be the first transaction). Break out if we encounter
	// an error.
	for _, txn := range blk.Txns[1:] {
		// For transactions being added from the block just set the peerID to zero. It
		// shouldn't matter since these transactions won't be unconnectedTxns.
		rateLimit := false
		allowUnconnectedTxns := false
		peerID := uint64(0)
		verifySignatures := false
		_, err := newPool.processTransaction(txn, allowUnconnectedTxns, rateLimit, peerID, verifySignatures)
		if err != nil {
			// Log errors but don't stop adding transactions. We do this because we'd prefer
			// to drop a transaction here or there rather than lose the whole block because
			// of one bad apple.
			glog.Warning(errors.Wrapf(err, "UpdateAfterDisconnectBlock: "))
		}
	}

	// At this point the block txns have been added to the new pool. Now we need to
	// add the txns from the original pool. Start by fetching them in slice form.
	oldMempoolTxns, oldUnconnectedTxns, err := mp._getTransactionsOrderedByTimeAdded()
	if err != nil {
		glog.Warning(errors.Wrapf(err, "UpdateAfterDisconnectBlock: "))
	}
	// Iterate through the pool transactions and add them to our new pool.

	for _, mempoolTx := range oldMempoolTxns {
		// Attempt to add the txn to the mempool as we go. If it fails that's fine.
		txnsAccepted, err := newPool.processTransaction(
			mempoolTx.Tx, true /*allowUnconnectedTxns*/, false, /*rateLimit*/
			0 /*peerID*/, false /*verifySignatures*/)
		if err != nil {
			glog.Warning(errors.Wrapf(err, "UpdateAfterDisconnectBlock: "))
		}
		if len(txnsAccepted) == 0 {
			glog.Warningf("UpdateAfterDisconnectBlock: Dropping txn %v", mempoolTx.Tx)
		}
	}

	// Iterate through the unconnectedTxns and add them to our new pool as well.
	for _, oTx := range oldUnconnectedTxns {
		rateLimit := false
		allowUnconnectedTxns := true
		verifySignatures := false
		_, err := newPool.processTransaction(oTx.tx, allowUnconnectedTxns, rateLimit, oTx.peerID, verifySignatures)
		if err != nil {
			glog.Warning(errors.Wrapf(err, "UpdateAfterDisconnectBlock: "))
		}
	}

	// At this point the new mempool should be a duplicate of the original mempool but with
	// the block's transactions added (with timestamps set before the transactions that
	// were in the original pool.

	// Replace the internal mappings of the original pool with the mappings of the new
	// pool.
	mp.resetPool(newPool)
}

// Acquires a read lock before returning the transactions.
func (mp *DeSoMempool) GetTransactionsOrderedByTimeAdded() (_poolTxns []*MempoolTx, _unconnectedTxns []*UnconnectedTx, _err error) {
	poolTxns := []*MempoolTx{}
	poolTxns = append(poolTxns, mp.readOnlyUniversalTransactionList...)

	// Sort and return the txns.
	sort.Slice(poolTxns, func(ii, jj int) bool {
		return poolTxns[ii].Added.Before(poolTxns[jj].Added)
	})

	/*
		// TODO: We need to support unconnectedTxns as part of the readOnly infrastructure.
		unconnectedTxns := []*UnconnectedTx{}
		for _, oTx := range mp.readOnly {
			unconnectedTxns = append(unconnectedTxns, oTx)
		}
	*/

	return poolTxns, nil, nil
}

func (mp *DeSoMempool) GetTransaction(txId *BlockHash) (txn *MempoolTx) {
	return mp.readOnlyUniversalTransactionMap[*txId]
}

// GetTransactionsOrderedByTimeAdded returns all transactions in the mempool ordered
// by when they were added to the mempool.
func (mp *DeSoMempool) _getTransactionsOrderedByTimeAdded() (_poolTxns []*MempoolTx, _unconnectedTxns []*UnconnectedTx, _err error) {
	poolTxns := []*MempoolTx{}
	for _, mempoolTx := range mp.poolMap {
		poolTxns = append(poolTxns, mempoolTx)
	}
	// Sort the list based on when the transactions were added.
	sort.Slice(poolTxns, func(ii, jj int) bool {
		return poolTxns[ii].Added.Before(poolTxns[jj].Added)
	})

	unconnectedTxns := []*UnconnectedTx{}
	for _, oTx := range mp.unconnectedTxns {
		unconnectedTxns = append(unconnectedTxns, oTx)
	}

	return poolTxns, unconnectedTxns, nil
}

// Evicts unconnectedTxns if we're over the maximum number of unconnectedTxns allowed, or if
// unconnectedTxns have exired. Must be called with the write lock held.
func (mp *DeSoMempool) limitNumUnconnectedTxns() error {
	if now := time.Now(); now.After(mp.nextExpireScan) {
		prevNumUnconnectedTxns := len(mp.unconnectedTxns)
		for _, unconnectedTxn := range mp.unconnectedTxns {
			if now.After(unconnectedTxn.expiration) {
				mp.removeUnconnectedTxn(unconnectedTxn.tx, true)
			}
		}

		numUnconnectedTxns := len(mp.unconnectedTxns)
		if numExpired := prevNumUnconnectedTxns - numUnconnectedTxns; numExpired > 0 {
			glog.V(1).Infof("Expired %d unconnectedTxns (remaining: %d)", numExpired, numUnconnectedTxns)
		}
	}

	if len(mp.unconnectedTxns)+1 <= MaxUnconnectedTransactions {
		return nil
	}

	for _, otx := range mp.unconnectedTxns {
		mp.removeUnconnectedTxn(otx.tx, false)
		break
	}

	return nil
}

// Adds an unconnected txn to the pool. Must be called with the write lock held.
func (mp *DeSoMempool) addUnconnectedTxn(tx *MsgDeSoTxn, peerID uint64) {
	if MaxUnconnectedTransactions <= 0 {
		return
	}

	mp.limitNumUnconnectedTxns()

	txHash := tx.Hash()
	if txHash == nil {
		glog.Error(fmt.Errorf("addUnconnectedTxn: Problem hashing txn: "))
		return
	}
	mp.unconnectedTxns[*txHash] = &UnconnectedTx{
		tx:         tx,
		peerID:     peerID,
		expiration: time.Now().Add(UnconnectedTxnExpirationInterval),
	}
	for _, txIn := range tx.TxInputs {
		if _, exists := mp.unconnectedTxnsByPrev[UtxoKey(*txIn)]; !exists {
			mp.unconnectedTxnsByPrev[UtxoKey(*txIn)] =
				make(map[BlockHash]*MsgDeSoTxn)
		}
		mp.unconnectedTxnsByPrev[UtxoKey(*txIn)][*txHash] = tx
	}

	glog.V(1).Infof("Added unconnected transaction %v with total txns: %d)", txHash, len(mp.unconnectedTxns))
}

// Consider adding an unconnected txn to the pool. Must be called with the write lock held.
func (mp *DeSoMempool) tryAddUnconnectedTxn(tx *MsgDeSoTxn, peerID uint64) error {
	txBytes, err := tx.ToBytes(false)
	if err != nil {
		return errors.Wrapf(err, "tryAddUnconnectedTxn: Problem serializing txn: ")
	}
	serializedLen := len(txBytes)
	if serializedLen > MaxUnconnectedTxSizeBytes {
		return TxErrorTooLarge
	}

	mp.addUnconnectedTxn(tx, peerID)

	return nil
}

// Remove unconnectedTxns that are no longer valid after applying the passed-in txn.
func (mp *DeSoMempool) removeUnconnectedTxnDoubleSpends(tx *MsgDeSoTxn) {
	for _, txIn := range tx.TxInputs {
		for _, unconnectedTx := range mp.unconnectedTxnsByPrev[UtxoKey(*txIn)] {
			mp.removeUnconnectedTxn(unconnectedTx, true)
		}
	}
}

// Must be called with the write lock held.
func (mp *DeSoMempool) isTransactionInPool(hash *BlockHash) bool {
	if _, exists := mp.poolMap[*hash]; exists {
		return true
	}

	return false
}

// Whether or not a txn is in the pool. Safe for concurrent access.
func (mp *DeSoMempool) IsTransactionInPool(hash *BlockHash) bool {
	_, exists := mp.readOnlyUniversalTransactionMap[*hash]
	return exists
}

// Whether or not an unconnected txn is in the unconnected pool. Must be called with the write
// lock held.
func (mp *DeSoMempool) isUnconnectedTxnInPool(hash *BlockHash) bool {
	if _, exists := mp.unconnectedTxns[*hash]; exists {
		return true
	}

	return false
}

func (mp *DeSoMempool) DumpTxnsToDB() {
	// Dump all mempool txns into data_dir_path/temp_mempool_dump.
	err := mp.OpenTempDBAndDumpTxns()
	if err != nil {
		glog.Infof("DumpTxnsToDB: Problem opening temp db / dumping mempool txns: %v", err)
		return
	}

	// Now we shuffle the directories we created. The temp that we just created will become
	// the latest dump and the latest dump will become the previous dump.  By doing this
	// shuffle, we ensure that we always have a complete view of the mempool to load from.
	tempDir := filepath.Join(mp.mempoolDir, "temp_mempool_dump")
	previousDir := filepath.Join(mp.mempoolDir, "previous_mempool_dump")
	latestDir := filepath.Join(mp.mempoolDir, "latest_mempool_dump")

	// If latestDir exists, move latestDir --> previousDir.
	// Check that latestDir exists before trying to move it.
	_, err = os.Stat(latestDir)
	if err == nil {
		err = os.RemoveAll(previousDir)
		if err != nil {
			glog.Infof("DumpTxnsToDB: Problem deleting previous dir: %v", err)
			return
		}
		err = os.Rename(latestDir, previousDir)
		if err != nil {
			glog.Infof("DumpTxnsToDB: Problem moving latest mempool dir to previous: %v", err)
			return
		}
	}

	// Move tempDir --> latestDir. No need to delete latestDir, it was renamed above.
	err = os.Rename(tempDir, latestDir)
	if err != nil {
		glog.Infof("DumpTxnsToDB: Problem moving temp mempool dir to previous: %v", err)
		return
	}
}

// This function attempts to make the file path provided. Returns an =errors if a parent
// directory in the path does not exist or another error is encountered.
// User permissions are set to "rwx" so that it can be manipulated.
// See: https://stackoverflow.com/questions/14249467/os-mkdir-and-os-mkdirall-permission-value/31151508
func MakeDirIfNonExistent(filePath string) error {
	_, err := os.Stat(filePath)
	if os.IsNotExist(err) {
		err = os.Mkdir(filePath, 0700)
		if err != nil {
			return fmt.Errorf("OpenTempDBAndDumpTxns: Error making dir: %v", err)
		}
	} else if err != nil {
		return fmt.Errorf("OpenTempDBAndDumpTxns: os.Stat() error: %v", err)
	}
	return nil
}

func (mp *DeSoMempool) OpenTempDBAndDumpTxns() error {
	blockHeight := uint64(mp.bc.blockTip().Height + 1)
	allTxns := mp.readOnlyUniversalTransactionList

	tempMempoolDBDir := filepath.Join(mp.mempoolDir, "temp_mempool_dump")
	glog.Infof("OpenTempDBAndDumpTxns: Opening new temp db %v", tempMempoolDBDir)
	// Make the top-level folder if it doesn't exist.
	err := MakeDirIfNonExistent(mp.mempoolDir)
	if err != nil {
		return fmt.Errorf("OpenTempDBAndDumpTxns: Error making top-level dir: %v", err)
	}
	tempMempoolDBOpts := PerformanceBadgerOptions(tempMempoolDBDir)
	tempMempoolDBOpts.ValueDir = tempMempoolDBDir
	tempMempoolDB, err := badger.Open(tempMempoolDBOpts)
	if err != nil {
		return fmt.Errorf("OpenTempDBAndDumpTxns: Could not open temp db to dump mempool: %v", err)
	}
	defer tempMempoolDB.Close()

	// Dump txns into the temp mempool db.
	startTime := time.Now()
	// Flush the new mempool state to the DB.
	//
	// Dump 1k txns at a time to avoid overwhelming badger
	txnsToDump := []*MempoolTx{}
	for ii, mempoolTx := range allTxns {
		txnsToDump = append(txnsToDump, mempoolTx)
		// If we're at a multiple of 1k or we're at the end of the list
		// then dump the txns to disk
		if len(txnsToDump)%1000 == 0 || ii == len(allTxns)-1 {
			glog.Infof("OpenTempDBAndDumpTxns: Dumping txns %v to %v", ii-len(txnsToDump)+1, ii)
			err := tempMempoolDB.Update(func(txn *badger.Txn) error {
				return FlushMempoolToDbWithTxn(txn, nil, blockHeight, txnsToDump)
			})
			if err != nil {
				return fmt.Errorf("OpenTempDBAndDumpTxns: Error flushing mempool txns to DB: %v", err)
			}
			txnsToDump = []*MempoolTx{}
		}
	}
	endTime := time.Now()
	glog.Infof("OpenTempDBAndDumpTxns: Full txn dump of %v txns completed "+
		"in %v seconds. Safe to reboot node", len(allTxns), endTime.Sub(startTime).Seconds())
	return nil
}

// Adds a txn to the pool. This function does not do any validation, and so it should
// only be called when one is sure that a transaction is valid. Otherwise, it could
// mess up the UtxoViews that we store internally.
func (mp *DeSoMempool) addTransaction(
	tx *MsgDeSoTxn, height uint32, fee uint64, updateBackupView bool) (*MempoolTx, error) {

	// Add the transaction to the pool and mark the referenced outpoints
	// as spent by the pool.
	txBytes, err := tx.ToBytes(false)
	if err != nil {
		return nil, errors.Wrapf(err, "addTransaction: Problem serializing txn: ")
	}
	serializedLen := uint64(len(txBytes))

	txHash := tx.Hash()
	if txHash == nil {
		return nil, errors.Wrapf(err, "addTransaction: Problem hashing tx: ")
	}

	// If this txn would put us over our threshold then don't accept it.
	//
	// TODO: We don't replace txns in the mempool right now. Instead, a node can be
	// rebooted with a higher fee if the transactions start to get rejected due to
	// the mempool being full.
	if serializedLen+mp.totalTxSizeBytes > MaxTotalTransactionSizeBytes {
		return nil, errors.Wrapf(TxErrorInsufficientFeePriorityQueue, "addTransaction: ")
	}

	// At this point we are certain that the mempool has enough room to accomodate
	// this transaction.

	mempoolTx := &MempoolTx{
		Tx:          tx,
		Hash:        txHash,
		TxSizeBytes: uint64(serializedLen),
		Added:       time.Now(),
		Height:      height,
		Fee:         fee,
		FeePerKB:    fee * 1000 / serializedLen,
		// index will be set by the heap code.
	}

	// Add the transaction to the main pool map.
	mp.poolMap[*txHash] = mempoolTx
	// Add the transaction to the outpoints map.
	for _, txIn := range tx.TxInputs {
		mp.outpoints[UtxoKey(*txIn)] = tx
	}
	// Add the transaction to the min heap.
	heap.Push(&mp.txFeeMinheap, mempoolTx)
	// Update the size of the mempool to reflect the added transaction.
	mp.totalTxSizeBytes += mempoolTx.TxSizeBytes

	// Whenever transactions are accepted into the mempool, add a mapping
	// for each public key that they send an output to. This is useful so
	// we can find all of these outputs if, for example, the user wants
	// to know her balance while factoring in mempool transactions.
	mp._addMempoolTxToPubKeyOutputMap(mempoolTx)

	// Add it to the universal view. We assume the txn was already added to the
	// backup view.
	_, _, _, _, err = mp.universalUtxoView._connectTransaction(mempoolTx.Tx, mempoolTx.Hash, int64(mempoolTx.TxSizeBytes), height,
		false /*verifySignatures*/, false /*ignoreUtxos*/)
	if err != nil {
		return nil, fmt.Errorf("ERROR addTransaction: _connectTransaction " +
			"failed on universalUtxoView; this is a HUGE problem and should never happen")
	}
	// Add it to the universalTransactionList if it made it through the view
	mp.universalTransactionList = append(mp.universalTransactionList, mempoolTx)
	if updateBackupView {
		_, _, _, _, err = mp.backupUniversalUtxoView._connectTransaction(mempoolTx.Tx, mempoolTx.Hash, int64(mempoolTx.TxSizeBytes), height,
			false /*verifySignatures*/, false /*ignoreUtxos*/)
		if err != nil {
			return nil, fmt.Errorf("ERROR addTransaction: _connectTransaction " +
				"failed on backupUniversalUtxoView; this is a HUGE problem and should never happen")
		}
	}

	return mempoolTx, nil
}

func (mp *DeSoMempool) CheckSpend(op UtxoKey) *MsgDeSoTxn {
	txR := mp.readOnlyOutpoints[op]

	return txR
}

// GetAugmentedUtxoViewForPublicKey creates a UtxoView that has connected all of
// the transactions that could result in utxos for the passed-in public key
// plus all of the dependencies of those transactions. This is useful for
// when we want to validate a transaction that builds on a transaction that has
// not yet been mined into a block. It is also useful for when we want to fetch all
// the unspent UtxoEntrys factoring in what's been spent by transactions in
// the mempool.
func (mp *DeSoMempool) GetAugmentedUtxoViewForPublicKey(pkBytes []byte, optionalTxn *MsgDeSoTxn) (*UtxoView, error) {
	return mp.GetAugmentedUniversalView()
}

// GetAugmentedUniversalView creates a view that just connects everything
// in the mempool...
// TODO(performance): We should make a read-only version of the universal view that
// you can get from the mempool.
func (mp *DeSoMempool) GetAugmentedUniversalView() (*UtxoView, error) {
	if mp.stopped {
		return nil, fmt.Errorf("GetAugmentedUniversalView: Problem getting UtxoView, Mempool is closed")
	}
	newView, err := mp.readOnlyUtxoView.CopyUtxoView()
	if err != nil {
		return nil, err
	}
	return newView, nil
}

func (mp *DeSoMempool) FetchTransaction(txHash *BlockHash) *MempoolTx {
	if mempoolTx, exists := mp.readOnlyUniversalTransactionMap[*txHash]; exists {
		return mempoolTx
	}
	return nil
}

// TODO(performance): This function is slow, and the only reason we have it is because
// we need to validate BitcoinExchange transactions both before they have valid merkle
// proofs and *after* they have valid merkle proofs. In the latter case we can't use
// the universal view because the transaction is in the "middle" of the sorted list of
// transactions ordered by time added.
func (mp *DeSoMempool) _quickCheckBitcoinExchangeTxn(
	tx *MsgDeSoTxn, txHash *BlockHash, checkMerkleProof bool) (
	_fees uint64, _err error) {

	// Create a view that we'll use to validate this txn.
	//
	// Note that it is safe to use this because we expect that the blockchain
	// lock is held for the duration of this function call so there shouldn't
	// be any shifting of the db happening beneath our fee.
	utxoView, err := NewUtxoView(mp.bc.db, mp.bc.params, mp.bc.postgres, mp.bc.snapshot)
	if err != nil {
		return 0, errors.Wrapf(err,
			"_helpConnectDepsAndFinalTxn: Problem initializing UtxoView")
	}

	// Connnect all of this transaction's dependencies to the UtxoView in order. Note
	// that we can do this because _findMempoolDependencies returns the transactions in
	// sorted order based on when transactions were added.
	bestHeight := uint32(mp.bc.blockTip().Height + 1)
	// Don't verify signatures since this transaction is already in the mempool.
	//
	// Additionally mempool verification does not require that BitcoinExchange
	// transactions meet the MinBurnWork requirement. Note that a BitcoinExchange
	// transaction will only get this far once we are positive the BitcoinManager
	// has the block corresponding to the transaction.
	// We skip verifying txn size for bitcoin exchange transactions.
	_, _, _, txFee, err := utxoView._connectTransaction(
		tx, txHash, 0, bestHeight, false, false)
	if err != nil {
		// Note this can happen in odd cases where a transaction's dependency was removed
		// but the transaction depending on it was not. See the comment on
		// _findMempoolDependencies for more info on this case.
		return 0, errors.Wrapf(
			err, "_helpConnectDepsAndFinalTxn: Problem connecting "+
				"transaction dependency: ")
	}

	return txFee, nil
}

func (mp *DeSoMempool) rebuildBackupView() {
	// We need to rebuild the backup view since the _connectTransaction broke it.
	var copyErr error
	mp.backupUniversalUtxoView, copyErr = mp.universalUtxoView.CopyUtxoView()
	if copyErr != nil {
		glog.Errorf("ERROR tryAcceptTransaction: Problem copying "+
			"view. This should NEVER happen: %v", copyErr)
	}
}

// See TryAcceptTransaction. The write lock must be held when calling this function.
//
// TODO: Allow replacing a transaction with a higher fee.
func (mp *DeSoMempool) tryAcceptTransaction(
	tx *MsgDeSoTxn, rateLimit bool, rejectDupUnconnected bool, verifySignatures bool) (
	_missingParents []*BlockHash, _mempoolTx *MempoolTx, _err error) {

	blockHeight := uint64(mp.bc.blockTip().Height + 1)
	// Block reward transactions shouldn't appear individually
	if tx.TxnMeta != nil && tx.TxnMeta.GetTxnType() == TxnTypeBlockReward {
		return nil, nil, TxErrorIndividualBlockReward
	}

	// Compute the hash of the transaction.
	txHash := tx.Hash()
	if txHash == nil {
		return nil, nil, fmt.Errorf("tryAcceptTransaction: Problem computing tx hash: ")
	}

	// Reject the txn if it already exists.
	if mp.isTransactionInPool(txHash) || (rejectDupUnconnected &&
		mp.isUnconnectedTxnInPool(txHash)) {

		return nil, nil, TxErrorDuplicate
	}

	// Iterate over the transaction's inputs. If any of them don't have utxos in the
	// UtxoView that are unspent at this point then the transaction is an unconnected
	// txn. Use a map to ensure there are no duplicates.
	missingParentsMap := make(map[BlockHash]bool)
	for _, txIn := range tx.TxInputs {
		utxoKey := UtxoKey(*txIn)
		utxoEntry := mp.universalUtxoView.GetUtxoEntryForUtxoKey(&utxoKey)
		if utxoEntry == nil {
			missingParentsMap[utxoKey.TxID] = true
		}
	}
	if len(missingParentsMap) > 0 {
		var missingParents []*BlockHash
		for txID := range missingParentsMap {
			// Must make a copy of the hash here since the iterator
			// is replaced and taking its address directly would
			// result in all of the entries pointing to the same
			// memory location and thus all be the final hash.
			hashCopy := txID
			missingParents = append(missingParents, &hashCopy)
		}
		return missingParents, nil, nil
	}

	// Attempt to add the transaction to the backup view. If it fails, reconstruct the backup
	// view and return an error.
	totalNanosPurchasedBefore := mp.backupUniversalUtxoView.NanosPurchased
	usdCentsPerBitcoinBefore := mp.backupUniversalUtxoView.GetCurrentUSDCentsPerBitcoin()
	bestHeight := uint32(mp.bc.blockTip().Height + 1)
	// We can skip verifying the transaction size as related to the minimum fee here.
	utxoOps, totalInput, totalOutput, txFee, err := mp.backupUniversalUtxoView._connectTransaction(
		tx, txHash, 0, bestHeight, verifySignatures, false)
	if err != nil {
		mp.rebuildBackupView()
		return nil, nil, errors.Wrapf(err, "tryAcceptTransaction: Problem "+
			"connecting transaction after connecting dependencies: ")
	}

	// Compute the feerate for this transaction for use below.
	txBytes, err := tx.ToBytes(false)
	if err != nil {
		mp.rebuildBackupView()
		return nil, nil, errors.Wrapf(err, "tryAcceptTransaction: Problem serializing txn: ")
	}
	serializedLen := uint64(len(txBytes))
	txFeePerKB := txFee * 1000 / serializedLen

	// Transactions with a feerate below the minimum threshold will be outright
	// rejected. This is the first line of defense against attacks against the
	// mempool.
	if rateLimit && txFeePerKB < mp.minFeeRateNanosPerKB {
		errRet := fmt.Errorf("tryAcceptTransaction: Fee rate per KB found was %d, which is below the "+
			"minimum required which is %d (= %d * %d / 1000). Total input: %d, total output: %d, "+
			"txn hash: %v, txn hex: %v",
			txFeePerKB, mp.minFeeRateNanosPerKB, mp.minFeeRateNanosPerKB, serializedLen,
			totalInput, totalOutput, txHash, hex.EncodeToString(txBytes))
		glog.Error(errRet)
		mp.rebuildBackupView()
		return nil, nil, errors.Wrapf(TxErrorInsufficientFeeMinFee, errRet.Error())
	}

	// If the transaction is bigger than half the maximum allowable size,
	// then reject it.
	maxTxnSize := mp.bc.params.MinerMaxBlockSizeBytes / 2
	if serializedLen > maxTxnSize {
		mp.rebuildBackupView()
		return nil, nil, errors.Wrapf(err, "tryAcceptTransaction: "+
			"Txn size %v exceeds maximum allowable txn size %v", serializedLen, maxTxnSize)
	}

	// If the feerate is below the minimum we've configured for the node, then apply
	// some rate-limiting logic to avoid stalling in situations in which someone is trying
	// to flood the network with low-value transacitons. This avoids a form of amplification
	// DDOS attack brought on by the fact that a single broadcast results in all nodes
	// communicating with each other.
	if rateLimit && txFeePerKB < mp.rateLimitFeeRateNanosPerKB {
		nowUnix := time.Now().Unix()

		// Exponentially decay the accumulator by a factor of 2 every 10m.
		mp.lowFeeTxSizeAccumulator /= math.Pow(2.0,
			float64(nowUnix-mp.lastLowFeeTxUnixTime)/(10*60))
		mp.lastLowFeeTxUnixTime = nowUnix

		// Check to see if the accumulator is over the limit.
		if mp.lowFeeTxSizeAccumulator >= float64(LowFeeTxLimitBytesPerTenMinutes) {
			mp.rebuildBackupView()
			return nil, nil, TxErrorInsufficientFeeRateLimit
		}

		// Update the accumulator and potentially log the state.
		oldTotal := mp.lowFeeTxSizeAccumulator
		mp.lowFeeTxSizeAccumulator += float64(serializedLen)
		glog.V(2).Infof("tryAcceptTransaction: Rate limit current total ~(%v) bytes/10m, nextTotal: ~(%v) bytes/10m, "+
			"limit ~(%v) bytes/10m", oldTotal, mp.lowFeeTxSizeAccumulator, LowFeeTxLimitBytesPerTenMinutes)
	}

	// Add to transaction pool. Don't update the backup view since the call above
	// will have already done this.
	mempoolTx, err := mp.addTransaction(tx, bestHeight, txFee, false /*updateBackupUniversalView*/)
	if err != nil {
		mp.rebuildBackupView()
		return nil, nil, errors.Wrapf(err, "tryAcceptTransaction: ")
	}

	// Calculate metadata
	mempoolTx.TxMeta = ComputeTransactionMetadata(tx, mp.backupUniversalUtxoView, nil, totalNanosPurchasedBefore,
		usdCentsPerBitcoinBefore, totalInput, totalOutput, txFee, uint64(0), utxoOps, blockHeight)
<<<<<<< HEAD
	// send to sqs queue
	mp.bc.sqsQueue.SendSQSTxnMessage(mempoolTx)
=======
>>>>>>> a50d0a40

	glog.V(2).Infof("tryAcceptTransaction: Accepted transaction %v (pool size: %v)", txHash,
		len(mp.poolMap))

	return nil, mempoolTx, nil
}

func ComputeTransactionMetadata(txn *MsgDeSoTxn, utxoView *UtxoView, blockHash *BlockHash,
	totalNanosPurchasedBefore uint64, usdCentsPerBitcoinBefore uint64, totalInput uint64, totalOutput uint64,
	fees uint64, txnIndexInBlock uint64, utxoOps []*UtxoOperation, blockHeight uint64) *TransactionMetadata {

	var err error
	txnMeta := &TransactionMetadata{
		TxnIndexInBlock: txnIndexInBlock,
		TxnType:         txn.TxnMeta.GetTxnType().String(),

		// This may be overwritten later on, for example if we're dealing with a
		// BitcoinExchange txn which doesn't set the txn.PublicKey
		TransactorPublicKeyBase58Check: PkToString(txn.PublicKey, utxoView.Params),

		// General transaction metadata
		BasicTransferTxindexMetadata: &BasicTransferTxindexMetadata{
			TotalInputNanos:  totalInput,
			TotalOutputNanos: totalOutput,
			FeeNanos:         fees,
			// TODO: This doesn't add much value, and it makes output hard to read because
			// it's so long so I'm commenting it out for now.
			//UtxoOpsDump:      spew.Sdump(utxoOps),

			// We need to include the utxoOps because it allows us to compute implicit
			// outputs.
			UtxoOps: utxoOps,
		},

		TxnOutputs: txn.TxOutputs,
	}

	if blockHash != nil {
		txnMeta.BlockHashHex = hex.EncodeToString(blockHash[:])
	}

	extraData := txn.ExtraData

	// Set the affected public keys for the basic transfer.
	for _, output := range txn.TxOutputs {
		txnMeta.AffectedPublicKeys = append(txnMeta.AffectedPublicKeys, &AffectedPublicKey{
			PublicKeyBase58Check: PkToString(output.PublicKey, utxoView.Params),
			Metadata:             "BasicTransferOutput",
		})
	}

	switch txn.TxnMeta.GetTxnType() {
	case TxnTypeBitcoinExchange:
		txnMeta.BitcoinExchangeTxindexMetadata, txnMeta.TransactorPublicKeyBase58Check, err =
			_computeBitcoinExchangeFields(utxoView.Params, txn.TxnMeta.(*BitcoinExchangeMetadata),
				totalNanosPurchasedBefore, usdCentsPerBitcoinBefore)
		if err != nil {
			glog.V(2).Infof(
				"UpdateTxindex: Error computing BitcoinExchange txn metadata: %v", err)
		} else {
			// Set the nanos purchased before/after.
			txnMeta.BitcoinExchangeTxindexMetadata.TotalNanosPurchasedBefore = totalNanosPurchasedBefore
			txnMeta.BitcoinExchangeTxindexMetadata.TotalNanosPurchasedAfter = utxoView.NanosPurchased

			// Always associate BitcoinExchange txns with the burn public key. This makes it
			//		// easy to enumerate all burn txns in the block explorer.
			txnMeta.AffectedPublicKeys = append(txnMeta.AffectedPublicKeys, &AffectedPublicKey{
				PublicKeyBase58Check: BurnPubKeyBase58Check,
				Metadata:             "BurnPublicKey",
			})
		}
	case TxnTypeCreatorCoin:
		// Get the txn metadata
		realTxMeta := txn.TxnMeta.(*CreatorCoinMetadataa)

		// Rosetta needs to know the change in DESOLockedNanos so it can model the change in
		// total deso locked in the creator coin. Calculate this by comparing the current CreatorCoinEntry
		// to the previous CreatorCoinEntry
		profileEntry := utxoView.GetProfileEntryForPublicKey(realTxMeta.ProfilePublicKey)
		var prevCoinEntry *CoinEntry
		for _, op := range utxoOps {
			if op.Type == OperationTypeCreatorCoin {
				prevCoinEntry = op.PrevCoinEntry
				break
			}
		}

		desoLockedNanosDiff := int64(0)
		if profileEntry == nil || prevCoinEntry == nil {
			glog.Errorf("Update TxIndex: missing DESOLockedNanosDiff error: %v", txn.Hash().String())
		} else {
			desoLockedNanosDiff = int64(profileEntry.CreatorCoinEntry.DeSoLockedNanos - prevCoinEntry.DeSoLockedNanos)
		}

		// Set the amount of the buy/sell/add
		txnMeta.CreatorCoinTxindexMetadata = &CreatorCoinTxindexMetadata{
			DeSoToSellNanos:        realTxMeta.DeSoToSellNanos,
			CreatorCoinToSellNanos: realTxMeta.CreatorCoinToSellNanos,
			DeSoToAddNanos:         realTxMeta.DeSoToAddNanos,
			DESOLockedNanosDiff:    desoLockedNanosDiff,
		}

		// Set the type of the operation.
		if realTxMeta.OperationType == CreatorCoinOperationTypeBuy {
			txnMeta.CreatorCoinTxindexMetadata.OperationType = "buy"
		} else if realTxMeta.OperationType == CreatorCoinOperationTypeSell {
			txnMeta.CreatorCoinTxindexMetadata.OperationType = "sell"
		} else {
			txnMeta.CreatorCoinTxindexMetadata.OperationType = "add"
		}

		// Set the affected public key to the owner of the creator coin so that they
		// get notified.
		txnMeta.AffectedPublicKeys = append(txnMeta.AffectedPublicKeys, &AffectedPublicKey{
			PublicKeyBase58Check: PkToString(realTxMeta.ProfilePublicKey, utxoView.Params),
			Metadata:             "CreatorPublicKey",
		})
	case TxnTypeCreatorCoinTransfer:
		realTxMeta := txn.TxnMeta.(*CreatorCoinTransferMetadataa)
		creatorProfileEntry := utxoView.GetProfileEntryForPublicKey(realTxMeta.ProfilePublicKey)
		txnMeta.CreatorCoinTransferTxindexMetadata = &CreatorCoinTransferTxindexMetadata{
			CreatorUsername:            string(creatorProfileEntry.Username),
			CreatorCoinToTransferNanos: realTxMeta.CreatorCoinToTransferNanos,
		}

		diamondLevelBytes, hasDiamondLevel := txn.ExtraData[DiamondLevelKey]
		diamondPostHash, hasDiamondPostHash := txn.ExtraData[DiamondPostHashKey]
		if hasDiamondLevel && hasDiamondPostHash {
			diamondLevel, bytesRead := Varint(diamondLevelBytes)
			if bytesRead <= 0 {
				glog.Errorf("Update TxIndex: Error reading diamond level for txn: %v", txn.Hash().String())
			} else {
				txnMeta.CreatorCoinTransferTxindexMetadata.DiamondLevel = diamondLevel
				txnMeta.CreatorCoinTransferTxindexMetadata.PostHashHex = hex.EncodeToString(diamondPostHash)
			}
		}

		txnMeta.AffectedPublicKeys = append(txnMeta.AffectedPublicKeys, &AffectedPublicKey{
			PublicKeyBase58Check: PkToString(realTxMeta.ReceiverPublicKey, utxoView.Params),
			Metadata:             "ReceiverPublicKey",
		})
	case TxnTypeUpdateProfile:
		realTxMeta := txn.TxnMeta.(*UpdateProfileMetadata)

		txnMeta.UpdateProfileTxindexMetadata = &UpdateProfileTxindexMetadata{}
		if len(realTxMeta.ProfilePublicKey) == btcec.PubKeyBytesLenCompressed {
			txnMeta.UpdateProfileTxindexMetadata.ProfilePublicKeyBase58Check =
				PkToString(realTxMeta.ProfilePublicKey, utxoView.Params)
		}
		txnMeta.UpdateProfileTxindexMetadata.NewUsername = string(realTxMeta.NewUsername)
		txnMeta.UpdateProfileTxindexMetadata.NewDescription = string(realTxMeta.NewDescription)
		txnMeta.UpdateProfileTxindexMetadata.NewProfilePic = string(realTxMeta.NewProfilePic)
		txnMeta.UpdateProfileTxindexMetadata.NewCreatorBasisPoints = realTxMeta.NewCreatorBasisPoints
		txnMeta.UpdateProfileTxindexMetadata.NewStakeMultipleBasisPoints = realTxMeta.NewStakeMultipleBasisPoints
		txnMeta.UpdateProfileTxindexMetadata.IsHidden = realTxMeta.IsHidden

		// Add the ProfilePublicKey to the AffectedPublicKeys
		txnMeta.AffectedPublicKeys = append(txnMeta.AffectedPublicKeys, &AffectedPublicKey{
			PublicKeyBase58Check: PkToString(realTxMeta.ProfilePublicKey, utxoView.Params),
			Metadata:             "ProfilePublicKeyBase58Check",
		})
	case TxnTypeSubmitPost:
		realTxMeta := txn.TxnMeta.(*SubmitPostMetadata)

		txnMeta.SubmitPostTxindexMetadata = &SubmitPostTxindexMetadata{}
		if len(realTxMeta.PostHashToModify) == HashSizeBytes {
			txnMeta.SubmitPostTxindexMetadata.PostHashBeingModifiedHex = hex.EncodeToString(
				realTxMeta.PostHashToModify)
		}
		if len(realTxMeta.ParentStakeID) == HashSizeBytes {
			txnMeta.SubmitPostTxindexMetadata.ParentPostHashHex = hex.EncodeToString(
				realTxMeta.ParentStakeID)
		}
		// If a post hash didn't get set then the hash of the transaction itself will
		// end up being used as the post hash so set that here.
		if txnMeta.SubmitPostTxindexMetadata.PostHashBeingModifiedHex == "" {
			txnMeta.SubmitPostTxindexMetadata.PostHashBeingModifiedHex =
				hex.EncodeToString(txn.Hash()[:])
		}

		// PosterPublicKeyBase58Check = TransactorPublicKeyBase58Check

		// If ParentPostHashHex is set then get the parent posts public key and
		// mark it as affected. We only check this if PostHashToModify is not set
		// so we only generate a notification the first time someone comments on your post.
		// ParentPosterPublicKeyBase58Check is in AffectedPublicKeys
		if len(realTxMeta.PostHashToModify) == 0 && len(realTxMeta.ParentStakeID) == HashSizeBytes {
			postHash := &BlockHash{}
			copy(postHash[:], realTxMeta.ParentStakeID)
			postEntry := utxoView.GetPostEntryForPostHash(postHash)
			if postEntry == nil {
				glog.V(2).Infof(
					"UpdateTxindex: Error creating SubmitPostTxindexMetadata; "+
						"missing parent post for hash %v: %v", postHash, err)
			} else {
				txnMeta.AffectedPublicKeys = append(txnMeta.AffectedPublicKeys, &AffectedPublicKey{
					PublicKeyBase58Check: PkToString(postEntry.PosterPublicKey, utxoView.Params),
					Metadata:             "ParentPosterPublicKeyBase58Check",
				})
			}
		}

		// The profiles that are mentioned are in the AffectedPublicKeys
		// MentionedPublicKeyBase58Check in AffectedPublicKeys. We need to
		// parse them out of the post and then look up their public keys.
		//
		// Start by trying to parse the body JSON
		bodyObj := &DeSoBodySchema{}
		if err = json.Unmarshal(realTxMeta.Body, &bodyObj); err != nil {
			// Don't worry about bad posts unless we're debugging with high verbosity.
			glog.V(2).Infof("UpdateTxindex: Error parsing post body for @ mentions: "+
				"%v %v", string(realTxMeta.Body), err)
		} else {
			terminators := []rune(" ,.\n&*()-+~'\"[]{}")
			dollarTagsFound := mention.GetTagsAsUniqueStrings('$', bodyObj.Body, terminators...)
			atTagsFound := mention.GetTagsAsUniqueStrings('@', bodyObj.Body, terminators...)
			tagsFound := atTagsFound
			// We check that cashtag usernames have at least 1 non-numeric character
			dollarTagRegex := regexp.MustCompile("\\w*[a-zA-Z_]\\w*")
			for _, dollarTagFound := range dollarTagsFound {
				if dollarTagRegex.MatchString(dollarTagFound) {
					tagsFound = append(tagsFound, dollarTagFound)
				}
			}
			for _, tag := range tagsFound {
				profileFound := utxoView.GetProfileEntryForUsername([]byte(strings.ToLower(tag)))
				// Don't worry about tags that don't line up to a profile.
				if profileFound == nil {
					continue
				}
				// If we found a profile then set it as an affected public key.
				txnMeta.AffectedPublicKeys = append(txnMeta.AffectedPublicKeys, &AffectedPublicKey{
					PublicKeyBase58Check: PkToString(profileFound.PublicKey, utxoView.Params),
					Metadata:             "MentionedPublicKeyBase58Check",
				})
			}
			// Additionally, we need to check if this post is a repost and
			// fetch the original poster
			if repostedPostHash, isRepost := extraData[RepostedPostHash]; isRepost {
				repostedBlockHash := &BlockHash{}
				copy(repostedBlockHash[:], repostedPostHash)
				repostPost := utxoView.GetPostEntryForPostHash(repostedBlockHash)
				if repostPost != nil {
					txnMeta.AffectedPublicKeys = append(txnMeta.AffectedPublicKeys, &AffectedPublicKey{
						PublicKeyBase58Check: PkToString(repostPost.PosterPublicKey, utxoView.Params),
						Metadata:             "RepostedPublicKeyBase58Check",
					})
				}
			}
		}
	case TxnTypeLike:
		realTxMeta := txn.TxnMeta.(*LikeMetadata)

		// LikerPublicKeyBase58Check = TransactorPublicKeyBase58Check

		txnMeta.LikeTxindexMetadata = &LikeTxindexMetadata{
			IsUnlike:    realTxMeta.IsUnlike,
			PostHashHex: hex.EncodeToString(realTxMeta.LikedPostHash[:]),
		}

		// Get the public key of the poster and set it as having been affected
		// by this like.
		//
		// PosterPublicKeyBase58Check in AffectedPublicKeys
		postHash := &BlockHash{}
		copy(postHash[:], realTxMeta.LikedPostHash[:])
		postEntry := utxoView.GetPostEntryForPostHash(postHash)
		if postEntry == nil {
			glog.V(2).Infof(
				"UpdateTxindex: Error creating LikeTxindexMetadata; "+
					"missing post for hash %v: %v", postHash, err)
		} else {
			txnMeta.AffectedPublicKeys = append(txnMeta.AffectedPublicKeys, &AffectedPublicKey{
				PublicKeyBase58Check: PkToString(postEntry.PosterPublicKey, utxoView.Params),
				Metadata:             "PosterPublicKeyBase58Check",
			})
		}
	case TxnTypeFollow:
		realTxMeta := txn.TxnMeta.(*FollowMetadata)

		txnMeta.FollowTxindexMetadata = &FollowTxindexMetadata{
			IsUnfollow: realTxMeta.IsUnfollow,
		}

		// FollowerPublicKeyBase58Check = TransactorPublicKeyBase58Check

		// FollowedPublicKeyBase58Check in AffectedPublicKeys
		txnMeta.AffectedPublicKeys = append(txnMeta.AffectedPublicKeys, &AffectedPublicKey{
			PublicKeyBase58Check: PkToString(realTxMeta.FollowedPublicKey, utxoView.Params),
			Metadata:             "FollowedPublicKeyBase58Check",
		})
	case TxnTypePrivateMessage:
		realTxMeta := txn.TxnMeta.(*PrivateMessageMetadata)

		txnMeta.PrivateMessageTxindexMetadata = &PrivateMessageTxindexMetadata{
			TimestampNanos: realTxMeta.TimestampNanos,
		}

		// SenderPublicKeyBase58Check = TransactorPublicKeyBase58Check

		// RecipientPublicKeyBase58Check in AffectedPublicKeys
		txnMeta.AffectedPublicKeys = append(txnMeta.AffectedPublicKeys, &AffectedPublicKey{
			PublicKeyBase58Check: PkToString(realTxMeta.RecipientPublicKey, utxoView.Params),
			Metadata:             "RecipientPublicKeyBase58Check",
		})
	case TxnTypeSwapIdentity:
		realTxMeta := txn.TxnMeta.(*SwapIdentityMetadataa)

		// Rosetta needs to know the current locked deso in each profile so it can model the swap of
		// the creator coins. Rosetta models a swap identity as two INPUTs and two OUTPUTs effectively
		// swapping the balances of total deso locked. If no profile exists, from/to is zero.
		fromNanos := uint64(0)
		fromProfile := utxoView.GetProfileEntryForPublicKey(realTxMeta.FromPublicKey)
		if fromProfile != nil {
			fromNanos = fromProfile.CreatorCoinEntry.DeSoLockedNanos
		}

		toNanos := uint64(0)
		toProfile := utxoView.GetProfileEntryForPublicKey(realTxMeta.ToPublicKey)
		if toProfile != nil {
			toNanos = toProfile.CreatorCoinEntry.DeSoLockedNanos
		}

		txnMeta.SwapIdentityTxindexMetadata = &SwapIdentityTxindexMetadata{
			FromPublicKeyBase58Check: PkToString(realTxMeta.FromPublicKey, utxoView.Params),
			ToPublicKeyBase58Check:   PkToString(realTxMeta.ToPublicKey, utxoView.Params),
			FromDeSoLockedNanos:      fromNanos,
			ToDeSoLockedNanos:        toNanos,
		}

		// The to and from public keys are affected by this.

		txnMeta.AffectedPublicKeys = append(txnMeta.AffectedPublicKeys, &AffectedPublicKey{
			PublicKeyBase58Check: PkToString(realTxMeta.FromPublicKey, utxoView.Params),
			Metadata:             "FromPublicKeyBase58Check",
		})
		txnMeta.AffectedPublicKeys = append(txnMeta.AffectedPublicKeys, &AffectedPublicKey{
			PublicKeyBase58Check: PkToString(realTxMeta.ToPublicKey, utxoView.Params),
			Metadata:             "ToPublicKeyBase58Check",
		})
	case TxnTypeNFTBid:
		realTxMeta := txn.TxnMeta.(*NFTBidMetadata)

		isBuyNow := false

		utxoOp := utxoOps[len(utxoOps)-1]
		var nftRoyaltiesMetadata NFTRoyaltiesMetadata
		var ownerPublicKeyBase58Check string
		var creatorPublicKeyBase58Check string
		// We don't send notifications for standing offers.
		if realTxMeta.SerialNumber != 0 {
			nftKey := MakeNFTKey(realTxMeta.NFTPostHash, realTxMeta.SerialNumber)
			nftEntry := utxoView.GetNFTEntryForNFTKey(&nftKey)
			postEntry := utxoView.GetPostEntryForPostHash(nftEntry.NFTPostHash)

			creatorPublicKeyBase58Check = PkToString(postEntry.PosterPublicKey, utxoView.Params)
			ownerAtTimeOfBid := nftEntry.OwnerPKID

			if utxoOp.PrevNFTEntry != nil && utxoOp.PrevNFTEntry.IsBuyNow {
				isBuyNow = true
				ownerAtTimeOfBid = utxoOp.PrevNFTEntry.OwnerPKID
			}

			ownerPublicKeyBase58Check = PkToString(utxoView.GetPublicKeyForPKID(ownerAtTimeOfBid), utxoView.Params)

			txnMeta.AffectedPublicKeys = append(txnMeta.AffectedPublicKeys, &AffectedPublicKey{
				PublicKeyBase58Check: ownerPublicKeyBase58Check,
				Metadata:             "NFTOwnerPublicKeyBase58Check",
			})

			if isBuyNow {
				nftRoyaltiesMetadata = NFTRoyaltiesMetadata{
					CreatorCoinRoyaltyNanos:     utxoOp.NFTBidCreatorRoyaltyNanos,
					CreatorRoyaltyNanos:         utxoOp.NFTBidCreatorDESORoyaltyNanos,
					CreatorPublicKeyBase58Check: creatorPublicKeyBase58Check,
					AdditionalCoinRoyaltiesMap: pubKeyRoyaltyPairToBase58CheckToRoyaltyNanosMap(
						utxoOp.NFTBidAdditionalCoinRoyalties, utxoView.Params),
					AdditionalDESORoyaltiesMap: pubKeyRoyaltyPairToBase58CheckToRoyaltyNanosMap(
						utxoOp.NFTBidAdditionalDESORoyalties, utxoView.Params),
				}
			}
		}

		txnMeta.NFTBidTxindexMetadata = &NFTBidTxindexMetadata{
			NFTPostHashHex:            hex.EncodeToString(realTxMeta.NFTPostHash[:]),
			SerialNumber:              realTxMeta.SerialNumber,
			BidAmountNanos:            realTxMeta.BidAmountNanos,
			IsBuyNowBid:               isBuyNow,
			NFTRoyaltiesMetadata:      &nftRoyaltiesMetadata,
			OwnerPublicKeyBase58Check: ownerPublicKeyBase58Check,
		}

		if isBuyNow {
			txnMeta.AffectedPublicKeys = append(txnMeta.AffectedPublicKeys, &AffectedPublicKey{
				PublicKeyBase58Check: creatorPublicKeyBase58Check,
				Metadata:             "NFTCreatorPublicKeyBase58Check",
			})

			for pubKeyIter, amountNanos := range txnMeta.NFTBidTxindexMetadata.NFTRoyaltiesMetadata.AdditionalCoinRoyaltiesMap {
				pubKey := pubKeyIter
				// Skip affected pub key if no royalty received
				if amountNanos == 0 {
					continue
				}
				txnMeta.AffectedPublicKeys = append(txnMeta.AffectedPublicKeys, &AffectedPublicKey{
					PublicKeyBase58Check: pubKey,
					Metadata:             "AdditionalNFTRoyaltyToCreatorPublicKeyBase58Check",
				})
			}

			for pubKeyIter, amountNanos := range txnMeta.NFTBidTxindexMetadata.NFTRoyaltiesMetadata.AdditionalDESORoyaltiesMap {
				pubKey := pubKeyIter
				// Skip affected pub key if no royalty received
				if amountNanos == 0 {
					continue
				}
				txnMeta.AffectedPublicKeys = append(txnMeta.AffectedPublicKeys, &AffectedPublicKey{
					PublicKeyBase58Check: pubKey,
					Metadata:             "AdditionalNFTRoyaltyToCoinPublicKeyBase58Check",
				})
			}
		}
	case TxnTypeAcceptNFTBid:
		realTxMeta := txn.TxnMeta.(*AcceptNFTBidMetadata)

		utxoOp := utxoOps[len(utxoOps)-1]
		creatorPublicKeyBase58Check := PkToString(utxoOp.PrevPostEntry.PosterPublicKey, utxoView.Params)

		txnMeta.AcceptNFTBidTxindexMetadata = &AcceptNFTBidTxindexMetadata{
			NFTPostHashHex: hex.EncodeToString(realTxMeta.NFTPostHash[:]),
			SerialNumber:   realTxMeta.SerialNumber,
			BidAmountNanos: realTxMeta.BidAmountNanos,
			NFTRoyaltiesMetadata: &NFTRoyaltiesMetadata{
				CreatorCoinRoyaltyNanos:     utxoOp.AcceptNFTBidCreatorRoyaltyNanos,
				CreatorRoyaltyNanos:         utxoOp.AcceptNFTBidCreatorDESORoyaltyNanos,
				CreatorPublicKeyBase58Check: creatorPublicKeyBase58Check,
				AdditionalCoinRoyaltiesMap: pubKeyRoyaltyPairToBase58CheckToRoyaltyNanosMap(
					utxoOp.AcceptNFTBidAdditionalCoinRoyalties, utxoView.Params),
				AdditionalDESORoyaltiesMap: pubKeyRoyaltyPairToBase58CheckToRoyaltyNanosMap(
					utxoOp.AcceptNFTBidAdditionalDESORoyalties, utxoView.Params),
			},
		}

		txnMeta.AffectedPublicKeys = append(txnMeta.AffectedPublicKeys, &AffectedPublicKey{
			PublicKeyBase58Check: PkToString(utxoView.GetPublicKeyForPKID(realTxMeta.BidderPKID), utxoView.Params),
			Metadata:             "NFTBidderPublicKeyBase58Check",
		})

		txnMeta.AffectedPublicKeys = append(txnMeta.AffectedPublicKeys, &AffectedPublicKey{
			PublicKeyBase58Check: creatorPublicKeyBase58Check,
			Metadata:             "NFTCreatorPublicKeyBase58Check",
		})

		for pubKeyIter, amountNanos := range txnMeta.AcceptNFTBidTxindexMetadata.NFTRoyaltiesMetadata.AdditionalCoinRoyaltiesMap {
			pubKey := pubKeyIter
			// Skip affected pub key if no royalty received
			if amountNanos == 0 {
				continue
			}
			txnMeta.AffectedPublicKeys = append(txnMeta.AffectedPublicKeys, &AffectedPublicKey{
				PublicKeyBase58Check: pubKey,
				Metadata:             "AdditionalNFTRoyaltyToCreatorPublicKeyBase58Check",
			})
		}

		for pubKeyIter, amountNanos := range txnMeta.AcceptNFTBidTxindexMetadata.NFTRoyaltiesMetadata.AdditionalDESORoyaltiesMap {
			pubKey := pubKeyIter
			// Skip affected pub key if no royalty received
			if amountNanos == 0 {
				continue
			}
			txnMeta.AffectedPublicKeys = append(txnMeta.AffectedPublicKeys, &AffectedPublicKey{
				PublicKeyBase58Check: pubKey,
				Metadata:             "AdditionalNFTRoyaltyToCoinPublicKeyBase58Check",
			})
		}
	case TxnTypeCreateNFT:
		realTxMeta := txn.TxnMeta.(*CreateNFTMetadata)

		postEntry := utxoView.GetPostEntryForPostHash(realTxMeta.NFTPostHash)

		additionalDESORoyaltiesMap := pkidRoyaltyMapToBase58CheckToRoyaltyMap(
			postEntry.AdditionalNFTRoyaltiesToCreatorsBasisPoints, utxoView)
		additionalCoinRoyaltiesMap := pkidRoyaltyMapToBase58CheckToRoyaltyMap(
			postEntry.AdditionalNFTRoyaltiesToCoinsBasisPoints, utxoView)
		txnMeta.CreateNFTTxindexMetadata = &CreateNFTTxindexMetadata{
			NFTPostHashHex:             hex.EncodeToString(realTxMeta.NFTPostHash[:]),
			AdditionalDESORoyaltiesMap: additionalDESORoyaltiesMap,
			AdditionalCoinRoyaltiesMap: additionalCoinRoyaltiesMap,
		}
		for pubKeyIter := range additionalDESORoyaltiesMap {
			pubKey := pubKeyIter
			txnMeta.AffectedPublicKeys = append(txnMeta.AffectedPublicKeys, &AffectedPublicKey{
				PublicKeyBase58Check: pubKey,
				Metadata:             "AdditionalNFTRoyaltyToCreatorPublicKeyBase58Check",
			})
		}
		for pubKeyIter := range additionalCoinRoyaltiesMap {
			pubKey := pubKeyIter
			txnMeta.AffectedPublicKeys = append(txnMeta.AffectedPublicKeys, &AffectedPublicKey{
				PublicKeyBase58Check: pubKey,
				Metadata:             "AdditionalNFTRoyaltyToCoinPublicKeyBase58Check",
			})
		}
	case TxnTypeUpdateNFT:
		realTxMeta := txn.TxnMeta.(*UpdateNFTMetadata)

		postEntry := utxoView.GetPostEntryForPostHash(realTxMeta.NFTPostHash)

		additionalDESORoyaltiesMap := pkidRoyaltyMapToBase58CheckToRoyaltyMap(
			postEntry.AdditionalNFTRoyaltiesToCreatorsBasisPoints, utxoView)
		additionalCoinRoyaltiesMap := pkidRoyaltyMapToBase58CheckToRoyaltyMap(
			postEntry.AdditionalNFTRoyaltiesToCoinsBasisPoints, utxoView)
		txnMeta.UpdateNFTTxindexMetadata = &UpdateNFTTxindexMetadata{
			NFTPostHashHex: hex.EncodeToString(realTxMeta.NFTPostHash[:]),
			IsForSale:      realTxMeta.IsForSale,
		}
		txnMeta.AffectedPublicKeys = append(txnMeta.AffectedPublicKeys, &AffectedPublicKey{
			PublicKeyBase58Check: PkToString(postEntry.PosterPublicKey, utxoView.Params),
			Metadata:             "NFTCreatorPublicKeyBase58Check",
		})
		for pubKeyIter := range additionalDESORoyaltiesMap {
			pubKey := pubKeyIter
			txnMeta.AffectedPublicKeys = append(txnMeta.AffectedPublicKeys, &AffectedPublicKey{
				PublicKeyBase58Check: pubKey,
				Metadata:             "AdditionalNFTRoyaltyToCreatorPublicKeyBase58Check",
			})
		}
		for pubKeyIter := range additionalCoinRoyaltiesMap {
			pubKey := pubKeyIter
			txnMeta.AffectedPublicKeys = append(txnMeta.AffectedPublicKeys, &AffectedPublicKey{
				PublicKeyBase58Check: pubKey,
				Metadata:             "AdditionalNFTRoyaltyToCoinPublicKeyBase58Check",
			})
		}
	case TxnTypeNFTTransfer:
		realTxMeta := txn.TxnMeta.(*NFTTransferMetadata)

		txnMeta.NFTTransferTxindexMetadata = &NFTTransferTxindexMetadata{
			NFTPostHashHex: hex.EncodeToString(realTxMeta.NFTPostHash[:]),
			SerialNumber:   realTxMeta.SerialNumber,
		}

		txnMeta.AffectedPublicKeys = append(txnMeta.AffectedPublicKeys, &AffectedPublicKey{
			PublicKeyBase58Check: PkToString(realTxMeta.ReceiverPublicKey, utxoView.Params),
			Metadata:             "NFTTransferRecipientPublicKeyBase58Check",
		})
	case TxnTypeAcceptNFTTransfer:
		realTxMeta := txn.TxnMeta.(*AcceptNFTTransferMetadata)

		txnMeta.AcceptNFTTransferTxindexMetadata = &AcceptNFTTransferTxindexMetadata{
			NFTPostHashHex: hex.EncodeToString(realTxMeta.NFTPostHash[:]),
			SerialNumber:   realTxMeta.SerialNumber,
		}
	case TxnTypeBurnNFT:
		realTxMeta := txn.TxnMeta.(*BurnNFTMetadata)

		txnMeta.BurnNFTTxindexMetadata = &BurnNFTTxindexMetadata{
			NFTPostHashHex: hex.EncodeToString(realTxMeta.NFTPostHash[:]),
			SerialNumber:   realTxMeta.SerialNumber,
		}
	case TxnTypeBasicTransfer:
		diamondLevelBytes, hasDiamondLevel := txn.ExtraData[DiamondLevelKey]
		diamondPostHash, hasDiamondPostHash := txn.ExtraData[DiamondPostHashKey]
		if hasDiamondLevel && hasDiamondPostHash {
			diamondLevel, bytesRead := Varint(diamondLevelBytes)
			if bytesRead <= 0 {
				glog.Errorf("Update TxIndex: Error reading diamond level for txn: %v", txn.Hash().String())
			} else {
				txnMeta.BasicTransferTxindexMetadata.DiamondLevel = diamondLevel
				txnMeta.BasicTransferTxindexMetadata.PostHashHex = hex.EncodeToString(diamondPostHash)
			}
		}
	case TxnTypeDAOCoin:
		realTxMeta := txn.TxnMeta.(*DAOCoinMetadata)
		creatorProfileEntry := utxoView.GetProfileEntryForPublicKey(realTxMeta.ProfilePublicKey)

		var metadata string
		var operationString string
		switch realTxMeta.OperationType {
		case DAOCoinOperationTypeMint:
			metadata = "DAOCoinMintPublicKeyBase58Check"
			operationString = "mint"
		case DAOCoinOperationTypeBurn:
			metadata = "DAOCoinBurnPublicKeyBase58Check"
			operationString = "burn"
		case DAOCoinOperationTypeDisableMinting:
			metadata = "DAOCoinDisableMintingPublicKeyBase58Check"
			operationString = "disable_minting"
		case DAOCoinOperationTypeUpdateTransferRestrictionStatus:
			metadata = "DAOCoinUpdateTransferRestrictionStatus"
			operationString = "update_transfer_restriction_status"
		}

		txnMeta.DAOCoinTxindexMetadata = &DAOCoinTxindexMetadata{
			CreatorUsername:           string(creatorProfileEntry.Username),
			OperationType:             operationString,
			CoinsToMintNanos:          &realTxMeta.CoinsToMintNanos,
			CoinsToBurnNanos:          &realTxMeta.CoinsToBurnNanos,
			TransferRestrictionStatus: realTxMeta.TransferRestrictionStatus.String(),
		}

		txnMeta.AffectedPublicKeys = append(txnMeta.AffectedPublicKeys, &AffectedPublicKey{
			PublicKeyBase58Check: PkToString(creatorProfileEntry.PublicKey, utxoView.Params),
			Metadata:             metadata,
		})
	case TxnTypeDAOCoinTransfer:
		realTxMeta := txn.TxnMeta.(*DAOCoinTransferMetadata)
		creatorProfileEntry := utxoView.GetProfileEntryForPublicKey(realTxMeta.ProfilePublicKey)
		txnMeta.DAOCoinTransferTxindexMetadata = &DAOCoinTransferTxindexMetadata{
			CreatorUsername:        string(creatorProfileEntry.Username),
			DAOCoinToTransferNanos: realTxMeta.DAOCoinToTransferNanos,
		}

		txnMeta.AffectedPublicKeys = append(txnMeta.AffectedPublicKeys, &AffectedPublicKey{
			PublicKeyBase58Check: PkToString(realTxMeta.ReceiverPublicKey, utxoView.Params),
			Metadata:             "ReceiverPublicKey",
		})
	case TxnTypeDAOCoinLimitOrder:
		realTxMeta := txn.TxnMeta.(*DAOCoinLimitOrderMetadata)

		// We only update the mempool if the transactor submitted a new
		// order. Not if the transactor cancelled an existing order.
		if realTxMeta.CancelOrderID != nil {
			break
		}

		if !realTxMeta.BuyingDAOCoinCreatorPublicKey.IsZeroPublicKey() {
			txnMeta.AffectedPublicKeys = append(txnMeta.AffectedPublicKeys, &AffectedPublicKey{
				PublicKeyBase58Check: PkToString(realTxMeta.BuyingDAOCoinCreatorPublicKey.ToBytes(), utxoView.Params),
				Metadata:             "BuyingDAOCoinCreatorPublicKey",
			})
		}

		if !realTxMeta.SellingDAOCoinCreatorPublicKey.IsZeroPublicKey() {
			txnMeta.AffectedPublicKeys = append(txnMeta.AffectedPublicKeys, &AffectedPublicKey{
				PublicKeyBase58Check: PkToString(realTxMeta.SellingDAOCoinCreatorPublicKey.ToBytes(), utxoView.Params),
				Metadata:             "SellingDAOCoinCreatorPublicKey",
			})
		}

		utxoOp := utxoOps[len(utxoOps)-1]
		uniquePKIDMap := make(map[PKID]bool)
		fulfilledOrderMetadata := []*FilledDAOCoinLimitOrderMetadata{}
		for _, filledOrder := range utxoOp.FilledDAOCoinLimitOrders {
			uniquePKIDMap[*filledOrder.TransactorPKID] = true
			fulfilledOrderMetadata = append(fulfilledOrderMetadata, &FilledDAOCoinLimitOrderMetadata{
				TransactorPublicKeyBase58Check: PkToString(
					utxoView.GetPublicKeyForPKID(filledOrder.TransactorPKID), utxoView.Params),
				BuyingDAOCoinCreatorPublicKey: PkToString(
					utxoView.GetPublicKeyForPKID(filledOrder.BuyingDAOCoinCreatorPKID), utxoView.Params),
				SellingDAOCoinCreatorPublicKey: PkToString(
					utxoView.GetPublicKeyForPKID(filledOrder.SellingDAOCoinCreatorPKID), utxoView.Params),
				CoinQuantityInBaseUnitsBought: filledOrder.CoinQuantityInBaseUnitsBought,
				CoinQuantityInBaseUnitsSold:   filledOrder.CoinQuantityInBaseUnitsSold,
				IsFulfilled:                   filledOrder.IsFulfilled,
			})
		}

		for uniquePKID := range uniquePKIDMap {
			txnMeta.AffectedPublicKeys = append(txnMeta.AffectedPublicKeys, &AffectedPublicKey{
				PublicKeyBase58Check: PkToString(utxoView.GetPublicKeyForPKID(&uniquePKID), utxoView.Params),
				Metadata:             "FilledOrderPublicKey",
			})
		}

		txnMeta.DAOCoinLimitOrderTxindexMetadata = &DAOCoinLimitOrderTxindexMetadata{
			FilledDAOCoinLimitOrdersMetadata: fulfilledOrderMetadata,
			BuyingDAOCoinCreatorPublicKey: PkToString(
				realTxMeta.BuyingDAOCoinCreatorPublicKey.ToBytes(), utxoView.Params),
			SellingDAOCoinCreatorPublicKey: PkToString(
				realTxMeta.SellingDAOCoinCreatorPublicKey.ToBytes(), utxoView.Params),
			ScaledExchangeRateCoinsToSellPerCoinToBuy: realTxMeta.ScaledExchangeRateCoinsToSellPerCoinToBuy,
			QuantityToFillInBaseUnits:                 realTxMeta.QuantityToFillInBaseUnits,
		}

	}
	return txnMeta
}

func pkidRoyaltyMapToBase58CheckToRoyaltyMap(royaltyMap map[PKID]uint64, utxoView *UtxoView) map[string]uint64 {
	if len(royaltyMap) == 0 {
		return nil
	}
	pubKeyMap := make(map[string]uint64)
	for pkidIter, royaltyBPs := range royaltyMap {
		pkid := pkidIter
		pubKeyMap[PkToString(utxoView.GetPublicKeyForPKID(&pkid), utxoView.Params)] = royaltyBPs
	}
	return pubKeyMap
}

func pubKeyRoyaltyPairToBase58CheckToRoyaltyNanosMap(
	publicKeyRoyaltyPairs []*PublicKeyRoyaltyPair, params *DeSoParams) map[string]uint64 {
	if len(publicKeyRoyaltyPairs) == 0 {
		return nil
	}
	base58CheckToRoyaltyNanosMap := make(map[string]uint64)
	for _, pubKeyRoyaltyPairIter := range publicKeyRoyaltyPairs {
		pubKeyRoyaltyPair := pubKeyRoyaltyPairIter
		base58CheckToRoyaltyNanosMap[PkToString(pubKeyRoyaltyPair.PublicKey, params)] =
			pubKeyRoyaltyPair.RoyaltyAmountNanos
	}
	return base58CheckToRoyaltyNanosMap
}

func _computeBitcoinExchangeFields(params *DeSoParams,
	txMetaa *BitcoinExchangeMetadata, totalNanosPurchasedBefore uint64, usdCentsPerBitcoin uint64) (
	_btcMeta *BitcoinExchangeTxindexMetadata, _spendPkBase58Check string, _err error) {

	// Extract a public key from the BitcoinTransaction's inputs. Note that we only
	// consider P2PKH inputs to be valid. If no P2PKH inputs are found then we consider
	// the transaction as a whole to be invalid since we don't know who to credit the
	// new DeSo to. If we find more than one P2PKH input, we consider the public key
	// corresponding to the first of these inputs to be the one that will receive the
	// DeSo that will be created.
	publicKey, err := ExtractBitcoinPublicKeyFromBitcoinTransactionInputs(
		txMetaa.BitcoinTransaction, params.BitcoinBtcdParams)
	if err != nil {
		return nil, "", RuleErrorBitcoinExchangeValidPublicKeyNotFoundInInputs
	}
	// At this point, we should have extracted a public key from the Bitcoin transaction
	// that we expect to credit the newly-created DeSo to.

	// The burn address cannot create this type of transaction.
	addrFromPubKey, err := btcutil.NewAddressPubKey(
		publicKey.SerializeCompressed(), params.BitcoinBtcdParams)
	if err != nil {
		return nil, "", fmt.Errorf("_connectBitcoinExchange: Error "+
			"converting public key to Bitcoin address: %v", err)
	}
	addrString := addrFromPubKey.AddressPubKeyHash().EncodeAddress()
	if addrString == params.BitcoinBurnAddress {
		return nil, "", RuleErrorBurnAddressCannotBurnBitcoin
	}

	// Go through the transaction's outputs and count up the satoshis that are being
	// allocated to the burn address. If no Bitcoin is being sent to the burn address
	// then we consider the transaction to be invalid. Watch out for overflow as we do
	// this.
	totalBurnOutput, err := _computeBitcoinBurnOutput(
		txMetaa.BitcoinTransaction, params.BitcoinBurnAddress,
		params.BitcoinBtcdParams)
	if err != nil {
		return nil, "", RuleErrorBitcoinExchangeProblemComputingBurnOutput
	}
	if totalBurnOutput <= 0 {
		return nil, "", RuleErrorBitcoinExchangeTotalOutputLessThanOrEqualZero
	}

	// At this point we know how many satoshis were burned and we know the public key
	// that should receive the DeSo we are going to create.

	// Compute the amount of DeSo that we should create as a result of this transaction.
	nanosToCreate := CalcNanosToCreate(
		totalNanosPurchasedBefore, uint64(totalBurnOutput), usdCentsPerBitcoin)

	bitcoinTxHash := txMetaa.BitcoinTransaction.TxHash()
	return &BitcoinExchangeTxindexMetadata{
		BitcoinSpendAddress: addrString,
		SatoshisBurned:      uint64(totalBurnOutput),
		NanosCreated:        nanosToCreate,
		BitcoinTxnHash:      bitcoinTxHash.String(),
	}, PkToString(publicKey.SerializeCompressed(), params), nil
}

func ConnectTxnAndComputeTransactionMetadata(
	txn *MsgDeSoTxn, utxoView *UtxoView, blockHash *BlockHash,
	blockHeight uint32, txnIndexInBlock uint64) (*TransactionMetadata, error) {

	totalNanosPurchasedBefore := utxoView.NanosPurchased
	usdCentsPerBitcoinBefore := utxoView.GetCurrentUSDCentsPerBitcoin()
	utxoOps, totalInput, totalOutput, fees, err := utxoView._connectTransaction(
		txn, txn.Hash(), 0, blockHeight, false, false)
	if err != nil {
		return nil, fmt.Errorf(
			"UpdateTxindex: Error connecting txn to UtxoView: %v", err)
	}

	return ComputeTransactionMetadata(txn, utxoView, blockHash, totalNanosPurchasedBefore,
		usdCentsPerBitcoinBefore, totalInput, totalOutput, fees, txnIndexInBlock, utxoOps, uint64(blockHeight)), nil
}

// This is the main function used for adding a new txn to the pool. It will
// run all needed validation on the txn before adding it, and it will only
// accept the txn if these validations pass.
//
// The ChainLock must be held for reading calling this function.
func (mp *DeSoMempool) TryAcceptTransaction(tx *MsgDeSoTxn, rateLimit bool, verifySignatures bool) ([]*BlockHash, *MempoolTx, error) {
	// Protect concurrent access.
	mp.mtx.Lock()
	defer mp.mtx.Unlock()

	hashes, mempoolTx, err := mp.tryAcceptTransaction(tx, rateLimit, true, verifySignatures)

	return hashes, mempoolTx, err
}

// See comment on ProcessUnconnectedTransactions
func (mp *DeSoMempool) processUnconnectedTransactions(acceptedTx *MsgDeSoTxn, rateLimit bool, verifySignatures bool) []*MempoolTx {
	var acceptedTxns []*MempoolTx

	processList := list.New()
	processList.PushBack(acceptedTx)
	for processList.Len() > 0 {
		firstElement := processList.Remove(processList.Front())
		processItem := firstElement.(*MsgDeSoTxn)

		processHash := processItem.Hash()
		if processHash == nil {
			glog.Error(fmt.Errorf("processUnconnectedTransactions: Problem hashing tx: "))
			return nil
		}
		prevOut := DeSoInput{TxID: *processHash}
		for txOutIdx := range processItem.TxOutputs {
			prevOut.Index = uint32(txOutIdx)
			unconnectedTxns, exists := mp.unconnectedTxnsByPrev[UtxoKey(prevOut)]
			if !exists {
				continue
			}

			for _, tx := range unconnectedTxns {
				missing, mempoolTx, err := mp.tryAcceptTransaction(
					tx, rateLimit, false, verifySignatures)
				if err != nil {
					mp.removeUnconnectedTxn(tx, true)
					break
				}

				if len(missing) > 0 {
					continue
				}

				acceptedTxns = append(acceptedTxns, mempoolTx)
				mp.removeUnconnectedTxn(tx, false)
				processList.PushBack(tx)

				break
			}
		}
	}

	mp.removeUnconnectedTxnDoubleSpends(acceptedTx)
	for _, mempoolTx := range acceptedTxns {
		mp.removeUnconnectedTxnDoubleSpends(mempoolTx.Tx)
	}

	return acceptedTxns
}

// ProcessUnconnectedTransactions tries to see if any unconnectedTxns can now be added to the pool.
func (mp *DeSoMempool) ProcessUnconnectedTransactions(acceptedTx *MsgDeSoTxn, rateLimit bool, verifySignatures bool) []*MempoolTx {
	mp.mtx.Lock()
	acceptedTxns := mp.processUnconnectedTransactions(acceptedTx, rateLimit, verifySignatures)
	mp.mtx.Unlock()

	return acceptedTxns
}

func (mp *DeSoMempool) _addTxnToPublicKeyMap(mempoolTx *MempoolTx, publicKey []byte) {
	pkMapKey := MakePkMapKey(publicKey)
	mapForPk, exists := mp.pubKeyToTxnMap[pkMapKey]
	if !exists {
		mapForPk = make(map[BlockHash]*MempoolTx)
		mp.pubKeyToTxnMap[pkMapKey] = mapForPk
	}
	mapForPk[*mempoolTx.Hash] = mempoolTx
}

func (mp *DeSoMempool) PublicKeyTxnMap(publicKey []byte) (txnMap map[BlockHash]*MempoolTx) {
	pkMapKey := MakePkMapKey(publicKey)
	return mp.pubKeyToTxnMap[pkMapKey]
}

// TODO: This needs to consolidate with ConnectTxnAndComputeTransactionMetadata which
// does a similar thing.
func _getPublicKeysToIndexForTxn(txn *MsgDeSoTxn, params *DeSoParams) [][]byte {
	pubKeysToIndex := [][]byte{}

	// For each output in the transaction, add the public key.
	for _, txOut := range txn.TxOutputs {
		pubKeysToIndex = append(pubKeysToIndex, txOut.PublicKey)
	}

	// In addition to adding a mapping for each output public key, add a mapping
	// for the transaction's overall public key. This helps us find transactions
	// where this key is referenced as an input.
	if len(txn.PublicKey) == btcec.PubKeyBytesLenCompressed {
		pubKeysToIndex = append(pubKeysToIndex, txn.PublicKey)
	}

	// If the transaction is a PrivateMessage then add a mapping from the
	// recipient to this message so that it comes up when the recipient
	// creates an augmented view. Note the sender is already covered since
	// their public key is the one at the top-level transaction, which we
	// index just above.
	if txn.TxnMeta.GetTxnType() == TxnTypePrivateMessage {
		txnMeta := txn.TxnMeta.(*PrivateMessageMetadata)

		pubKeysToIndex = append(pubKeysToIndex, txnMeta.RecipientPublicKey)
	}

	if txn.TxnMeta.GetTxnType() == TxnTypeFollow {
		txnMeta := txn.TxnMeta.(*FollowMetadata)

		pubKeysToIndex = append(pubKeysToIndex, txnMeta.FollowedPublicKey)
	}

	// Index SwapIdentity txns by the pub keys embedded within the metadata
	if txn.TxnMeta.GetTxnType() == TxnTypeSwapIdentity {
		txnMeta := txn.TxnMeta.(*SwapIdentityMetadataa)

		// The ToPublicKey and the FromPublicKey can differ from the txn.PublicKey,
		// and so we need to index them separately.
		pubKeysToIndex = append(pubKeysToIndex, txnMeta.ToPublicKey)
		pubKeysToIndex = append(pubKeysToIndex, txnMeta.FromPublicKey)
	}

	if txn.TxnMeta.GetTxnType() == TxnTypeCreatorCoin {
		txnMeta := txn.TxnMeta.(*CreatorCoinMetadataa)

		// The HODLer public key is indexed when we return the txn.PublicKey
		// so we just need to additionally consider the creator.
		pubKeysToIndex = append(pubKeysToIndex, txnMeta.ProfilePublicKey)
	}

	// If the transaction is a BitcoinExchange transaction, add a mapping
	// for the implicit output created by it. Also add a mapping for the
	// burn public key so that we can easily find all burns in the block
	// explorer.
	if txn.TxnMeta.GetTxnType() == TxnTypeBitcoinExchange {
		// Add the mapping for the implicit output
		{
			txnMeta := txn.TxnMeta.(*BitcoinExchangeMetadata)
			publicKey, err := ExtractBitcoinPublicKeyFromBitcoinTransactionInputs(
				txnMeta.BitcoinTransaction, params.BitcoinBtcdParams)
			if err != nil {
				glog.Errorf("_addMempoolTxToPubKeyOutputMap: Problem extracting public key "+
					"from Bitcoin transaction for txnMeta %v", txnMeta)
			} else {
				pubKeysToIndex = append(pubKeysToIndex, publicKey.SerializeCompressed())
			}
		}

		// Add the mapping for the burn public key.
		pubKeysToIndex = append(pubKeysToIndex, MustBase58CheckDecode(BurnPubKeyBase58Check))
	}

	return pubKeysToIndex
}

func (mp *DeSoMempool) _addMempoolTxToPubKeyOutputMap(mempoolTx *MempoolTx) {
	// Index the transaction by any associated public keys.
	publicKeysToIndex := _getPublicKeysToIndexForTxn(mempoolTx.Tx, mp.bc.params)
	for _, pkToIndexIter := range publicKeysToIndex {
		pkToIndex := pkToIndexIter
		mp._addTxnToPublicKeyMap(mempoolTx, pkToIndex)
	}
}

func (mp *DeSoMempool) processTransaction(
	tx *MsgDeSoTxn, allowUnconnectedTxn, rateLimit bool,
	peerID uint64, verifySignatures bool) ([]*MempoolTx, error) {

	txHash := tx.Hash()
	if txHash == nil {
		return nil, fmt.Errorf("ProcessTransaction: Problem hashing tx")
	}
	glog.V(2).Infof("Processing transaction %v", txHash)

	// Run validation and try to add this txn to the pool.
	missingParents, mempoolTx, err := mp.tryAcceptTransaction(
		tx, rateLimit, true, verifySignatures)
	if err != nil {
		return nil, err
	}

	// Update the readOnlyUtxoView if we've accumulated enough calls
	// to this function. This needs to be done after the tryAcceptTransaction
	// call
	if mp.generateReadOnlyUtxoView &&
		mp.totalProcessTransactionCalls%ReadOnlyUtxoViewRegenerationIntervalTxns == 0 {
		// We call the version that doesn't lock.
		mp.regenerateReadOnlyView()
	}
	// Update the total number of transactions we've processed.
	mp.totalProcessTransactionCalls += 1

	if len(missingParents) == 0 {
		newTxs := mp.processUnconnectedTransactions(tx, rateLimit, verifySignatures)
		acceptedTxs := make([]*MempoolTx, len(newTxs)+1)

		acceptedTxs[0] = mempoolTx
		copy(acceptedTxs[1:], newTxs)

		return acceptedTxs, nil
	}

	// Reject the txn if it's an unconnected txn and we're set up to reject unconnectedTxns.
	if !allowUnconnectedTxn {
		glog.V(2).Infof("DeSoMempool.processTransaction: TxErrorUnconnectedTxnNotAllowed: %v %v",
			tx.Hash(), tx.TxnMeta.GetTxnType())
		return nil, TxErrorUnconnectedTxnNotAllowed
	}

	// Try to add the the transaction to the pool as an unconnected txn.
	err = mp.tryAddUnconnectedTxn(tx, peerID)
	if err != nil {
		glog.V(2).Infof("DeSoMempool.processTransaction: Error adding transaction as unconnected txn: %v", err)
	}
	return nil, err
}

// ProcessTransaction is the main function called by outside services to potentially
// add a transaction to the mempool. It will try to add the txn to the main pool, and
// then try to add it as an unconnected txn if that fails.
func (mp *DeSoMempool) ProcessTransaction(tx *MsgDeSoTxn, allowUnconnectedTxn bool, rateLimit bool, peerID uint64, verifySignatures bool) ([]*MempoolTx, error) {
	// Protect concurrent access.
	mp.mtx.Lock()
	defer mp.mtx.Unlock()

	return mp.processTransaction(tx, allowUnconnectedTxn, rateLimit, peerID, verifySignatures)
}

// Returns an estimate of the number of txns in the mempool. This is an estimate because
// it looks up the number from a readOnly view, which updates at regular intervals and
// *not* every time a txn is added to the pool.
func (mp *DeSoMempool) Count() int {
	return len(mp.readOnlyUniversalTransactionList)
}

// Returns the hashes of all the txns in the pool using the readOnly view, which could be
// slightly out of date.
func (mp *DeSoMempool) TxHashes() []*BlockHash {
	poolMap := mp.readOnlyUniversalTransactionMap
	hashes := make([]*BlockHash, len(poolMap))
	ii := 0
	for hash := range poolMap {
		hashCopy := hash
		hashes[ii] = &hashCopy
		ii++
	}

	return hashes
}

// Returns all MempoolTxs from the readOnly view.
func (mp *DeSoMempool) MempoolTxs() []*MempoolTx {
	poolMap := mp.readOnlyUniversalTransactionMap
	descs := make([]*MempoolTx, len(poolMap))
	i := 0
	for _, desc := range poolMap {
		descs[i] = desc
		i++
	}

	return descs
}

func (mp *DeSoMempool) GetMempoolSummaryStats() (_summaryStatsMap map[string]*SummaryStats) {
	allTxns := mp.readOnlyUniversalTransactionList

	transactionSummaryStats := make(map[string]*SummaryStats)
	for _, mempoolTx := range allTxns {
		// Update the mempool summary stats.
		updatedSummaryStats := &SummaryStats{}
		txnType := mempoolTx.Tx.TxnMeta.GetTxnType().String()
		summaryStats := transactionSummaryStats[txnType]
		if summaryStats == nil {
			updatedSummaryStats.Count = 1
			updatedSummaryStats.TotalBytes = mempoolTx.TxSizeBytes
		} else {
			updatedSummaryStats = summaryStats
			updatedSummaryStats.Count += 1
			updatedSummaryStats.TotalBytes += mempoolTx.TxSizeBytes
		}
		transactionSummaryStats[txnType] = updatedSummaryStats

	}

	// Return the map
	return transactionSummaryStats
}

func (mp *DeSoMempool) inefficientRemoveTransaction(tx *MsgDeSoTxn) {
	// In this case we remove the transaction by re-adding all the txns we can
	// to the mempool except this one.
	// TODO(performance): This could be a bit slow.
	//
	// Create a new DeSoMempool. No need to set the min fees since we're just using
	// this as a temporary data structure for validation.
	//
	// Don't make the new pool object deal with the BlockCypher API.
	newPool := NewDeSoMempool(mp.bc, 0, /* rateLimitFeeRateNanosPerKB */
		0, /* minFeeRateNanosPerKB */
		"" /*blockCypherAPIKey*/, false,
		"" /*dataDir*/, "")
	// At this point the block txns have been added to the new pool. Now we need to
	// add the txns from the original pool. Start by fetching them in slice form.
	oldMempoolTxns, oldUnconnectedTxns, err := mp._getTransactionsOrderedByTimeAdded()
	if err != nil {
		glog.Warning(errors.Wrapf(err, "inefficientRemoveTransaction: "))
	}
	// Iterate through the pool transactions and add them to our new pool.

	for _, mempoolTx := range oldMempoolTxns {
		if *(mempoolTx.Tx.Hash()) == *(tx.Hash()) {
			continue
		}

		// Attempt to add the txn to the mempool as we go. If it fails that's fine.
		txnsAccepted, err := newPool.processTransaction(
			mempoolTx.Tx, false /*allowUnconnectedTxn*/, false, /*rateLimit*/
			0 /*peerID*/, false /*verifySignatures*/)
		if err != nil {
			glog.Warning(errors.Wrapf(err, "inefficientRemoveTransaction: "))
		}
		if len(txnsAccepted) == 0 {
			glog.Warningf("inefficientRemoveTransaction: Dropping txn %v", mempoolTx.Tx)
		}
	}
	// Iterate through the unconnectedTxns and add them to our new pool as well.
	for _, oTx := range oldUnconnectedTxns {
		rateLimit := false
		allowUnconnectedTxn := true
		verifySignatures := false
		_, err := newPool.processTransaction(oTx.tx, allowUnconnectedTxn, rateLimit, oTx.peerID, verifySignatures)
		if err != nil {
			glog.Warning(errors.Wrapf(err, "inefficientRemoveTransaction: "))
		}
	}

	// At this point the new mempool should be a duplicate of the original mempool but with
	// the non-double-spend transactions added (with timestamps set before the transactions that
	// were in the original pool.

	// Replace the internal mappings of the original pool with the mappings of the new
	// pool.
	mp.resetPool(newPool)
}

func (mp *DeSoMempool) InefficientRemoveTransaction(tx *MsgDeSoTxn) {
	mp.mtx.Lock()
	defer mp.mtx.Unlock()

	mp.inefficientRemoveTransaction(tx)
}

func (mp *DeSoMempool) StartReadOnlyUtxoViewRegenerator() {
	glog.Info("Calling StartReadOnlyUtxoViewRegenerator...")

	go func() {
		var oldSeqNum int64
	out:
		for {
			select {
			case <-time.After(time.Duration(ReadOnlyUtxoViewRegenerationIntervalSeconds) * time.Second):
				if mp.bc.chainState() == SyncStateSyncingSnapshot {
					continue
				}
				glog.V(2).Infof("StartReadOnlyUtxoViewRegenerator: Woke up!")

				// When we wake up, only do an update if one didn't occur since before
				// we slept. Note that the number of transactions being processed can
				// also trigger an update, which is why this check is necessary.
				newSeqNum := atomic.LoadInt64(&mp.readOnlyUtxoViewSequenceNumber)
				if oldSeqNum == newSeqNum {
					glog.V(2).Infof("StartReadOnlyUtxoViewRegenerator: Updating view at prescribed interval")
					// Acquire a read lock when we do this.
					mp.RegenerateReadOnlyView()
					glog.V(2).Infof("StartReadOnlyUtxoViewRegenerator: Finished view update at prescribed interval")
				} else {
					glog.V(2).Infof("StartReadOnlyUtxoViewRegenerator: View updated while sleeping; nothing to do")
				}

				// Get the sequence number before our timer hits.
				oldSeqNum = atomic.LoadInt64(&mp.readOnlyUtxoViewSequenceNumber)

			case <-mp.quit:
				break out
			}
		}
	}()
}

func (mp *DeSoMempool) regenerateReadOnlyView() error {
	newView, err := mp.universalUtxoView.CopyUtxoView()
	if err != nil {
		return fmt.Errorf("Error generating readOnlyUtxoView: %v", err)
	}

	// Update the view and bump the sequence number. This is how callers will
	// know that the view was updated.
	mp.readOnlyUtxoView = newView

	newTxnList := []*MempoolTx{}
	txMap := make(map[BlockHash]*MempoolTx)
	for _, mempoolTx := range mp.universalTransactionList {
		newTxnList = append(newTxnList, mempoolTx)
		txMap[*mempoolTx.Hash] = mempoolTx
	}

	mp.readOnlyUniversalTransactionList = newTxnList
	mp.readOnlyUniversalTransactionMap = txMap

	atomic.AddInt64(&mp.readOnlyUtxoViewSequenceNumber, 1)
	return nil
}

func (mp *DeSoMempool) RegenerateReadOnlyView() error {
	mp.mtx.RLock()
	defer mp.mtx.RUnlock()

	return mp.regenerateReadOnlyView()
}

func (mp *DeSoMempool) BlockUntilReadOnlyViewRegenerated() {
	oldSeqNum := atomic.LoadInt64(&mp.readOnlyUtxoViewSequenceNumber)
	newSeqNum := oldSeqNum
	for newSeqNum == oldSeqNum {
		// Check fairly often. Not too often.
		time.Sleep(100 * time.Millisecond)

		newSeqNum = atomic.LoadInt64(&mp.readOnlyUtxoViewSequenceNumber)
	}
}

func (mp *DeSoMempool) StartMempoolDBDumper() {
	// If we were instructed to dump txns to the db, then do so periodically
	// Note this acquired a very minimal lock on the universalTransactionList
	go func() {
	out:
		for {
			select {
			case <-time.After(30 * time.Second):
				glog.Info("StartMempoolDBDumper: Waking up! Dumping txns now...")

				// Dump the txns and time it.
				mp.DumpTxnsToDB()

			case <-mp.quit:
				break out
			}
		}
	}()
}

func (mp *DeSoMempool) LoadTxnsFromDB() {
	glog.Infof("LoadTxnsFromDB: Loading mempool txns from db because --load_mempool_txns_from_db was set")
	startTime := time.Now()

	// The mempool shuffles dumped txns between temp, previous, and latest dirs. By dumping txns
	// to temp first, we ensure that we always have a full set of txns in latest and previous dir.
	// Note that it is possible for previousDir to exist even if latestDir does not because
	// the machine could crash after moving latest to previous. Thus, we check both.
	savedTxnsDir := filepath.Join(mp.mempoolDir, "latest_mempool_dump")
	_, err := os.Stat(savedTxnsDir)
	if os.IsNotExist(err) {
		savedTxnsDir = filepath.Join(mp.mempoolDir, "previous_mempool_dump")
		_, err = os.Stat(savedTxnsDir)
		if err != nil {
			glog.Infof("LoadTxnsFromDB: os.Stat(previousDir) error: %v", err)
			return
		}
	} else if err != nil {
		glog.Infof("LoadTxnsFromDB: os.Stat(latestDir) error: %v", err)
		return
	}

	// If we make it this far, we found a mempool dump to load.  Woohoo!
	tempMempoolDBOpts := PerformanceBadgerOptions(savedTxnsDir)
	tempMempoolDBOpts.ValueDir = savedTxnsDir
	glog.Infof("LoadTxnsFrom: Opening new temp db %v", savedTxnsDir)
	tempMempoolDB, err := badger.Open(tempMempoolDBOpts)
	if err != nil {
		glog.Infof("LoadTxnsFrom: Could not open temp db to dump mempool: %v", err)
		return
	}
	defer tempMempoolDB.Close()

	// Get all saved mempool transactions from the DB.
	dbMempoolTxnsOrderedByTime, err := DbGetAllMempoolTxnsSortedByTimeAdded(tempMempoolDB)
	if err != nil {
		log.Fatalf("NewDeSoMempool: Failed to get mempoolTxs from the DB: %v", err)
	}

	for _, mempoolTxn := range dbMempoolTxnsOrderedByTime {
		_, err := mp.processTransaction(mempoolTxn, false, false, 0, false)
		if err != nil {
			// Log errors but don't stop adding transactions. We do this because we'd prefer
			// to drop a transaction here or there rather than lose the whole block because
			// of one bad apple.
			glog.Warning(errors.Wrapf(err, "NewDeSoMempool: Not adding txn from DB "+
				"because it had an error: "))
		}
	}
	endTime := time.Now()
	glog.Infof("LoadTxnsFromDB: Loaded %v txns in %v seconds", len(dbMempoolTxnsOrderedByTime), endTime.Sub(startTime).Seconds())
}

func (mp *DeSoMempool) Stop() {
	close(mp.quit)
	mp.stopped = true
}

// Create a new pool with no transactions in it.
func NewDeSoMempool(_bc *Blockchain, _rateLimitFeerateNanosPerKB uint64,
	_minFeerateNanosPerKB uint64, _blockCypherAPIKey string,
	_runReadOnlyViewUpdater bool, _dataDir string, _mempoolDumpDir string) *DeSoMempool {

	utxoView, _ := NewUtxoView(_bc.db, _bc.params, _bc.postgres, _bc.snapshot)
	backupUtxoView, _ := NewUtxoView(_bc.db, _bc.params, _bc.postgres, _bc.snapshot)
	readOnlyUtxoView, _ := NewUtxoView(_bc.db, _bc.params, _bc.postgres, _bc.snapshot)
	newPool := &DeSoMempool{
		quit:                            make(chan struct{}),
		bc:                              _bc,
		rateLimitFeeRateNanosPerKB:      _rateLimitFeerateNanosPerKB,
		minFeeRateNanosPerKB:            _minFeerateNanosPerKB,
		poolMap:                         make(map[BlockHash]*MempoolTx),
		unconnectedTxns:                 make(map[BlockHash]*UnconnectedTx),
		unconnectedTxnsByPrev:           make(map[UtxoKey]map[BlockHash]*MsgDeSoTxn),
		outpoints:                       make(map[UtxoKey]*MsgDeSoTxn),
		pubKeyToTxnMap:                  make(map[PkMapKey]map[BlockHash]*MempoolTx),
		blockCypherAPIKey:               _blockCypherAPIKey,
		backupUniversalUtxoView:         backupUtxoView,
		universalUtxoView:               utxoView,
		mempoolDir:                      _mempoolDumpDir,
		generateReadOnlyUtxoView:        _runReadOnlyViewUpdater,
		readOnlyUtxoView:                readOnlyUtxoView,
		readOnlyUniversalTransactionMap: make(map[BlockHash]*MempoolTx),
		readOnlyOutpoints:               make(map[UtxoKey]*MsgDeSoTxn),
		dataDir:                         _dataDir,
	}

	if newPool.mempoolDir != "" {
		newPool.LoadTxnsFromDB()
	}

	// If the caller wants the readOnlyUtxoView to update periodically then kick
	// that off here.
	if newPool.generateReadOnlyUtxoView {
		newPool.StartReadOnlyUtxoViewRegenerator()
	}

	if newPool.mempoolDir != "" {
		newPool.StartMempoolDBDumper()
	}

	return newPool
}<|MERGE_RESOLUTION|>--- conflicted
+++ resolved
@@ -1110,11 +1110,6 @@
 	// Calculate metadata
 	mempoolTx.TxMeta = ComputeTransactionMetadata(tx, mp.backupUniversalUtxoView, nil, totalNanosPurchasedBefore,
 		usdCentsPerBitcoinBefore, totalInput, totalOutput, txFee, uint64(0), utxoOps, blockHeight)
-<<<<<<< HEAD
-	// send to sqs queue
-	mp.bc.sqsQueue.SendSQSTxnMessage(mempoolTx)
-=======
->>>>>>> a50d0a40
 
 	glog.V(2).Infof("tryAcceptTransaction: Accepted transaction %v (pool size: %v)", txHash,
 		len(mp.poolMap))

--- conflicted
+++ resolved
@@ -4966,11 +4966,7 @@
 	// anymore.
 	//
 	// This field is not critical and can be removed in the future.
-<<<<<<< HEAD
-	GroupOwnerSignature []byte
-=======
 	GroupOwnerSignature   []byte
->>>>>>> d166cda6
 
 	MessagingGroupMembers []*MessagingGroupMember
 }
@@ -5006,31 +5002,19 @@
 	var err error
 	ret.MessagingPublicKey, err = ReadVarString(rr)
 	if err != nil {
-<<<<<<< HEAD
-		return errors.Wrapf(err, "MessagingGroupMetadata.FromBytes: "+
-=======
 		return errors.Wrapf(err, "MessagingGroupMetadata.FromBytes: " +
->>>>>>> d166cda6
 			"Problem reading MessagingPublicKey")
 	}
 
 	ret.MessagingGroupKeyName, err = ReadVarString(rr)
 	if err != nil {
-<<<<<<< HEAD
-		return errors.Wrapf(err, "MessagingGroupMetadata.FromBytes: "+
-=======
 		return errors.Wrapf(err, "MessagingGroupMetadata.FromBytes: " +
->>>>>>> d166cda6
 			"Problem reading MessagingGroupKey")
 	}
 
 	ret.GroupOwnerSignature, err = ReadVarString(rr)
 	if err != nil {
-<<<<<<< HEAD
-		return errors.Wrapf(err, "MessagingGroupMetadata.FromBytes: "+
-=======
 		return errors.Wrapf(err,"MessagingGroupMetadata.FromBytes: " +
->>>>>>> d166cda6
 			"Problem reading GroupOwnerSignature")
 	}
 
@@ -5039,11 +5023,7 @@
 		recipient := MessagingGroupMember{}
 		err = recipient.Decode(rr)
 		if err != nil {
-<<<<<<< HEAD
-			return errors.Wrapf(err, "MessagingGroupMetadata.FromBytes: "+
-=======
 			return errors.Wrapf(err, "MessagingGroupMetadata.FromBytes: " +
->>>>>>> d166cda6
 				"error reading recipient")
 		}
 		ret.MessagingGroupMembers = append(ret.MessagingGroupMembers, &recipient)

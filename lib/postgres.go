package lib

import (
	"bytes"
	"encoding/gob"
	"encoding/hex"
	"encoding/json"
	"fmt"
	"github.com/dgraph-io/badger/v3"
	"github.com/go-pg/pg/v10"
	"github.com/go-pg/pg/v10/orm"
	"github.com/golang/glog"
	"github.com/holiman/uint256"
	"strings"
)

type Postgres struct {
	db *pg.DB
}

func NewPostgres(db *pg.DB) *Postgres {
	// Uncomment to print all queries.
	//db.AddQueryHook(pgdebug.DebugHook{
	//	Verbose: true,
	//})

	return &Postgres{
		db: db,
	}
}

// LogSelect is a helpful utility when developing or debugging queries. Simply call
// LogSelect(query) instead of query.Select() to get a log of the raw query.
func LogSelect(query *orm.Query) error {
	selectQuery := orm.NewSelectQuery(query)
	fmter := orm.NewFormatter().WithModel(selectQuery)
	queryStr, _ := selectQuery.AppendQuery(fmter, nil)
	glog.Info(string(queryStr))
	return query.Select()
}

const (
	MAIN_CHAIN = "main"
)

//
// Tables
//
// The current schema is the sum of all the migrations in the migrate folder. Eventually we should
// export the current schema as new instances of the chain shouldn't be running every single migration.
//
// For information about the `pg:"..."` annotations, see: https://pg.uptrace.dev/models/
//
// Common annotations include:
// - Custom primary key: `pg:",pk"`
// - Don't store 0 or false as NULL: `pg:",use_zero"`
//
// When we can, we use unique fields (or combinations of unique fields) as the primary keys on the models.
// This lets us use the WherePK() query while also minimizing columns and indicies on disk.
//
// Table names are defined so the relation is obvious even though go-pg can create them for us automatically.
//
// Column names are automatically created by go-pg. For example, a field named TipHash maps to tip_hash.
//

type PGChain struct {
	tableName struct{} `pg:"pg_chains"`

	Name    string     `pg:",pk"`
	TipHash *BlockHash `pg:",type:bytea"`
}

// PGBlock represents BlockNode and MsgDeSoHeader
type PGBlock struct {
	tableName struct{} `pg:"pg_blocks"`

	// BlockNode and MsgDeSoHeader
	Hash       *BlockHash `pg:",pk,type:bytea"`
	ParentHash *BlockHash `pg:",type:bytea"`
	Height     uint64     `pg:",use_zero"`

	// BlockNode
	DifficultyTarget *BlockHash  `pg:",type:bytea"`
	CumWork          *BlockHash  `pg:",type:bytea"`
	Status           BlockStatus `pg:",use_zero"` // TODO: Refactor

	// MsgDeSoHeader
	TxMerkleRoot *BlockHash `pg:",type:bytea"`
	Version      uint32     `pg:",use_zero"`
	Timestamp    uint64     `pg:",use_zero"`
	Nonce        uint64     `pg:",use_zero"`
	ExtraNonce   uint64     `pg:",use_zero"`

	// Notifications
	Notified bool `pg:",use_zero"`
}

// PGTransaction represents MsgDeSoTxn
type PGTransaction struct {
	tableName struct{} `pg:"pg_transactions"`

	Hash      *BlockHash `pg:",pk,type:bytea"`
	BlockHash *BlockHash `pg:",type:bytea"`
	Type      TxnType    `pg:",use_zero"`
	PublicKey []byte     `pg:",type:bytea"`
	ExtraData map[string][]byte
	R         *BlockHash `pg:",type:bytea"`
	S         *BlockHash `pg:",type:bytea"`

	// Relationships
	Outputs                     []*PGTransactionOutput         `pg:"rel:has-many,join_fk:output_hash"`
	MetadataBlockReward         *PGMetadataBlockReward         `pg:"rel:belongs-to,join_fk:transaction_hash"`
	MetadataBitcoinExchange     *PGMetadataBitcoinExchange     `pg:"rel:belongs-to,join_fk:transaction_hash"`
	MetadataPrivateMessage      *PGMetadataPrivateMessage      `pg:"rel:belongs-to,join_fk:transaction_hash"`
	MetadataSubmitPost          *PGMetadataSubmitPost          `pg:"rel:belongs-to,join_fk:transaction_hash"`
	MetadataUpdateExchangeRate  *PGMetadataUpdateExchangeRate  `pg:"rel:belongs-to,join_fk:transaction_hash"`
	MetadataUpdateProfile       *PGMetadataUpdateProfile       `pg:"rel:belongs-to,join_fk:transaction_hash"`
	MetadataFollow              *PGMetadataFollow              `pg:"rel:belongs-to,join_fk:transaction_hash"`
	MetadataLike                *PGMetadataLike                `pg:"rel:belongs-to,join_fk:transaction_hash"`
	MetadataCreatorCoin         *PGMetadataCreatorCoin         `pg:"rel:belongs-to,join_fk:transaction_hash"`
	MetadataCreatorCoinTransfer *PGMetadataCreatorCoinTransfer `pg:"rel:belongs-to,join_fk:transaction_hash"`
	MetadataSwapIdentity        *PGMetadataSwapIdentity        `pg:"rel:belongs-to,join_fk:transaction_hash"`
	MetadataCreateNFT           *PGMetadataCreateNFT           `pg:"rel:belongs-to,join_fk:transaction_hash"`
	MetadataUpdateNFT           *PGMetadataUpdateNFT           `pg:"rel:belongs-to,join_fk:transaction_hash"`
	MetadataAcceptNFTBid        *PGMetadataAcceptNFTBid        `pg:"rel:belongs-to,join_fk:transaction_hash"`
	MetadataNFTBid              *PGMetadataNFTBid              `pg:"rel:belongs-to,join_fk:transaction_hash"`
	MetadataNFTTransfer         *PGMetadataNFTTransfer         `pg:"rel:belongs-to,join_fk:transaction_hash"`
	MetadataAcceptNFTTransfer   *PGMetadataAcceptNFTTransfer   `pg:"rel:belongs-to,join_fk:transaction_hash"`
	MetadataBurnNFT             *PGMetadataBurnNFT             `pg:"rel:belongs-to,join_fk:transaction_hash"`
	MetadataDerivedKey          *PGMetadataDerivedKey          `pg:"rel:belongs-to,join_fk:transaction_hash"`
	MetadataDAOCoin             *PGMetadataDAOCoin             `pg:"rel:belongs-to,join_fk:transaction_hash"`
	MetadataDAOCoinTransfer     *PGMetadataDAOCoinTransfer     `pg:"rel:belongs-to,join_fk:transaction_hash"`
}

// PGTransactionOutput represents DeSoOutput, DeSoInput, and UtxoEntry
type PGTransactionOutput struct {
	tableName struct{} `pg:"pg_transaction_outputs"`

	OutputHash  *BlockHash `pg:",pk"`
	OutputIndex uint32     `pg:",pk,use_zero"`
	OutputType  UtxoType   `pg:",use_zero"`
	Height      uint32     `pg:",use_zero"`
	PublicKey   []byte
	AmountNanos uint64 `pg:",use_zero"`
	Spent       bool   `pg:",use_zero"`
	InputHash   *BlockHash
	InputIndex  uint32 `pg:",pk,use_zero"`
}

func (utxo *PGTransactionOutput) NewUtxoEntry() *UtxoEntry {
	return &UtxoEntry{
		PublicKey:   utxo.PublicKey,
		AmountNanos: utxo.AmountNanos,
		BlockHeight: utxo.Height,
		UtxoType:    utxo.OutputType,
		isSpent:     utxo.Spent,
		UtxoKey: &UtxoKey{
			TxID:  *utxo.OutputHash,
			Index: utxo.OutputIndex,
		},
	}
}

// PGMetadataBlockReward represents BlockRewardMetadataa
type PGMetadataBlockReward struct {
	tableName struct{} `pg:"pg_metadata_block_rewards"`

	TransactionHash *BlockHash `pg:",pk,type:bytea"`
	ExtraData       []byte     `pg:",type:bytea"`
}

// PGMetadataBitcoinExchange represents BitcoinExchangeMetadata
type PGMetadataBitcoinExchange struct {
	tableName struct{} `pg:"pg_metadata_bitcoin_exchanges"`

	TransactionHash   *BlockHash `pg:",pk,type:bytea"`
	BitcoinBlockHash  *BlockHash `pg:",type:bytea"`
	BitcoinMerkleRoot *BlockHash `pg:",type:bytea"`
	// Not storing BitcoinTransaction *wire.MsgTx
	// Not storing BitcoinMerkleProof []*merkletree.ProofPart
}

// PGMetadataPrivateMessage represents PrivateMessageMetadata
type PGMetadataPrivateMessage struct {
	tableName struct{} `pg:"pg_metadata_private_messages"`

	TransactionHash    *BlockHash `pg:",pk,type:bytea"`
	RecipientPublicKey []byte     `pg:",type:bytea"`
	EncryptedText      []byte     `pg:",type:bytea"`
	TimestampNanos     uint64
}

// PGMetadataSubmitPost represents SubmitPostMetadata
type PGMetadataSubmitPost struct {
	tableName struct{} `pg:"pg_metadata_submit_posts"`

	TransactionHash  *BlockHash `pg:",pk,type:bytea"`
	PostHashToModify *BlockHash `pg:",type:bytea"`
	ParentStakeID    *BlockHash `pg:",type:bytea"`
	Body             []byte     `pg:",type:bytea"`
	TimestampNanos   uint64
	IsHidden         bool `pg:",use_zero"`
}

// PGMetadataUpdateExchangeRate represents UpdateBitcoinUSDExchangeRateMetadataa
type PGMetadataUpdateExchangeRate struct {
	tableName struct{} `pg:"pg_metadata_update_exchange_rates"`

	TransactionHash    *BlockHash `pg:",pk,type:bytea"`
	USDCentsPerBitcoin uint64     `pg:",use_zero"`
}

// PGMetadataUpdateProfile represents UpdateProfileMetadata
type PGMetadataUpdateProfile struct {
	tableName struct{} `pg:"pg_metadata_update_profiles"`

	TransactionHash       *BlockHash `pg:",pk,type:bytea"`
	ProfilePublicKey      []byte     `pg:",type:bytea"`
	NewUsername           []byte     `pg:",type:bytea"`
	NewDescription        []byte     `pg:",type:bytea"`
	NewProfilePic         []byte     `pg:",type:bytea"`
	NewCreatorBasisPoints uint64     `pg:",use_zero"`
}

// PGMetadataFollow represents FollowMetadata
type PGMetadataFollow struct {
	tableName struct{} `pg:"pg_metadata_follows"`

	TransactionHash   *BlockHash `pg:",pk,type:bytea"`
	FollowedPublicKey []byte     `pg:",type:bytea"`
	IsUnfollow        bool       `pg:",use_zero"`
}

// PGMetadataLike represents LikeMetadata
type PGMetadataLike struct {
	tableName struct{} `pg:"pg_metadata_likes"`

	TransactionHash *BlockHash `pg:",pk,type:bytea"`
	LikedPostHash   *BlockHash `pg:",type:bytea"`
	IsUnlike        bool       `pg:",use_zero"`
}

// PGMetadataCreatorCoin represents CreatorCoinMetadataa
type PGMetadataCreatorCoin struct {
	tableName struct{} `pg:"pg_metadata_creator_coins"`

	TransactionHash             *BlockHash               `pg:",pk,type:bytea"`
	ProfilePublicKey            []byte                   `pg:",type:bytea"`
	OperationType               CreatorCoinOperationType `pg:",use_zero"`
	DeSoToSellNanos             uint64                   `pg:",use_zero"`
	CreatorCoinToSellNanos      uint64                   `pg:",use_zero"`
	DeSoToAddNanos              uint64                   `pg:",use_zero"`
	MinDeSoExpectedNanos        uint64                   `pg:",use_zero"`
	MinCreatorCoinExpectedNanos uint64                   `pg:",use_zero"`
}

// PGMetadataCreatorCoinTransfer represents CreatorCoinTransferMetadataa
type PGMetadataCreatorCoinTransfer struct {
	tableName struct{} `pg:"pg_metadata_creator_coin_transfers"`

	TransactionHash            *BlockHash `pg:",pk,type:bytea"`
	ProfilePublicKey           []byte     `pg:",type:bytea"`
	CreatorCoinToTransferNanos uint64     `pg:",use_zero"`
	ReceiverPublicKey          []byte     `pg:",type:bytea"`
}

// PGMetadataDAOCoin represents DAOCoinMetadata
type PGMetadataDAOCoin struct {
	tableName struct{} `pg:"pg_metadata_dao_coins"`

	TransactionHash           *BlockHash           `pg:",pk,type:bytea"`
	ProfilePublicKey          []byte               `pg:",type:bytea"`
	OperationType             DAOCoinOperationType `pg:",use_zero"`
<<<<<<< HEAD
	CoinsToMintNanos          uint64               `pg:",use_zero"`
	CoinsToBurnNanos          uint64               `pg:",use_zero"`
=======
	CoinsToMintNanos          string
	CoinsToBurnNanos          string
>>>>>>> 812a5296
	TransferRestrictionStatus `pg:",use_zero"`
}

// PGMetadataDAOCoinTransfer represents DAOCoinTransferMetadata
type PGMetadataDAOCoinTransfer struct {
	tableName struct{} `pg:"pg_metadata_dao_coin_transfers"`

	TransactionHash        *BlockHash `pg:",pk,type:bytea"`
	ProfilePublicKey       []byte     `pg:",type:bytea"`
<<<<<<< HEAD
	DAOCoinToTransferNanos uint64     `pg:"dao_coin_to_transfer_nanos,use_zero"`
=======
	DAOCoinToTransferNanos string     `pg:"dao_coin_to_transfer_nanos,use_zero"`
>>>>>>> 812a5296
	ReceiverPublicKey      []byte     `pg:",type:bytea"`
}

// PGMetadataSwapIdentity represents SwapIdentityMetadataa
type PGMetadataSwapIdentity struct {
	tableName struct{} `pg:"pg_metadata_swap_identities"`

	TransactionHash *BlockHash `pg:",pk,type:bytea"`
	FromPublicKey   []byte     `pg:",type:bytea"`
	ToPublicKey     []byte     `pg:",type:bytea"`
}

// PGMetadataCreateNFT represents CreateNFTMetadata
type PGMetadataCreateNFT struct {
	tableName struct{} `pg:"pg_metadata_create_nfts"`

	TransactionHash           *BlockHash `pg:",pk,type:bytea"`
	NFTPostHash               *BlockHash `pg:",type:bytea"`
	NumCopies                 uint64     `pg:",use_zero"`
	HasUnlockable             bool       `pg:",use_zero"`
	IsForSale                 bool       `pg:",use_zero"`
	MinBidAmountNanos         uint64     `pg:",use_zero"`
	CreatorRoyaltyBasisPoints uint64     `pg:",use_zero"`
	CoinRoyaltyBasisPoints    uint64     `pg:",use_zero"`
}

// PGMetadataUpdateNFT represents UpdateNFTMetadata
type PGMetadataUpdateNFT struct {
	tableName struct{} `pg:"pg_metadata_update_nfts"`

	TransactionHash   *BlockHash `pg:",pk,type:bytea"`
	NFTPostHash       *BlockHash `pg:",type:bytea"`
	SerialNumber      uint64     `pg:",use_zero"`
	IsForSale         bool       `pg:",use_zero"`
	MinBidAmountNanos uint64     `pg:",use_zero"`
}

// PGMetadataAcceptNFTBid represents AcceptNFTBidMetadata
type PGMetadataAcceptNFTBid struct {
	tableName struct{} `pg:"pg_metadata_accept_nft_bids"`

	TransactionHash *BlockHash            `pg:",pk,type:bytea"`
	NFTPostHash     *BlockHash            `pg:",type:bytea"`
	SerialNumber    uint64                `pg:",use_zero"`
	BidderPKID      *PKID                 `pg:",type:bytea"`
	BidAmountNanos  uint64                `pg:",use_zero"`
	UnlockableText  []byte                `pg:",type:bytea"`
	BidderInputs    []*PGMetadataBidInput `pg:"rel:has-many,join_fk:transaction_hash"`
}

type PGMetadataBidInput struct {
	tableName struct{} `pg:"pg_metadata_bid_inputs"`

	TransactionHash *BlockHash `pg:",pk,type:bytea"`
	InputHash       *BlockHash `pg:",pk,type:bytea"`
	InputIndex      uint32     `pg:",pk,use_zero"`
}

// PGMetadataNFTBid represents NFTBidMetadata
type PGMetadataNFTBid struct {
	tableName struct{} `pg:"pg_metadata_nft_bids"`

	TransactionHash *BlockHash `pg:",pk,type:bytea"`
	NFTPostHash     *BlockHash `pg:",type:bytea"`
	SerialNumber    uint64     `pg:",use_zero"`
	BidAmountNanos  uint64     `pg:",use_zero"`
}

// PGMetadataNFTTransfer represents NFTTransferMetadata
type PGMetadataNFTTransfer struct {
	tableName struct{} `pg:"pg_metadata_nft_transfer"`

	TransactionHash   *BlockHash `pg:",pk,type:bytea"`
	NFTPostHash       *BlockHash `pg:",pk,type:bytea"`
	SerialNumber      uint64     `pg:",use_zero"`
	ReceiverPublicKey []byte     `pg:",pk,type:bytea"`
	UnlockableText    []byte     `pg:",type:bytea"`
}

// PGMetadataAcceptNFTTransfer represents AcceptNFTTransferMetadata
type PGMetadataAcceptNFTTransfer struct {
	tableName struct{} `pg:"pg_metadata_accept_nft_transfer"`

	TransactionHash *BlockHash `pg:",pk,type:bytea"`
	NFTPostHash     *BlockHash `pg:",pk,type:bytea"`
	SerialNumber    uint64     `pg:",use_zero"`
}

// PGMetadataBurnNFT represents BurnNFTMetadata
type PGMetadataBurnNFT struct {
	tableName struct{} `pg:"pg_metadata_burn_nft"`

	TransactionHash *BlockHash `pg:",pk,type:bytea"`
	NFTPostHash     *BlockHash `pg:",pk,type:bytea"`
	SerialNumber    uint64     `pg:",use_zero"`
}

// PGMetadataDerivedKey represents AuthorizeDerivedKeyMetadata
type PGMetadataDerivedKey struct {
	tableName struct{} `pg:"pg_metadata_derived_keys"`

	TransactionHash  *BlockHash                       `pg:",pk,type:bytea"`
	DerivedPublicKey PublicKey                        `pg:",type:bytea"`
	ExpirationBlock  uint64                           `pg:",use_zero"`
	OperationType    AuthorizeDerivedKeyOperationType `pg:",use_zero"`
	AccessSignature  []byte                           `pg:",type:bytea"`
}

type PGNotification struct {
	tableName struct{} `pg:"pg_notifications"`

	TransactionHash *BlockHash       `pg:",pk,type:bytea"`
	Mined           bool             `pg:",use_zero"`
	ToUser          []byte           `pg:",type:bytea"`
	FromUser        []byte           `pg:",type:bytea"`
	OtherUser       []byte           `pg:",type:bytea"`
	Type            NotificationType `pg:",use_zero"`
	Amount          uint64           `pg:",use_zero"`
	PostHash        *BlockHash       `pg:",type:bytea"`
	Timestamp       uint64           `pg:",use_zero"`
}

type NotificationType uint8

const (
	NotificationUnknown NotificationType = iota
	NotificationSendDESO
	NotificationLike
	NotificationFollow
	NotificationCoinPurchase
	NotificationCoinTransfer
	NotificationCoinDiamond
	NotificationPostMention
	NotificationPostReply
	NotificationPostRepost
	NotificationDESODiamond
)

type PGProfile struct {
	tableName struct{} `pg:"pg_profiles"`

	PKID               *PKID      `pg:",pk,type:bytea"`
	PublicKey          *PublicKey `pg:",type:bytea"`
	Username           string
	Description        string
	ProfilePic         []byte
	CreatorBasisPoints uint64
	DeSoLockedNanos    uint64
	NumberOfHolders    uint64
	// FIXME: Postgres will break when values exceed uint64
	// We don't use Postgres right now so going to plow ahead and set this as-is
<<<<<<< HEAD
	// to fix compile errors.
	CoinsInCirculationNanos uint256.Int
	CoinWatermarkNanos      uint64
	MintingDisabled         bool
	DAOCoinNumberOfHolders  uint64 `pg:"dao_coin_number_of_holders"`
	// FIXME: Postgres will break when values exceed uint64
	// We don't use Postgres right now so going to plow ahead and set this as-is
	// to fix compile errors.
	DAOCoinCoinsInCirculationNanos   uint256.Int               `pg:"dao_coin_coins_in_circulation"`
=======
	// to fix compile errors. CoinsInCirculationNanos will never exceed uint64
	CoinsInCirculationNanos          uint64
	CoinWatermarkNanos               uint64
	MintingDisabled                  bool
	DAOCoinNumberOfHolders           uint64                    `pg:"dao_coin_number_of_holders"`
	DAOCoinCoinsInCirculationNanos   string                    `pg:"dao_coin_coins_in_circulation_nanos"`
>>>>>>> 812a5296
	DAOCoinMintingDisabled           bool                      `pg:"dao_coin_minting_disabled"`
	DAOCoinTransferRestrictionStatus TransferRestrictionStatus `pg:"dao_coin_transfer_restriction_status"`
}

func (profile *PGProfile) Empty() bool {
	return profile.Username == ""
}

type PGPost struct {
	tableName struct{} `pg:"pg_posts"`

<<<<<<< HEAD
	PostHash                  *BlockHash `pg:",pk,type:bytea"`
	PosterPublicKey           []byte
	ParentPostHash            *BlockHash `pg:",type:bytea"`
	Body                      string
	RepostedPostHash          *BlockHash `pg:",type:bytea"`
	QuotedRepost              bool       `pg:",use_zero"`
	Timestamp                 uint64     `pg:",use_zero"`
	Hidden                    bool       `pg:",use_zero"`
	LikeCount                 uint64     `pg:",use_zero"`
	RepostCount               uint64     `pg:",use_zero"`
	QuoteRepostCount          uint64     `pg:",use_zero"`
	DiamondCount              uint64     `pg:",use_zero"`
	CommentCount              uint64     `pg:",use_zero"`
	Pinned                    bool       `pg:",use_zero"`
	NFT                       bool       `pg:",use_zero"`
	NumNFTCopies              uint64     `pg:",use_zero"`
	NumNFTCopiesForSale       uint64     `pg:",use_zero"`
	NumNFTCopiesBurned        uint64     `pg:",use_zero"`
	Unlockable                bool       `pg:",use_zero"`
	CreatorRoyaltyBasisPoints uint64     `pg:",use_zero"`
	CoinRoyaltyBasisPoints    uint64     `pg:",use_zero"`
	ExtraData                 map[string][]byte
=======
	PostHash                                    *BlockHash `pg:",pk,type:bytea"`
	PosterPublicKey                             []byte
	ParentPostHash                              *BlockHash `pg:",type:bytea"`
	Body                                        string
	RepostedPostHash                            *BlockHash        `pg:",type:bytea"`
	QuotedRepost                                bool              `pg:",use_zero"`
	Timestamp                                   uint64            `pg:",use_zero"`
	Hidden                                      bool              `pg:",use_zero"`
	LikeCount                                   uint64            `pg:",use_zero"`
	RepostCount                                 uint64            `pg:",use_zero"`
	QuoteRepostCount                            uint64            `pg:",use_zero"`
	DiamondCount                                uint64            `pg:",use_zero"`
	CommentCount                                uint64            `pg:",use_zero"`
	Pinned                                      bool              `pg:",use_zero"`
	NFT                                         bool              `pg:",use_zero"`
	NumNFTCopies                                uint64            `pg:",use_zero"`
	NumNFTCopiesForSale                         uint64            `pg:",use_zero"`
	NumNFTCopiesBurned                          uint64            `pg:",use_zero"`
	Unlockable                                  bool              `pg:",use_zero"`
	CreatorRoyaltyBasisPoints                   uint64            `pg:",use_zero"`
	CoinRoyaltyBasisPoints                      uint64            `pg:",use_zero"`
	AdditionalNFTRoyaltiesToCoinsBasisPoints    map[string]uint64 `pg:"additional_nft_royalties_to_coins_basis_points"`
	AdditionalNFTRoyaltiesToCreatorsBasisPoints map[string]uint64 `pg:"additional_nft_royalties_to_creators_basis_points"`
	ExtraData                                   map[string][]byte
>>>>>>> 812a5296
}

func (post *PGPost) NewPostEntry() *PostEntry {
	postEntry := &PostEntry{
		PostHash:                       post.PostHash,
		PosterPublicKey:                post.PosterPublicKey,
		Body:                           []byte(post.Body),
		RepostedPostHash:               post.RepostedPostHash,
		IsQuotedRepost:                 post.QuotedRepost,
		TimestampNanos:                 post.Timestamp,
		IsHidden:                       post.Hidden,
		LikeCount:                      post.LikeCount,
		RepostCount:                    post.RepostCount,
		QuoteRepostCount:               post.QuoteRepostCount,
		DiamondCount:                   post.DiamondCount,
		CommentCount:                   post.CommentCount,
		IsPinned:                       post.Pinned,
		IsNFT:                          post.NFT,
		NumNFTCopies:                   post.NumNFTCopies,
		NumNFTCopiesForSale:            post.NumNFTCopiesForSale,
		NumNFTCopiesBurned:             post.NumNFTCopiesBurned,
		HasUnlockable:                  post.Unlockable,
		NFTRoyaltyToCoinBasisPoints:    post.CoinRoyaltyBasisPoints,
		NFTRoyaltyToCreatorBasisPoints: post.CreatorRoyaltyBasisPoints,
		PostExtraData:                  post.ExtraData,
	}

	if len(post.AdditionalNFTRoyaltiesToCoinsBasisPoints) > 0 {
		postEntry.AdditionalNFTRoyaltiesToCoinsBasisPoints = make(map[PKID]uint64)
		for pkidStr, bp := range post.AdditionalNFTRoyaltiesToCoinsBasisPoints {
			pkidBytes, err := hex.DecodeString(pkidStr)
			if err != nil {
				panic(err)
			}
			postEntry.AdditionalNFTRoyaltiesToCoinsBasisPoints[*NewPKID(pkidBytes)] = bp
		}
	}

	if len(post.AdditionalNFTRoyaltiesToCreatorsBasisPoints) > 0 {
		postEntry.AdditionalNFTRoyaltiesToCreatorsBasisPoints = make(map[PKID]uint64)
		for pkidStr, bp := range post.AdditionalNFTRoyaltiesToCreatorsBasisPoints {
			pkidBytes, err := hex.DecodeString(pkidStr)
			if err != nil {
				panic(err)
			}
			postEntry.AdditionalNFTRoyaltiesToCreatorsBasisPoints[*NewPKID(pkidBytes)] = bp
		}
	}

	if post.ParentPostHash != nil {
		postEntry.ParentStakeID = post.ParentPostHash.ToBytes()
	}

	return postEntry
}

// HasMedia is inefficient and needs to be moved to a column in the Posts table
func (post *PGPost) HasMedia() bool {
	bodyJSONObj := DeSoBodySchema{}
	err := json.Unmarshal([]byte(post.Body), &bodyJSONObj)
	// Return true if body json can be parsed and ImageUrls or VideoURLs is not nil/non-empty or EmbedVideoUrl is not nil/non-empty
	return (err == nil && len(bodyJSONObj.ImageURLs) > 0 || len(bodyJSONObj.VideoURLs) > 0) || len(post.ExtraData["EmbedVideoURL"]) > 0
}

type PGLike struct {
	tableName struct{} `pg:"pg_likes"`

	LikerPublicKey []byte     `pg:",pk,type:bytea"`
	LikedPostHash  *BlockHash `pg:",pk,type:bytea"`
}

func (like *PGLike) NewLikeEntry() *LikeEntry {
	return &LikeEntry{
		LikerPubKey:   like.LikerPublicKey,
		LikedPostHash: like.LikedPostHash,
	}
}

type PGFollow struct {
	tableName struct{} `pg:"pg_follows"`

	FollowerPKID *PKID `pg:",pk,type:bytea"`
	FollowedPKID *PKID `pg:",pk,type:bytea"`
}

func (follow *PGFollow) NewFollowEntry() *FollowEntry {
	return &FollowEntry{
		FollowerPKID: follow.FollowerPKID,
		FollowedPKID: follow.FollowedPKID,
	}
}

type PGDiamond struct {
	tableName struct{} `pg:"pg_diamonds"`

	SenderPKID      *PKID      `pg:",pk,type:bytea"`
	ReceiverPKID    *PKID      `pg:",pk,type:bytea"`
	DiamondPostHash *BlockHash `pg:",pk,type:bytea"`
	DiamondLevel    uint8
}

// TODO: This doesn't need to be a table. Just add sender to PGMetadataPrivateMessage?
// The only reason we might not want to do this is if we end up pruning Metadata tables.
type PGMessage struct {
	tableName struct{} `pg:"pg_messages"`

	MessageHash        *BlockHash `pg:",pk,type:bytea"`
	SenderPublicKey    []byte
	RecipientPublicKey []byte
	EncryptedText      []byte
	TimestampNanos     uint64
	// TODO: Version

	// Used to track deletions in the UtxoView
	isDeleted bool
}

type PGMessagingGroup struct {
	tableName struct{} `pg:"pg_messaging_group"`

	GroupOwnerPublicKey   *PublicKey    `pg:",type:bytea"`
	MessagingPublicKey    *PublicKey    `pg:",type:bytea"`
	MessagingGroupKeyName *GroupKeyName `pg:",type:bytea"`
	MessagingGroupMembers []byte        `pg:",type:bytea"`
}

type PGCreatorCoinBalance struct {
	tableName struct{} `pg:"pg_creator_coin_balances"`

	HolderPKID   *PKID `pg:",pk,type:bytea"`
	CreatorPKID  *PKID `pg:",pk,type:bytea"`
	BalanceNanos uint64
	HasPurchased bool
}

func (balance *PGCreatorCoinBalance) NewBalanceEntry() *BalanceEntry {
	return &BalanceEntry{
		HODLerPKID:  balance.HolderPKID,
		CreatorPKID: balance.CreatorPKID,
		// FIXME: This will break if the value exceeds uint256
		BalanceNanos: *uint256.NewInt().SetUint64(balance.BalanceNanos),
		HasPurchased: balance.HasPurchased,
	}
}

type PGDAOCoinBalance struct {
	tableName struct{} `pg:"pg_dao_coin_balances"`

	HolderPKID   *PKID `pg:",pk,type:bytea"`
	CreatorPKID  *PKID `pg:",pk,type:bytea"`
<<<<<<< HEAD
	BalanceNanos uint64
=======
	BalanceNanos string
>>>>>>> 812a5296
	HasPurchased bool
}

func (balance *PGDAOCoinBalance) NewBalanceEntry() *BalanceEntry {
<<<<<<< HEAD
	return &BalanceEntry{
		HODLerPKID:  balance.HolderPKID,
		CreatorPKID: balance.CreatorPKID,
		// FIXME: This will break if the value exceeds uint256
		BalanceNanos: *uint256.NewInt().SetUint64(balance.BalanceNanos),
=======
	var balanceNanos *uint256.Int
	if balance.BalanceNanos != "" {
		var err error
		balanceNanos, err = uint256.FromHex(balance.BalanceNanos)
		if err != nil {
			balanceNanos = uint256.NewInt()
		}
	} else {
		balanceNanos = uint256.NewInt()
	}

	return &BalanceEntry{
		HODLerPKID:   balance.HolderPKID,
		CreatorPKID:  balance.CreatorPKID,
		BalanceNanos: *balanceNanos,
>>>>>>> 812a5296
		HasPurchased: balance.HasPurchased,
	}
}

// PGBalance represents PublicKeyToDeSoBalanceNanos
type PGBalance struct {
	tableName struct{} `pg:"pg_balances"`

	PublicKey    *PublicKey `pg:",pk,type:bytea"`
	BalanceNanos uint64     `pg:",use_zero"`
}

// PGGlobalParams represents GlobalParamsEntry
type PGGlobalParams struct {
	tableName struct{} `pg:"pg_global_params"`

	ID uint64

	USDCentsPerBitcoin      uint64 `pg:",use_zero"`
	CreateProfileFeeNanos   uint64 `pg:",use_zero"`
	CreateNFTFeeNanos       uint64 `pg:",use_zero"`
	MaxCopiesPerNFT         uint64 `pg:",use_zero"`
	MinNetworkFeeNanosPerKB uint64 `pg:",use_zero"`
}

type PGRepost struct {
	tableName struct{} `pg:"pg_reposts"`

	ReposterPublickey *PublicKey `pg:",pk,type:bytea"`
	RepostedPostHash  *BlockHash `pg:",pk,type:bytea"`
	RepostPostHash    *BlockHash `pg:",type:bytea"`

	// Whether or not this entry is deleted in the view.
	isDeleted bool
}

// PGForbiddenKey represents ForbiddenPubKeyEntry
type PGForbiddenKey struct {
	tableName struct{} `pg:"pg_forbidden_keys"`

	PublicKey *PublicKey `pg:",pk,type:bytea"`
}

// PGNFT represents NFTEntry
type PGNFT struct {
	tableName struct{} `pg:"pg_nfts"`

	NFTPostHash  *BlockHash `pg:",pk,type:bytea"`
	SerialNumber uint64     `pg:",pk"`

	// This is needed to decrypt unlockable text.
	LastOwnerPKID              *PKID  `pg:",type:bytea"`
	OwnerPKID                  *PKID  `pg:",type:bytea"`
	ForSale                    bool   `pg:",use_zero"`
	MinBidAmountNanos          uint64 `pg:",use_zero"`
	UnlockableText             string
	LastAcceptedBidAmountNanos uint64 `pg:",use_zero"`
	IsPending                  bool   `pg:",use_zero"`
	IsBuyNow                   bool   `pg:",use_zero"`
	BuyNowPriceNanos           uint64 `pg:",use_zero"`
}

func (nft *PGNFT) NewNFTEntry() *NFTEntry {
	return &NFTEntry{
		LastOwnerPKID:              nft.LastOwnerPKID,
		OwnerPKID:                  nft.OwnerPKID,
		NFTPostHash:                nft.NFTPostHash,
		SerialNumber:               nft.SerialNumber,
		IsForSale:                  nft.ForSale,
		MinBidAmountNanos:          nft.MinBidAmountNanos,
		UnlockableText:             []byte(nft.UnlockableText),
		LastAcceptedBidAmountNanos: nft.LastAcceptedBidAmountNanos,
		IsPending:                  nft.IsPending,
		IsBuyNow:                   nft.IsBuyNow,
		BuyNowPriceNanos:           nft.BuyNowPriceNanos,
	}
}

// PGNFTBid represents NFTBidEntry
type PGNFTBid struct {
	tableName struct{} `pg:"pg_nft_bids"`

	BidderPKID          *PKID      `pg:",pk,type:bytea"`
	NFTPostHash         *BlockHash `pg:",pk,type:bytea"`
	SerialNumber        uint64     `pg:",pk,use_zero"`
	BidAmountNanos      uint64     `pg:",use_zero"`
	Accepted            bool       `pg:",use_zero"`
	AcceptedBlockHeight *uint32    `pg:",use_zero"`
}

func (bid *PGNFTBid) NewNFTBidEntry() *NFTBidEntry {
	return &NFTBidEntry{
		BidderPKID:          bid.BidderPKID,
		NFTPostHash:         bid.NFTPostHash,
		SerialNumber:        bid.SerialNumber,
		BidAmountNanos:      bid.BidAmountNanos,
		AcceptedBlockHeight: bid.AcceptedBlockHeight,
	}
}

// PGDerivedKey represents DerivedKeyEntry
type PGDerivedKey struct {
	tableName struct{} `pg:"pg_derived_keys"`

	OwnerPublicKey   PublicKey                        `pg:",pk,type:bytea"`
	DerivedPublicKey PublicKey                        `pg:",pk,type:bytea"`
	ExpirationBlock  uint64                           `pg:",use_zero"`
	OperationType    AuthorizeDerivedKeyOperationType `pg:",use_zero"`
}

func (key *PGDerivedKey) NewDerivedKeyEntry() *DerivedKeyEntry {
	return &DerivedKeyEntry{
		OwnerPublicKey:   key.OwnerPublicKey,
		DerivedPublicKey: key.DerivedPublicKey,
		ExpirationBlock:  key.ExpirationBlock,
		OperationType:    key.OperationType,
	}
}

//
// Blockchain and Transactions
//

func (postgres *Postgres) UpsertBlock(blockNode *BlockNode) error {
	return postgres.db.RunInTransaction(postgres.db.Context(), func(tx *pg.Tx) error {
		return postgres.UpsertBlockTx(tx, blockNode)
	})
}

func (postgres *Postgres) UpsertBlockTx(tx *pg.Tx, blockNode *BlockNode) error {
	block := &PGBlock{
		Hash:   blockNode.Hash,
		Height: blockNode.Header.Height,

		DifficultyTarget: blockNode.DifficultyTarget,
		CumWork:          BigintToHash(blockNode.CumWork),
		Status:           blockNode.Status,

		TxMerkleRoot: blockNode.Header.TransactionMerkleRoot,
		Version:      blockNode.Header.Version,
		Timestamp:    blockNode.Header.TstampSecs,
		Nonce:        blockNode.Header.Nonce,
		ExtraNonce:   blockNode.Header.ExtraNonce,
	}

	// The genesis block has a nil parent
	if blockNode.Parent != nil {
		block.ParentHash = blockNode.Parent.Hash
	}

	_, err := tx.Model(block).WherePK().OnConflict("(hash) DO UPDATE").Insert()
	return err
}

// GetBlockIndex gets all the PGBlocks and creates a map of BlockHash to BlockNode as needed by blockchain.go
func (postgres *Postgres) GetBlockIndex() (map[BlockHash]*BlockNode, error) {
	var blocks []PGBlock
	err := postgres.db.Model(&blocks).Select()
	if err != nil {
		return nil, err
	}

	blockMap := make(map[BlockHash]*BlockNode)
	for _, block := range blocks {
		blockMap[*block.Hash] = &BlockNode{
			Hash:             block.Hash,
			Height:           uint32(block.Height),
			DifficultyTarget: block.DifficultyTarget,
			CumWork:          HashToBigint(block.CumWork),
			Header: &MsgDeSoHeader{
				Version:               block.Version,
				PrevBlockHash:         block.ParentHash,
				TransactionMerkleRoot: block.TxMerkleRoot,
				TstampSecs:            block.Timestamp,
				Height:                block.Height,
				Nonce:                 block.Nonce,
				ExtraNonce:            block.ExtraNonce,
			},
			Status: block.Status,
		}
	}

	// Setup parent pointers
	for _, blockNode := range blockMap {
		// Genesis block has nil parent
		parentHash := blockNode.Header.PrevBlockHash
		if parentHash != nil {
			blockNode.Parent = blockMap[*parentHash]
		}
	}

	return blockMap, nil
}

// GetChain returns the current chain by name. Postgres only supports MAIN_CHAIN for now but will eventually
// support multiple chains. A chain is defined by its Name and TipHash.
func (postgres *Postgres) GetChain(name string) *PGChain {
	chain := &PGChain{
		Name: name,
	}

	err := postgres.db.Model(chain).First()
	if err != nil {
		return nil
	}

	return chain
}

func (postgres *Postgres) UpsertChain(name string, tipHash *BlockHash) error {
	return postgres.db.RunInTransaction(postgres.db.Context(), func(tx *pg.Tx) error {
		return postgres.UpsertChainTx(tx, name, tipHash)
	})
}

func (postgres *Postgres) UpsertChainTx(tx *pg.Tx, name string, tipHash *BlockHash) error {
	bestChain := &PGChain{
		TipHash: tipHash,
		Name:    name,
	}

	_, err := tx.Model(bestChain).WherePK().OnConflict("(name) DO UPDATE").Insert()
	return err
}

// InsertTransactionsTx inserts all the transactions from a block in a bulk query
func (postgres *Postgres) InsertTransactionsTx(tx *pg.Tx, desoTxns []*MsgDeSoTxn, blockNode *BlockNode) error {
	var transactions []*PGTransaction
	var transactionOutputs []*PGTransactionOutput
	var transactionInputs []*PGTransactionOutput

	var metadataBlockRewards []*PGMetadataBlockReward
	var metadataBitcoinExchanges []*PGMetadataBitcoinExchange
	var metadataPrivateMessages []*PGMetadataPrivateMessage
	var metadataSubmitPosts []*PGMetadataSubmitPost
	var metadataUpdateProfiles []*PGMetadataUpdateProfile
	var metadataExchangeRates []*PGMetadataUpdateExchangeRate
	var metadataFollows []*PGMetadataFollow
	var metadataLikes []*PGMetadataLike
	var metadataCreatorCoins []*PGMetadataCreatorCoin
	var metadataSwapIdentities []*PGMetadataSwapIdentity
	var metadataCreatorCoinTransfers []*PGMetadataCreatorCoinTransfer
	var metadataCreateNFTs []*PGMetadataCreateNFT
	var metadataUpdateNFTs []*PGMetadataUpdateNFT
	var metadataAcceptNFTBids []*PGMetadataAcceptNFTBid
	var metadataBidInputs []*PGMetadataBidInput
	var metadataNFTBids []*PGMetadataNFTBid
	var metadataNFTTransfer []*PGMetadataNFTTransfer
	var metadataAcceptNFTTransfer []*PGMetadataAcceptNFTTransfer
	var metadataBurnNFT []*PGMetadataBurnNFT
	var metadataDerivedKey []*PGMetadataDerivedKey
	var metadataDAOCoin []*PGMetadataDAOCoin
	var metadataDAOCoinTransfer []*PGMetadataDAOCoinTransfer

	blockHash := blockNode.Hash

	// Iterate over all the transactions and build the arrays of data to insert
	for _, txn := range desoTxns {
		txnHash := txn.Hash()
		transaction := &PGTransaction{
			Hash:      txnHash,
			BlockHash: blockHash,
			Type:      txn.TxnMeta.GetTxnType(),
			PublicKey: txn.PublicKey,
			ExtraData: txn.ExtraData,
		}

		if txn.Signature != nil {
			transaction.R = BigintToHash(txn.Signature.R)
			transaction.S = BigintToHash(txn.Signature.S)
		}

		transactions = append(transactions, transaction)

		for ii, input := range txn.TxInputs {
			transactionInputs = append(transactionInputs, &PGTransactionOutput{
				OutputHash:  &input.TxID,
				OutputIndex: input.Index,
				Height:      blockNode.Height,
				InputHash:   txnHash,
				InputIndex:  uint32(ii),
				Spent:       true,
			})
		}

		for ii, output := range txn.TxOutputs {
			transactionOutputs = append(transactionOutputs, &PGTransactionOutput{
				OutputHash:  txnHash,
				OutputIndex: uint32(ii),
				OutputType:  0, // TODO
				PublicKey:   output.PublicKey,
				AmountNanos: output.AmountNanos,
			})
		}

		if txn.TxnMeta.GetTxnType() == TxnTypeBlockReward {
			txMeta := txn.TxnMeta.(*BlockRewardMetadataa)
			metadataBlockRewards = append(metadataBlockRewards, &PGMetadataBlockReward{
				TransactionHash: txnHash,
				ExtraData:       txMeta.ExtraData,
			})
		} else if txn.TxnMeta.GetTxnType() == TxnTypeBasicTransfer {
			// No extra metadata needed
		} else if txn.TxnMeta.GetTxnType() == TxnTypeBitcoinExchange {
			txMeta := txn.TxnMeta.(*BitcoinExchangeMetadata)
			metadataBitcoinExchanges = append(metadataBitcoinExchanges, &PGMetadataBitcoinExchange{
				TransactionHash:   txnHash,
				BitcoinBlockHash:  txMeta.BitcoinBlockHash,
				BitcoinMerkleRoot: txMeta.BitcoinMerkleRoot,
			})
		} else if txn.TxnMeta.GetTxnType() == TxnTypePrivateMessage {
			txMeta := txn.TxnMeta.(*PrivateMessageMetadata)
			metadataPrivateMessages = append(metadataPrivateMessages, &PGMetadataPrivateMessage{
				TransactionHash:    txnHash,
				RecipientPublicKey: txMeta.RecipientPublicKey,
				EncryptedText:      txMeta.EncryptedText,
				TimestampNanos:     txMeta.TimestampNanos,
			})
		} else if txn.TxnMeta.GetTxnType() == TxnTypeSubmitPost {
			txMeta := txn.TxnMeta.(*SubmitPostMetadata)

			postHashToModify := &BlockHash{}
			parentStakeId := &BlockHash{}
			copy(postHashToModify[:], txMeta.PostHashToModify)
			copy(parentStakeId[:], txMeta.ParentStakeID)

			metadataSubmitPosts = append(metadataSubmitPosts, &PGMetadataSubmitPost{
				TransactionHash:  txnHash,
				PostHashToModify: postHashToModify,
				ParentStakeID:    parentStakeId,
				Body:             txMeta.Body,
				TimestampNanos:   txMeta.TimestampNanos,
				IsHidden:         txMeta.IsHidden,
			})
		} else if txn.TxnMeta.GetTxnType() == TxnTypeUpdateProfile {
			txMeta := txn.TxnMeta.(*UpdateProfileMetadata)
			metadataUpdateProfiles = append(metadataUpdateProfiles, &PGMetadataUpdateProfile{
				TransactionHash:       txnHash,
				ProfilePublicKey:      txMeta.ProfilePublicKey,
				NewUsername:           txMeta.NewUsername,
				NewProfilePic:         txMeta.NewProfilePic,
				NewCreatorBasisPoints: txMeta.NewCreatorBasisPoints,
			})
		} else if txn.TxnMeta.GetTxnType() == TxnTypeUpdateBitcoinUSDExchangeRate {
			txMeta := txn.TxnMeta.(*UpdateBitcoinUSDExchangeRateMetadataa)
			metadataExchangeRates = append(metadataExchangeRates, &PGMetadataUpdateExchangeRate{
				TransactionHash:    txnHash,
				USDCentsPerBitcoin: txMeta.USDCentsPerBitcoin,
			})
		} else if txn.TxnMeta.GetTxnType() == TxnTypeFollow {
			txMeta := txn.TxnMeta.(*FollowMetadata)
			metadataFollows = append(metadataFollows, &PGMetadataFollow{
				TransactionHash:   txnHash,
				FollowedPublicKey: txMeta.FollowedPublicKey,
				IsUnfollow:        txMeta.IsUnfollow,
			})
		} else if txn.TxnMeta.GetTxnType() == TxnTypeLike {
			txMeta := txn.TxnMeta.(*LikeMetadata)
			metadataLikes = append(metadataLikes, &PGMetadataLike{
				TransactionHash: txnHash,
				LikedPostHash:   txMeta.LikedPostHash,
				IsUnlike:        txMeta.IsUnlike,
			})
		} else if txn.TxnMeta.GetTxnType() == TxnTypeCreatorCoin {
			txMeta := txn.TxnMeta.(*CreatorCoinMetadataa)
			metadataCreatorCoins = append(metadataCreatorCoins, &PGMetadataCreatorCoin{
				TransactionHash:             txnHash,
				ProfilePublicKey:            txMeta.ProfilePublicKey,
				OperationType:               txMeta.OperationType,
				DeSoToSellNanos:             txMeta.DeSoToSellNanos,
				CreatorCoinToSellNanos:      txMeta.CreatorCoinToSellNanos,
				DeSoToAddNanos:              txMeta.DeSoToAddNanos,
				MinDeSoExpectedNanos:        txMeta.MinDeSoExpectedNanos,
				MinCreatorCoinExpectedNanos: txMeta.MinCreatorCoinExpectedNanos,
			})
		} else if txn.TxnMeta.GetTxnType() == TxnTypeSwapIdentity {
			txMeta := txn.TxnMeta.(*SwapIdentityMetadataa)
			metadataSwapIdentities = append(metadataSwapIdentities, &PGMetadataSwapIdentity{
				TransactionHash: txnHash,
				FromPublicKey:   txMeta.FromPublicKey,
				ToPublicKey:     txMeta.ToPublicKey,
			})
		} else if txn.TxnMeta.GetTxnType() == TxnTypeUpdateGlobalParams {
			// No extra metadata needed, it's all in ExtraData
		} else if txn.TxnMeta.GetTxnType() == TxnTypeCreatorCoinTransfer {
			txMeta := txn.TxnMeta.(*CreatorCoinTransferMetadataa)
			metadataCreatorCoinTransfers = append(metadataCreatorCoinTransfers, &PGMetadataCreatorCoinTransfer{
				TransactionHash:            txnHash,
				ProfilePublicKey:           txMeta.ProfilePublicKey,
				CreatorCoinToTransferNanos: txMeta.CreatorCoinToTransferNanos,
				ReceiverPublicKey:          txMeta.ReceiverPublicKey,
			})
		} else if txn.TxnMeta.GetTxnType() == TxnTypeCreateNFT {
			txMeta := txn.TxnMeta.(*CreateNFTMetadata)
			metadataCreateNFTs = append(metadataCreateNFTs, &PGMetadataCreateNFT{
				TransactionHash:           txnHash,
				NFTPostHash:               txMeta.NFTPostHash,
				NumCopies:                 txMeta.NumCopies,
				HasUnlockable:             txMeta.HasUnlockable,
				IsForSale:                 txMeta.IsForSale,
				MinBidAmountNanos:         txMeta.MinBidAmountNanos,
				CreatorRoyaltyBasisPoints: txMeta.NFTRoyaltyToCreatorBasisPoints,
				CoinRoyaltyBasisPoints:    txMeta.NFTRoyaltyToCoinBasisPoints,
			})
		} else if txn.TxnMeta.GetTxnType() == TxnTypeUpdateNFT {
			txMeta := txn.TxnMeta.(*UpdateNFTMetadata)
			metadataUpdateNFTs = append(metadataUpdateNFTs, &PGMetadataUpdateNFT{
				TransactionHash:   txnHash,
				NFTPostHash:       txMeta.NFTPostHash,
				SerialNumber:      txMeta.SerialNumber,
				IsForSale:         txMeta.IsForSale,
				MinBidAmountNanos: txMeta.MinBidAmountNanos,
			})
		} else if txn.TxnMeta.GetTxnType() == TxnTypeAcceptNFTBid {
			txMeta := txn.TxnMeta.(*AcceptNFTBidMetadata)
			metadataAcceptNFTBids = append(metadataAcceptNFTBids, &PGMetadataAcceptNFTBid{
				TransactionHash: txnHash,
				NFTPostHash:     txMeta.NFTPostHash,
				SerialNumber:    txMeta.SerialNumber,
				BidderPKID:      txMeta.BidderPKID,
				BidAmountNanos:  txMeta.BidAmountNanos,
				UnlockableText:  txMeta.UnlockableText,
			})

			for _, input := range txMeta.BidderInputs {
				metadataBidInputs = append(metadataBidInputs, &PGMetadataBidInput{
					TransactionHash: txnHash,
					InputHash:       input.TxID.NewBlockHash(),
					InputIndex:      input.Index,
				})
			}
		} else if txn.TxnMeta.GetTxnType() == TxnTypeNFTBid {
			txMeta := txn.TxnMeta.(*NFTBidMetadata)
			metadataNFTBids = append(metadataNFTBids, &PGMetadataNFTBid{
				TransactionHash: txnHash,
				NFTPostHash:     txMeta.NFTPostHash,
				SerialNumber:    txMeta.SerialNumber,
				BidAmountNanos:  txMeta.BidAmountNanos,
			})

			//get related NFT
			pgBidNft := postgres.GetNFT(txMeta.NFTPostHash, txMeta.SerialNumber)

			//check if is buy now and BidAmountNanos > then BuyNowPriceNanos
			if pgBidNft.IsBuyNow && txMeta.BidAmountNanos >= pgBidNft.BuyNowPriceNanos {

				//get related profile
				pgBidProfile := postgres.GetProfileForPublicKey(txn.PublicKey)

				//add to accept bids as well
				metadataAcceptNFTBids = append(metadataAcceptNFTBids, &PGMetadataAcceptNFTBid{
					TransactionHash: txnHash,
					NFTPostHash:     txMeta.NFTPostHash,
					SerialNumber:    txMeta.SerialNumber,
					BidderPKID:      pgBidProfile.PKID,
					BidAmountNanos:  txMeta.BidAmountNanos,
					UnlockableText:  []byte{},
				})
			}

		} else if txn.TxnMeta.GetTxnType() == TxnTypeNFTTransfer {
			txMeta := txn.TxnMeta.(*NFTTransferMetadata)
			metadataNFTTransfer = append(metadataNFTTransfer, &PGMetadataNFTTransfer{
				TransactionHash:   txnHash,
				NFTPostHash:       txMeta.NFTPostHash,
				SerialNumber:      txMeta.SerialNumber,
				ReceiverPublicKey: txMeta.ReceiverPublicKey,
				UnlockableText:    txMeta.UnlockableText,
			})
		} else if txn.TxnMeta.GetTxnType() == TxnTypeAcceptNFTTransfer {
			txMeta := txn.TxnMeta.(*AcceptNFTTransferMetadata)
			metadataAcceptNFTTransfer = append(metadataAcceptNFTTransfer, &PGMetadataAcceptNFTTransfer{
				TransactionHash: txnHash,
				NFTPostHash:     txMeta.NFTPostHash,
				SerialNumber:    txMeta.SerialNumber,
			})
		} else if txn.TxnMeta.GetTxnType() == TxnTypeBurnNFT {
			txMeta := txn.TxnMeta.(*BurnNFTMetadata)
			metadataBurnNFT = append(metadataBurnNFT, &PGMetadataBurnNFT{
				TransactionHash: txnHash,
				NFTPostHash:     txMeta.NFTPostHash,
				SerialNumber:    txMeta.SerialNumber,
			})
		} else if txn.TxnMeta.GetTxnType() == TxnTypeAuthorizeDerivedKey {
			txMeta := txn.TxnMeta.(*AuthorizeDerivedKeyMetadata)
			metadataDerivedKey = append(metadataDerivedKey, &PGMetadataDerivedKey{
				TransactionHash:  txnHash,
				DerivedPublicKey: *NewPublicKey(txMeta.DerivedPublicKey),
				ExpirationBlock:  txMeta.ExpirationBlock,
				OperationType:    txMeta.OperationType,
				AccessSignature:  txMeta.AccessSignature,
			})
		} else if txn.TxnMeta.GetTxnType() == TxnTypeDAOCoin {
			txMeta := txn.TxnMeta.(*DAOCoinMetadata)
			metadataDAOCoin = append(metadataDAOCoin, &PGMetadataDAOCoin{
				TransactionHash:           txnHash,
				ProfilePublicKey:          txMeta.ProfilePublicKey,
				OperationType:             txMeta.OperationType,
				CoinsToMintNanos:          txMeta.CoinsToMintNanos.Hex(),
				CoinsToBurnNanos:          txMeta.CoinsToBurnNanos.Hex(),
				TransferRestrictionStatus: txMeta.TransferRestrictionStatus,
			})
		} else if txn.TxnMeta.GetTxnType() == TxnTypeDAOCoinTransfer {
			txMeta := txn.TxnMeta.(*DAOCoinTransferMetadata)
			metadataDAOCoinTransfer = append(metadataDAOCoinTransfer, &PGMetadataDAOCoinTransfer{
				TransactionHash:        txnHash,
				ProfilePublicKey:       txMeta.ProfilePublicKey,
				DAOCoinToTransferNanos: txMeta.DAOCoinToTransferNanos.Hex(),
				ReceiverPublicKey:      txMeta.ReceiverPublicKey,
			})

		} else if txn.TxnMeta.GetTxnType() == TxnTypeMessagingGroup {

			// FIXME: Skip PGMetadataMessagingGroup for now since it's not used downstream

		} else {
			return fmt.Errorf("InsertTransactionTx: Unimplemented txn type %v", txn.TxnMeta.GetTxnType().String())
		}
	}

	// Insert the block and all of its data in bulk

	if len(transactions) > 0 {
		if _, err := tx.Model(&transactions).Returning("NULL").Insert(); err != nil {
			return err
		}
	}

	if len(transactionOutputs) > 0 {
		if _, err := tx.Model(&transactionOutputs).Returning("NULL").OnConflict("(output_hash, output_index) DO UPDATE").Insert(); err != nil {
			return err
		}
	}

	if len(transactionInputs) > 0 {
		if _, err := tx.Model(&transactionInputs).WherePK().Column("input_hash", "input_index", "spent").Update(); err != nil {
			return err
		}
	}

	if len(metadataBlockRewards) > 0 {
		if _, err := tx.Model(&metadataBlockRewards).Returning("NULL").Insert(); err != nil {
			return err
		}
	}

	if len(metadataBitcoinExchanges) > 0 {
		if _, err := tx.Model(&metadataBitcoinExchanges).Returning("NULL").Insert(); err != nil {
			return err
		}
	}

	if len(metadataPrivateMessages) > 0 {
		if _, err := tx.Model(&metadataPrivateMessages).Returning("NULL").Insert(); err != nil {
			return err
		}
	}

	if len(metadataSubmitPosts) > 0 {
		if _, err := tx.Model(&metadataSubmitPosts).Returning("NULL").Insert(); err != nil {
			return err
		}
	}

	if len(metadataUpdateProfiles) > 0 {
		if _, err := tx.Model(&metadataUpdateProfiles).Returning("NULL").Insert(); err != nil {
			return err
		}
	}

	if len(metadataExchangeRates) > 0 {
		if _, err := tx.Model(&metadataExchangeRates).Returning("NULL").Insert(); err != nil {
			return err
		}
	}

	if len(metadataFollows) > 0 {
		if _, err := tx.Model(&metadataFollows).Returning("NULL").Insert(); err != nil {
			return err
		}
	}

	if len(metadataLikes) > 0 {
		if _, err := tx.Model(&metadataLikes).Returning("NULL").Insert(); err != nil {
			return err
		}
	}

	if len(metadataCreatorCoins) > 0 {
		if _, err := tx.Model(&metadataCreatorCoins).Returning("NULL").Insert(); err != nil {
			return err
		}
	}

	if len(metadataSwapIdentities) > 0 {
		if _, err := tx.Model(&metadataSwapIdentities).Returning("NULL").Insert(); err != nil {
			return err
		}
	}

	if len(metadataCreatorCoinTransfers) > 0 {
		if _, err := tx.Model(&metadataCreatorCoinTransfers).Returning("NULL").Insert(); err != nil {
			return err
		}
	}

	if len(metadataCreateNFTs) > 0 {
		if _, err := tx.Model(&metadataCreateNFTs).Returning("NULL").Insert(); err != nil {
			return err
		}
	}

	if len(metadataUpdateNFTs) > 0 {
		if _, err := tx.Model(&metadataUpdateNFTs).Returning("NULL").Insert(); err != nil {
			return err
		}
	}

	if len(metadataAcceptNFTBids) > 0 {
		if _, err := tx.Model(&metadataAcceptNFTBids).Returning("NULL").Insert(); err != nil {
			return err
		}
	}

	if len(metadataBidInputs) > 0 {
		if _, err := tx.Model(&metadataBidInputs).Returning("NULL").Insert(); err != nil {
			return err
		}
	}

	if len(metadataNFTBids) > 0 {
		if _, err := tx.Model(&metadataNFTBids).Returning("NULL").Insert(); err != nil {
			return err
		}
	}

	if len(metadataNFTTransfer) > 0 {
		if _, err := tx.Model(&metadataNFTTransfer).Returning("NULL").Insert(); err != nil {
			return err
		}
	}

	if len(metadataAcceptNFTTransfer) > 0 {
		if _, err := tx.Model(&metadataAcceptNFTTransfer).Returning("NULL").Insert(); err != nil {
			return err
		}
	}

	if len(metadataBurnNFT) > 0 {
		if _, err := tx.Model(&metadataBurnNFT).Returning("NULL").Insert(); err != nil {
			return err
		}
	}

	if len(metadataDerivedKey) > 0 {
		if _, err := tx.Model(&metadataDerivedKey).Returning("NULL").Insert(); err != nil {
			return err
		}
	}

	if len(metadataDAOCoin) > 0 {
		if _, err := tx.Model(&metadataDAOCoin).Returning("NULL").Insert(); err != nil {
			return err
		}
	}

	if len(metadataDAOCoinTransfer) > 0 {
		if _, err := tx.Model(&metadataDAOCoinTransfer).Returning("NULL").Insert(); err != nil {
			return err
		}
	}

	return nil
}

func (postgres *Postgres) UpsertBlockAndTransactions(blockNode *BlockNode, desoBlock *MsgDeSoBlock) error {
	return postgres.db.RunInTransaction(postgres.db.Context(), func(tx *pg.Tx) error {
		err := postgres.UpsertBlockTx(tx, blockNode)
		if err != nil {
			return err
		}

		blockHash := blockNode.Hash
		err = postgres.UpsertChainTx(tx, MAIN_CHAIN, blockHash)
		if err != nil {
			return err
		}

		err = postgres.InsertTransactionsTx(tx, desoBlock.Txns, blockNode)
		if err != nil {
			return err
		}

		return nil
	})
}

//
// BlockView Flushing
//

func (postgres *Postgres) FlushView(view *UtxoView) error {
	return postgres.db.RunInTransaction(postgres.db.Context(), func(tx *pg.Tx) error {
		if err := postgres.flushUtxos(tx, view); err != nil {
			return err
		}
		if err := postgres.flushProfiles(tx, view); err != nil {
			return err
		}
		if err := postgres.flushPosts(tx, view); err != nil {
			return err
		}
		if err := postgres.flushLikes(tx, view); err != nil {
			return err
		}
		if err := postgres.flushFollows(tx, view); err != nil {
			return err
		}
		if err := postgres.flushDiamonds(tx, view); err != nil {
			return err
		}
		if err := postgres.flushMessages(tx, view); err != nil {
			return err
		}
		if err := postgres.flushCreatorCoinBalances(tx, view); err != nil {
			return err
		}
		if err := postgres.flushDAOCoinBalances(tx, view); err != nil {
			return err
		}
		if err := postgres.flushBalances(tx, view); err != nil {
			return err
		}
		if err := postgres.flushForbiddenKeys(tx, view); err != nil {
			return err
		}
		if err := postgres.flushNFTs(tx, view); err != nil {
			return err
		}
		if err := postgres.flushNFTBids(tx, view); err != nil {
			return err
		}
		if err := postgres.flushDerivedKeys(tx, view); err != nil {
			return err
		}

		return nil
	})
}

func (postgres *Postgres) flushUtxos(tx *pg.Tx, view *UtxoView) error {
	var outputs []*PGTransactionOutput
	for utxoKeyIter, utxoEntry := range view.UtxoKeyToUtxoEntry {
		// Making a copy of the iterator is required
		utxoKey := utxoKeyIter
		outputs = append(outputs, &PGTransactionOutput{
			OutputHash:  &utxoKey.TxID,
			OutputIndex: utxoKey.Index,
			OutputType:  utxoEntry.UtxoType,
			PublicKey:   utxoEntry.PublicKey,
			AmountNanos: utxoEntry.AmountNanos,
			Spent:       utxoEntry.isSpent,
		})
	}

	_, err := tx.Model(&outputs).WherePK().OnConflict("(output_hash, output_index) DO UPDATE").Insert()
	if err != nil {
		return err
	}

	return nil
}

func (postgres *Postgres) flushProfiles(tx *pg.Tx, view *UtxoView) error {
	var insertProfiles []*PGProfile
	var deleteProfiles []*PGProfile
	for _, pkidEntry := range view.PublicKeyToPKIDEntry {
		pkid := pkidEntry.PKID

		profile := &PGProfile{
			PKID:      pkid,
			PublicKey: NewPublicKey(pkidEntry.PublicKey),
		}

		profileEntry := view.ProfilePKIDToProfileEntry[*pkid]
		if profileEntry != nil {
			profile.Username = string(profileEntry.Username)
			profile.Description = string(profileEntry.Description)
			profile.ProfilePic = profileEntry.ProfilePic
			profile.CreatorBasisPoints = profileEntry.CreatorCoinEntry.CreatorBasisPoints
			profile.DeSoLockedNanos = profileEntry.CreatorCoinEntry.DeSoLockedNanos
			profile.NumberOfHolders = profileEntry.CreatorCoinEntry.NumberOfHolders
<<<<<<< HEAD
			profile.CoinsInCirculationNanos = profileEntry.CreatorCoinEntry.CoinsInCirculationNanos
			profile.CoinWatermarkNanos = profileEntry.CreatorCoinEntry.CoinWatermarkNanos
			profile.DAOCoinCoinsInCirculationNanos = profileEntry.DAOCoinEntry.CoinsInCirculationNanos
=======
			profile.CoinsInCirculationNanos = profileEntry.CreatorCoinEntry.CoinsInCirculationNanos.Uint64()
			profile.CoinWatermarkNanos = profileEntry.CreatorCoinEntry.CoinWatermarkNanos
			profile.DAOCoinCoinsInCirculationNanos = profileEntry.DAOCoinEntry.CoinsInCirculationNanos.Hex()
>>>>>>> 812a5296
			profile.DAOCoinMintingDisabled = profileEntry.DAOCoinEntry.MintingDisabled
			profile.DAOCoinNumberOfHolders = profileEntry.DAOCoinEntry.NumberOfHolders
			profile.DAOCoinTransferRestrictionStatus = profileEntry.DAOCoinEntry.TransferRestrictionStatus
		}

		if pkidEntry.isDeleted {
			deleteProfiles = append(deleteProfiles, profile)
		} else {
			insertProfiles = append(insertProfiles, profile)
		}
	}

	if len(insertProfiles) > 0 {
		_, err := tx.Model(&insertProfiles).WherePK().OnConflict("(pkid) DO UPDATE").Returning("NULL").Insert()
		if err != nil {
			return err
		}
	}

	if len(deleteProfiles) > 0 {
		_, err := tx.Model(&deleteProfiles).Returning("NULL").Delete()
		if err != nil {
			return err
		}
	}

	return nil
}

func (postgres *Postgres) flushPosts(tx *pg.Tx, view *UtxoView) error {
	var insertPosts []*PGPost
	var deletePosts []*PGPost
	for _, postEntry := range view.PostHashToPostEntry {
		if postEntry == nil {
			continue
		}

		post := &PGPost{
			PostHash:                  postEntry.PostHash,
			PosterPublicKey:           postEntry.PosterPublicKey,
			Body:                      string(postEntry.Body),
			RepostedPostHash:          postEntry.RepostedPostHash,
			QuotedRepost:              postEntry.IsQuotedRepost,
			Timestamp:                 postEntry.TimestampNanos,
			Hidden:                    postEntry.IsHidden,
			LikeCount:                 postEntry.LikeCount,
			RepostCount:               postEntry.RepostCount,
			QuoteRepostCount:          postEntry.QuoteRepostCount,
			DiamondCount:              postEntry.DiamondCount,
			CommentCount:              postEntry.CommentCount,
			Pinned:                    postEntry.IsPinned,
			NFT:                       postEntry.IsNFT,
			NumNFTCopies:              postEntry.NumNFTCopies,
			NumNFTCopiesForSale:       postEntry.NumNFTCopiesForSale,
			NumNFTCopiesBurned:        postEntry.NumNFTCopiesBurned,
			Unlockable:                postEntry.HasUnlockable,
			CreatorRoyaltyBasisPoints: postEntry.NFTRoyaltyToCreatorBasisPoints,
			CoinRoyaltyBasisPoints:    postEntry.NFTRoyaltyToCoinBasisPoints,
			ExtraData:                 postEntry.PostExtraData,
		}

		if len(postEntry.ParentStakeID) > 0 {
			post.ParentPostHash = NewBlockHash(postEntry.ParentStakeID)
		}

		if len(postEntry.AdditionalNFTRoyaltiesToCoinsBasisPoints) > 0 {
			post.AdditionalNFTRoyaltiesToCoinsBasisPoints = make(map[string]uint64)
			for pkid, bps := range postEntry.AdditionalNFTRoyaltiesToCoinsBasisPoints {
				pkidHexString := hex.EncodeToString(pkid[:])
				post.AdditionalNFTRoyaltiesToCoinsBasisPoints[pkidHexString] = bps
			}
		}

		if len(postEntry.AdditionalNFTRoyaltiesToCreatorsBasisPoints) > 0 {
			post.AdditionalNFTRoyaltiesToCreatorsBasisPoints = make(map[string]uint64)
			for pkid, bps := range postEntry.AdditionalNFTRoyaltiesToCreatorsBasisPoints {
				pkidHexString := hex.EncodeToString(pkid[:])
				post.AdditionalNFTRoyaltiesToCreatorsBasisPoints[pkidHexString] = bps
			}
		}

		if postEntry.isDeleted {
			deletePosts = append(deletePosts, post)
		} else {
			insertPosts = append(insertPosts, post)
		}
	}

	if len(insertPosts) > 0 {
		_, err := tx.Model(&insertPosts).WherePK().OnConflict("(post_hash) DO UPDATE").Returning("NULL").Insert()
		if err != nil {
			return err
		}
	}

	if len(deletePosts) > 0 {
		_, err := tx.Model(&deletePosts).Returning("NULL").Delete()
		if err != nil {
			return err
		}
	}

	return nil
}

func (postgres *Postgres) flushLikes(tx *pg.Tx, view *UtxoView) error {
	var insertLikes []*PGLike
	var deleteLikes []*PGLike
	for _, likeEntry := range view.LikeKeyToLikeEntry {
		if likeEntry == nil {
			continue
		}

		like := &PGLike{
			LikerPublicKey: likeEntry.LikerPubKey,
			LikedPostHash:  likeEntry.LikedPostHash,
		}

		if likeEntry.isDeleted {
			deleteLikes = append(deleteLikes, like)
		} else {
			insertLikes = append(insertLikes, like)
		}
	}

	if len(insertLikes) > 0 {
		_, err := tx.Model(&insertLikes).WherePK().OnConflict("DO NOTHING").Returning("NULL").Insert()
		if err != nil {
			return err
		}
	}

	if len(deleteLikes) > 0 {
		_, err := tx.Model(&deleteLikes).Returning("NULL").Delete()
		if err != nil {
			return err
		}
	}

	return nil
}

func (postgres *Postgres) flushFollows(tx *pg.Tx, view *UtxoView) error {
	var insertFollows []*PGFollow
	var deleteFollows []*PGFollow
	for _, followEntry := range view.FollowKeyToFollowEntry {
		if followEntry == nil {
			continue
		}

		follow := &PGFollow{
			FollowerPKID: followEntry.FollowerPKID,
			FollowedPKID: followEntry.FollowedPKID,
		}

		if followEntry.isDeleted {
			deleteFollows = append(deleteFollows, follow)
		} else {
			insertFollows = append(insertFollows, follow)
		}
	}

	if len(insertFollows) > 0 {
		_, err := tx.Model(&insertFollows).WherePK().OnConflict("DO NOTHING").Returning("NULL").Insert()
		if err != nil {
			return err
		}
	}

	if len(deleteFollows) > 0 {
		_, err := tx.Model(&deleteFollows).Returning("NULL").Delete()
		if err != nil {
			return err
		}
	}

	return nil
}

func (postgres *Postgres) flushDiamonds(tx *pg.Tx, view *UtxoView) error {
	var insertDiamonds []*PGDiamond
	var deleteDiamonds []*PGDiamond
	for _, diamondEntry := range view.DiamondKeyToDiamondEntry {
		diamond := &PGDiamond{
			SenderPKID:      diamondEntry.SenderPKID,
			ReceiverPKID:    diamondEntry.ReceiverPKID,
			DiamondPostHash: diamondEntry.DiamondPostHash,
			DiamondLevel:    uint8(diamondEntry.DiamondLevel),
		}

		if diamondEntry.isDeleted {
			deleteDiamonds = append(deleteDiamonds, diamond)
		} else {
			insertDiamonds = append(insertDiamonds, diamond)
		}
	}

	if len(insertDiamonds) > 0 {
		_, err := tx.Model(&insertDiamonds).WherePK().OnConflict("(sender_pkid, receiver_pkid, diamond_post_hash) DO UPDATE").Returning("NULL").Insert()
		if err != nil {
			return err
		}
	}

	if len(deleteDiamonds) > 0 {
		_, err := tx.Model(&deleteDiamonds).Returning("NULL").Delete()
		if err != nil {
			return err
		}
	}

	return nil
}

func (postgres *Postgres) flushMessages(tx *pg.Tx, view *UtxoView) error {
	var insertMessages []*PGMessage
	var deleteMessages []*PGMessage
	for _, message := range view.MessageMap {
		if message.isDeleted {
			deleteMessages = append(deleteMessages, message)
		} else {
			insertMessages = append(insertMessages, message)
		}
	}

	if len(insertMessages) > 0 {
		// TODO: There should never be a conflict here. Should we raise an error?
		_, err := tx.Model(&insertMessages).WherePK().OnConflict("(message_hash) DO NOTHING").Returning("NULL").Insert()
		if err != nil {
			return err
		}
	}

	if len(deleteMessages) > 0 {
		_, err := tx.Model(&deleteMessages).Returning("NULL").Delete()
		if err != nil {
			return err
		}
	}

	return nil
}

func (postgres *Postgres) flushMessagingGroups(tx *pg.Tx, view *UtxoView) error {
	var insertMessages []*PGMessagingGroup
	var deleteMessages []*PGMessagingGroup
	for _, groupEntry := range view.MessagingGroupKeyToMessagingGroupEntry {
		messagingGroupMembersBytes := bytes.NewBuffer([]byte{})
		gob.NewEncoder(messagingGroupMembersBytes).Encode(groupEntry.MessagingGroupMembers)
		pgGroupEntry := &PGMessagingGroup{
			GroupOwnerPublicKey:   groupEntry.GroupOwnerPublicKey,
			MessagingPublicKey:    groupEntry.MessagingPublicKey,
			MessagingGroupKeyName: groupEntry.MessagingGroupKeyName,
			MessagingGroupMembers: messagingGroupMembersBytes.Bytes(),
		}
		if groupEntry.isDeleted {
			deleteMessages = append(deleteMessages, pgGroupEntry)
		} else {
			insertMessages = append(insertMessages, pgGroupEntry)
		}
	}

	if len(insertMessages) > 0 {
		// TODO: There should never be a conflict here. Should we raise an error?
		_, err := tx.Model(&insertMessages).WherePK().OnConflict(
			"(group_owner_public_key, messaging_group_key_name) DO UPDATE").Returning("NULL").Insert()
		if err != nil {
			return err
		}
	}

	if len(deleteMessages) > 0 {
		_, err := tx.Model(&deleteMessages).Returning("NULL").Delete()
		if err != nil {
			return err
		}
	}

	return nil
}

func (postgres *Postgres) flushCreatorCoinBalances(tx *pg.Tx, view *UtxoView) error {
	var insertBalances []*PGCreatorCoinBalance
	var deleteBalances []*PGCreatorCoinBalance
	for _, balanceEntry := range view.HODLerPKIDCreatorPKIDToBalanceEntry {
		if balanceEntry == nil {
			continue
		}

		balance := &PGCreatorCoinBalance{
			HolderPKID:  balanceEntry.HODLerPKID,
			CreatorPKID: balanceEntry.CreatorPKID,
			// FIXME: This will break if the value exceeds uint256
			BalanceNanos: balanceEntry.BalanceNanos.Uint64(),
			HasPurchased: balanceEntry.HasPurchased,
		}

		if balanceEntry.isDeleted {
			deleteBalances = append(deleteBalances, balance)
		} else {
			insertBalances = append(insertBalances, balance)
		}
	}

	if len(insertBalances) > 0 {
		_, err := tx.Model(&insertBalances).WherePK().OnConflict("(holder_pkid, creator_pkid) DO UPDATE").Returning("NULL").Insert()
		if err != nil {
			return err
		}
	}

	if len(deleteBalances) > 0 {
		_, err := tx.Model(&deleteBalances).Returning("NULL").Delete()
		if err != nil {
			return err
		}
	}

	return nil
}

func (postgres *Postgres) flushDAOCoinBalances(tx *pg.Tx, view *UtxoView) error {
	var insertBalances []*PGDAOCoinBalance
	var deleteBalances []*PGDAOCoinBalance
	for _, balanceEntry := range view.HODLerPKIDCreatorPKIDToDAOCoinBalanceEntry {
		if balanceEntry == nil {
			continue
		}

		balance := &PGDAOCoinBalance{
<<<<<<< HEAD
			HolderPKID:  balanceEntry.HODLerPKID,
			CreatorPKID: balanceEntry.CreatorPKID,
			// FIXME: This will break if the value exceeds uint256
			BalanceNanos: balanceEntry.BalanceNanos.Uint64(),
=======
			HolderPKID:   balanceEntry.HODLerPKID,
			CreatorPKID:  balanceEntry.CreatorPKID,
			BalanceNanos: balanceEntry.BalanceNanos.Hex(),
>>>>>>> 812a5296
			HasPurchased: balanceEntry.HasPurchased,
		}

		if balanceEntry.isDeleted {
			deleteBalances = append(deleteBalances, balance)
		} else {
			insertBalances = append(insertBalances, balance)
		}
	}

	if len(insertBalances) > 0 {
		_, err := tx.Model(&insertBalances).WherePK().OnConflict("(holder_pkid, creator_pkid) DO UPDATE").Returning("NULL").Insert()
		if err != nil {
			return err
		}
	}

	if len(deleteBalances) > 0 {
		_, err := tx.Model(&deleteBalances).Returning("NULL").Delete()
		if err != nil {
			return err
		}
	}

	return nil
}

func (postgres *Postgres) flushBalances(tx *pg.Tx, view *UtxoView) error {
	var balances []*PGBalance
	for pubKeyIter, balanceNanos := range view.PublicKeyToDeSoBalanceNanos {
		// Make a copy of the iterator since it might change from under us.
		pubKey := pubKeyIter[:]

		balance := &PGBalance{
			PublicKey:    NewPublicKey(pubKey),
			BalanceNanos: balanceNanos,
		}

		balances = append(balances, balance)
	}

	if len(balances) > 0 {
		_, err := tx.Model(&balances).WherePK().OnConflict("(public_key) DO UPDATE").Returning("NULL").Insert()
		if err != nil {
			return err
		}
	}

	return nil
}

func (postgres *Postgres) flushForbiddenKeys(tx *pg.Tx, view *UtxoView) error {
	var insertKeys []*PGForbiddenKey
	var deleteKeys []*PGForbiddenKey
	for _, keyEntry := range view.ForbiddenPubKeyToForbiddenPubKeyEntry {
		balance := &PGForbiddenKey{
			PublicKey: NewPublicKey(keyEntry.PubKey),
		}

		if keyEntry.isDeleted {
			deleteKeys = append(deleteKeys, balance)
		} else {
			insertKeys = append(insertKeys, balance)
		}
	}

	if len(insertKeys) > 0 {
		_, err := tx.Model(&insertKeys).WherePK().OnConflict("(public_key) DO UPDATE").Returning("NULL").Insert()
		if err != nil {
			return err
		}
	}

	if len(deleteKeys) > 0 {
		_, err := tx.Model(&deleteKeys).Returning("NULL").Delete()
		if err != nil {
			return err
		}
	}

	return nil
}

func (postgres *Postgres) flushNFTs(tx *pg.Tx, view *UtxoView) error {
	var insertNFTs []*PGNFT
	var deleteNFTs []*PGNFT
	for _, nftEntry := range view.NFTKeyToNFTEntry {
		nft := &PGNFT{
			NFTPostHash:                nftEntry.NFTPostHash,
			SerialNumber:               nftEntry.SerialNumber,
			LastOwnerPKID:              nftEntry.LastOwnerPKID,
			OwnerPKID:                  nftEntry.OwnerPKID,
			ForSale:                    nftEntry.IsForSale,
			MinBidAmountNanos:          nftEntry.MinBidAmountNanos,
			UnlockableText:             string(nftEntry.UnlockableText),
			LastAcceptedBidAmountNanos: nftEntry.LastAcceptedBidAmountNanos,
			IsPending:                  nftEntry.IsPending,
			IsBuyNow:                   nftEntry.IsBuyNow,
			BuyNowPriceNanos:           nftEntry.BuyNowPriceNanos,
		}

		if nftEntry.isDeleted {
			deleteNFTs = append(deleteNFTs, nft)
		} else {
			insertNFTs = append(insertNFTs, nft)
		}
	}

	if len(insertNFTs) > 0 {
		_, err := tx.Model(&insertNFTs).WherePK().OnConflict("(nft_post_hash, serial_number) DO UPDATE").Returning("NULL").Insert()
		if err != nil {
			return err
		}
	}

	if len(deleteNFTs) > 0 {
		_, err := tx.Model(&deleteNFTs).Returning("NULL").Delete()
		if err != nil {
			return err
		}
	}

	return nil
}

func (postgres *Postgres) flushNFTBids(tx *pg.Tx, view *UtxoView) error {
	var insertBids []*PGNFTBid
	var deleteBids []*PGNFTBid
	for _, bidEntry := range view.NFTBidKeyToNFTBidEntry {
		nft := &PGNFTBid{
			BidderPKID:          bidEntry.BidderPKID,
			NFTPostHash:         bidEntry.NFTPostHash,
			SerialNumber:        bidEntry.SerialNumber,
			BidAmountNanos:      bidEntry.BidAmountNanos,
			Accepted:            bidEntry.AcceptedBlockHeight != nil,
			AcceptedBlockHeight: bidEntry.AcceptedBlockHeight,
		}

		if bidEntry.isDeleted {
			deleteBids = append(deleteBids, nft)
		} else {
			insertBids = append(insertBids, nft)
		}
	}

	if len(insertBids) > 0 {
		_, err := tx.Model(&insertBids).WherePK().OnConflict("(nft_post_hash, bidder_pkid, serial_number) DO UPDATE").Returning("NULL").Insert()
		if err != nil {
			return err
		}
	}

	if len(deleteBids) > 0 {
		_, err := tx.Model(&deleteBids).Returning("NULL").Delete()
		if err != nil {
			return err
		}
	}

	return nil
}

func (postgres *Postgres) flushDerivedKeys(tx *pg.Tx, view *UtxoView) error {
	var insertKeys []*PGDerivedKey
	var deleteKeys []*PGDerivedKey
	for _, keyEntry := range view.DerivedKeyToDerivedEntry {
		key := &PGDerivedKey{
			OwnerPublicKey:   keyEntry.OwnerPublicKey,
			DerivedPublicKey: keyEntry.DerivedPublicKey,
			ExpirationBlock:  keyEntry.ExpirationBlock,
			OperationType:    keyEntry.OperationType,
		}

		if keyEntry.isDeleted {
			deleteKeys = append(deleteKeys, key)
		} else {
			insertKeys = append(insertKeys, key)
		}
	}

	if len(insertKeys) > 0 {
		_, err := tx.Model(&insertKeys).WherePK().OnConflict("(owner_public_key, derived_public_key) DO UPDATE").Returning("NULL").Insert()
		if err != nil {
			return err
		}
	}

	if len(deleteKeys) > 0 {
		_, err := tx.Model(&deleteKeys).Returning("NULL").Delete()
		if err != nil {
			return err
		}
	}

	return nil
}

//
// UTXOS
//

func (postgres *Postgres) GetUtxoEntryForUtxoKey(utxoKey *UtxoKey) *UtxoEntry {
	utxo := &PGTransactionOutput{
		OutputHash:  &utxoKey.TxID,
		OutputIndex: utxoKey.Index,
		Spent:       false,
	}

	err := postgres.db.Model(utxo).WherePK().Select()
	if err != nil {
		return nil
	}

	return utxo.NewUtxoEntry()
}

func (postgres *Postgres) GetUtxoEntriesForPublicKey(publicKey []byte) []*UtxoEntry {
	var transactionOutputs []*PGTransactionOutput
	err := postgres.db.Model(&transactionOutputs).Where("public_key = ?", publicKey).Select()
	if err != nil {
		return nil
	}

	var utxoEntries []*UtxoEntry
	for _, utxo := range transactionOutputs {
		utxoEntries = append(utxoEntries, utxo.NewUtxoEntry())
	}

	return utxoEntries
}

func (postgres *Postgres) GetOutputs(outputs []*PGTransactionOutput) []*PGTransactionOutput {
	err := postgres.db.Model(&outputs).WherePK().Select()
	if err != nil {
		return nil
	}
	return outputs
}

func (postgres *Postgres) GetBlockRewardsForPublicKey(publicKey *PublicKey, startHeight uint32, endHeight uint32) []*PGTransactionOutput {
	var transactionOutputs []*PGTransactionOutput
	err := postgres.db.Model(&transactionOutputs).Where("public_key = ?", publicKey).
		Where("height >= ?", startHeight).Where("height <= ?", endHeight).Select()
	if err != nil {
		return nil
	}
	return transactionOutputs
}

//
// Profiles
//

func (postgres *Postgres) GetProfileForUsername(nonLowercaseUsername string) *PGProfile {
	var profile PGProfile
	err := postgres.db.Model(&profile).Where("LOWER(username) = ?", strings.ToLower(nonLowercaseUsername)).First()
	if err != nil {
		return nil
	}
	return &profile
}

func (postgres *Postgres) GetProfileForPublicKey(publicKey []byte) *PGProfile {
	var profile PGProfile
	err := postgres.db.Model(&profile).Where("public_key = ?", publicKey).First()
	if err != nil {
		return nil
	}
	return &profile
}

func (postgres *Postgres) GetProfile(pkid PKID) *PGProfile {
	var profile PGProfile
	err := postgres.db.Model(&profile).Where("pkid = ?", pkid).First()
	if err != nil {
		return nil
	}
	return &profile
}

func (postgres *Postgres) GetProfilesForPublicKeys(publicKeys []*PublicKey) []*PGProfile {
	var profiles []*PGProfile
	err := postgres.db.Model(&profiles).WhereIn("public_key IN (?)", publicKeys).Select()
	if err != nil {
		return nil
	}
	return profiles
}

func (postgres *Postgres) GetProfilesByCoinValue(startLockedNanos uint64, limit int) []*PGProfile {
	var profiles []*PGProfile
	err := postgres.db.Model(&profiles).Where("deso_locked_nanos < ?", startLockedNanos).
		OrderExpr("deso_locked_nanos DESC").Limit(limit).Select()
	if err != nil {
		return nil
	}
	return profiles
}

func (postgres *Postgres) GetProfilesForUsernamePrefixByCoinValue(usernamePrefix string, limit int) []*PGProfile {
	var profiles []*PGProfile
	err := postgres.db.Model(&profiles).Where("username ILIKE ?", fmt.Sprintf("%s%%", usernamePrefix)).
		Where("deso_locked_nanos >= 0").OrderExpr("deso_locked_nanos DESC").Limit(limit).Select()
	if err != nil {
		return nil
	}
	return profiles
}

func (postgres *Postgres) GetProfilesForUsername(usernames []string) []*PGProfile {
	var profiles []*PGProfile
	err := postgres.db.Model(&profiles).Where("LOWER(username) IN (?)", usernames).Select()
	if err != nil {
		return nil
	}
	return profiles
}

//
// Posts
//

func (postgres *Postgres) GetPost(postHash *BlockHash) *PGPost {
	var post PGPost
	err := postgres.db.Model(&post).Where("post_hash = ?", postHash).First()
	if err != nil {
		return nil
	}
	return &post
}

func (postgres *Postgres) GetPosts(posts []*PGPost) []*PGPost {
	err := postgres.db.Model(&posts).WherePK().Select()
	if err != nil {
		return nil
	}
	return posts
}

func (postgres *Postgres) GetPostsForPublicKey(publicKey []byte, startTime uint64, limit uint64) []*PGPost {
	var posts []*PGPost
	err := postgres.db.Model(&posts).
		Where("poster_public_key = ?", publicKey).Where("timestamp < ?", startTime).
		Where("hidden IS NULL").Where("parent_post_hash IS NULL").
		OrderExpr("timestamp DESC").Limit(int(limit)).Select()
	if err != nil {
		return nil
	}
	return posts
}

//
// Comments
//

// TODO: Pagination
func (postgres *Postgres) GetComments(parentPostHash *BlockHash) []*PGPost {
	var posts []*PGPost
	err := postgres.db.Model(&posts).Where("parent_post_hash = ?", parentPostHash).Select()
	if err != nil {
		return nil
	}
	return posts
}

func (postgres *Postgres) GetMessage(messageHash *BlockHash) *PGMessage {
	var message PGMessage
	err := postgres.db.Model(&message).Where("message_hash = ?", messageHash).First()
	if err != nil {
		return nil
	}
	return &message
}

//
// LIKES
//

func (postgres *Postgres) GetLike(likerPublicKey []byte, likedPostHash *BlockHash) *PGLike {
	like := PGLike{
		LikerPublicKey: likerPublicKey,
		LikedPostHash:  likedPostHash,
	}
	err := postgres.db.Model(&like).WherePK().First()
	if err != nil {
		return nil
	}
	return &like
}

func (postgres *Postgres) GetLikes(likes []*PGLike) []*PGLike {
	err := postgres.db.Model(&likes).WherePK().Select()
	if err != nil {
		return nil
	}
	return likes
}

func (postgres *Postgres) GetLikesForPost(postHash *BlockHash) []*PGLike {
	var likes []*PGLike
	err := postgres.db.Model(&likes).Where("liked_post_hash = ?", postHash).Select()
	if err != nil {
		return nil
	}
	return likes
}

//
// Follows
//

func (postgres *Postgres) GetFollow(followerPkid *PKID, followedPkid *PKID) *PGFollow {
	follow := PGFollow{
		FollowerPKID: followerPkid,
		FollowedPKID: followedPkid,
	}
	err := postgres.db.Model(&follow).WherePK().First()
	if err != nil {
		return nil
	}
	return &follow
}

func (postgres *Postgres) GetFollows(follows []*PGFollow) []*PGFollow {
	err := postgres.db.Model(&follows).WherePK().Select()
	if err != nil {
		return nil
	}
	return follows
}

func (postgres *Postgres) GetFollowing(pkid *PKID) []*PGFollow {
	var follows []*PGFollow
	err := postgres.db.Model(&follows).Where("follower_pkid = ?", pkid).Select()
	if err != nil {
		return nil
	}
	return follows
}

func (postgres *Postgres) GetFollowers(pkid *PKID) []*PGFollow {
	var follows []*PGFollow
	err := postgres.db.Model(&follows).Where("followed_pkid = ?", pkid).Select()
	if err != nil {
		return nil
	}
	return follows
}

func (postgres *Postgres) GetDiamond(senderPkid *PKID, receiverPkid *PKID, postHash *BlockHash) *PGDiamond {
	diamond := PGDiamond{
		SenderPKID:      senderPkid,
		ReceiverPKID:    receiverPkid,
		DiamondPostHash: postHash,
	}
	err := postgres.db.Model(&diamond).WherePK().First()
	if err != nil {
		return nil
	}
	return &diamond
}

//
// Creator Coins
//

func (postgres *Postgres) GetCreatorCoinBalances(balances []*PGCreatorCoinBalance) []*PGCreatorCoinBalance {
	err := postgres.db.Model(&balances).WherePK().Select()
	if err != nil {
		return nil
	}
	return balances
}

func (postgres *Postgres) GetCreatorCoinBalance(holderPkid *PKID, creatorPkid *PKID) *PGCreatorCoinBalance {
	balance := PGCreatorCoinBalance{
		HolderPKID:  holderPkid,
		CreatorPKID: creatorPkid,
	}
	err := postgres.db.Model(&balance).WherePK().First()
	if err != nil {
		return nil
	}
	return &balance
}

func (postgres *Postgres) GetCreatorCoinHoldings(pkid *PKID) []*PGCreatorCoinBalance {
	var holdings []*PGCreatorCoinBalance
	err := postgres.db.Model(&holdings).Where("holder_pkid = ?", pkid).Select()
	if err != nil {
		return nil
	}
	return holdings
}

func (postgres *Postgres) GetCreatorCoinHolders(pkid *PKID) []*PGCreatorCoinBalance {
	var holdings []*PGCreatorCoinBalance
	err := postgres.db.Model(&holdings).Where("creator_pkid = ?", pkid).Select()
	if err != nil {
		return nil
	}
	return holdings
}

//
// DAO Coins
//

func (postgres *Postgres) GetDAOCoinBalances(balances []*PGDAOCoinBalance) []*PGDAOCoinBalance {
	err := postgres.db.Model(&balances).WherePK().Select()
	if err != nil {
		return nil
	}
	return balances
}

func (postgres *Postgres) GetDAOCoinBalance(holderPkid *PKID, creatorPkid *PKID) *PGDAOCoinBalance {
	balance := PGDAOCoinBalance{
		HolderPKID:  holderPkid,
		CreatorPKID: creatorPkid,
	}
	err := postgres.db.Model(&balance).WherePK().First()
	if err != nil {
		return nil
	}
	return &balance
}

func (postgres *Postgres) GetDAOCoinHoldings(pkid *PKID) []*PGDAOCoinBalance {
	var holdings []*PGDAOCoinBalance
	err := postgres.db.Model(&holdings).Where("holder_pkid = ?", pkid).Select()
	if err != nil {
		return nil
	}
	return holdings
}

func (postgres *Postgres) GetDAOCoinHolders(pkid *PKID) []*PGDAOCoinBalance {
	var holdings []*PGDAOCoinBalance
	err := postgres.db.Model(&holdings).Where("creator_pkid = ?", pkid).Select()
	if err != nil {
		return nil
	}
	return holdings
}

//
// NFTS
//

func (postgres *Postgres) GetNFT(nftPostHash *BlockHash, serialNumber uint64) *PGNFT {
	nft := PGNFT{
		NFTPostHash:  nftPostHash,
		SerialNumber: serialNumber,
	}
	err := postgres.db.Model(&nft).WherePK().First()
	if err != nil {
		return nil
	}
	return &nft
}

func (postgres *Postgres) GetNFTsForPostHash(nftPostHash *BlockHash) []*PGNFT {
	var nfts []*PGNFT
	err := postgres.db.Model(&nfts).Where("nft_post_hash = ?", nftPostHash).Select()
	if err != nil {
		return nil
	}
	return nfts
}

func (postgres *Postgres) GetNFTsForPKID(pkid *PKID) []*PGNFT {
	var nfts []*PGNFT
	err := postgres.db.Model(&nfts).Where("owner_pkid = ?", pkid).Select()
	if err != nil {
		return nil
	}
	return nfts
}

func (postgres *Postgres) GetNFTBidsForPKID(pkid *PKID) []*PGNFTBid {
	var nftBids []*PGNFTBid
	err := postgres.db.Model(&nftBids).Where("bidder_pkid = ?", pkid).Select()
	if err != nil {
		return nil
	}
	return nftBids
}

func (postgres *Postgres) GetNFTBidsForSerial(nftPostHash *BlockHash, serialNumber uint64) []*PGNFTBid {
	var nftBids []*PGNFTBid
	err := postgres.db.Model(&nftBids).Where("nft_post_hash = ?", nftPostHash).
		Where("serial_number = ?", serialNumber).Select()
	if err != nil {
		return nil
	}
	return nftBids
}

func (postgres *Postgres) GetNFTBid(nftPostHash *BlockHash, bidderPKID *PKID, serialNumber uint64) *PGNFTBid {
	bid := PGNFTBid{
		NFTPostHash:  nftPostHash,
		BidderPKID:   bidderPKID,
		SerialNumber: serialNumber,
	}
	err := postgres.db.Model(&bid).WherePK().First()
	if err != nil {
		return nil
	}
	return &bid
}

//
// Derived Keys
//

func (postgres *Postgres) GetDerivedKey(ownerPublicKey *PublicKey, derivedPublicKey *PublicKey) *PGDerivedKey {
	key := PGDerivedKey{
		OwnerPublicKey:   *ownerPublicKey,
		DerivedPublicKey: *derivedPublicKey,
	}
	err := postgres.db.Model(&key).WherePK().First()
	if err != nil {
		return nil
	}
	return &key
}

func (postgres *Postgres) GetAllDerivedKeysForOwner(ownerPublicKey *PublicKey) []*PGDerivedKey {
	var keys []*PGDerivedKey
	err := postgres.db.Model(&keys).Where("owner_public_key = ?", *ownerPublicKey).Select()
	if err != nil {
		return nil
	}
	return keys
}

//
// Balances
//

func (postgres *Postgres) GetBalance(publicKey *PublicKey) uint64 {
	balance := PGBalance{
		PublicKey: publicKey,
	}
	err := postgres.db.Model(&balance).WherePK().First()
	if err != nil {
		return 0
	}
	return balance.BalanceNanos
}

//
// PGChain Init
//

func (postgres *Postgres) InitGenesisBlock(params *DeSoParams, db *badger.DB) error {
	// Construct a node for the genesis block. Its height is zero and it has no parents. Its difficulty should be
	// set to the initial difficulty specified in the parameters and it should be assumed to be
	// valid and stored by the end of this function.
	genesisBlock := params.GenesisBlock
	diffTarget := MustDecodeHexBlockHash(params.MinDifficultyTargetHex)
	blockHash := MustDecodeHexBlockHash(params.GenesisBlockHashHex)
	genesisNode := NewBlockNode(
		nil,
		blockHash,
		0,
		diffTarget,
		BytesToBigint(ExpectedWorkForBlockHash(diffTarget)[:]),
		genesisBlock.Header,
		StatusHeaderValidated|StatusBlockProcessed|StatusBlockStored|StatusBlockValidated,
	)

	// Create the chain
	err := postgres.UpsertChain("main", blockHash)
	if err != nil {
		return fmt.Errorf("InitGenesisBlock: Error upserting chain: %v", err)
	}

	// Set the fields in the db to reflect the current state of our chain.
	//
	// Set the best hash to the genesis block in the db since its the only node
	// we're currently aware of. Set it for both the header chain and the block
	// chain.
	err = postgres.UpsertBlock(genesisNode)
	if err != nil {
		return fmt.Errorf("InitGenesisBlock: Error upserting block: %v", err)
	}

	for index, txOutput := range params.SeedBalances {
		_, err := postgres.db.Model(&PGTransactionOutput{
			OutputHash:  &BlockHash{},
			OutputIndex: uint32(index),
			OutputType:  UtxoTypeOutput,
			AmountNanos: txOutput.AmountNanos,
			PublicKey:   txOutput.PublicKey,
		}).Returning("NULL").Insert()
		if err != nil {
			return err
		}
	}

	return nil
}

//
// API
//

func (postgres *Postgres) GetNotifications(publicKey string) ([]*PGNotification, error) {
	keyBytes, _, _ := Base58CheckDecode(publicKey)

	var notifications []*PGNotification
	err := postgres.db.Model(&notifications).Where("to_user = ?", keyBytes).Order("timestamp desc").Limit(100).Select()
	if err != nil {
		return nil, err
	}

	return notifications, nil
}<|MERGE_RESOLUTION|>--- conflicted
+++ resolved
@@ -271,13 +271,8 @@
 	TransactionHash           *BlockHash           `pg:",pk,type:bytea"`
 	ProfilePublicKey          []byte               `pg:",type:bytea"`
 	OperationType             DAOCoinOperationType `pg:",use_zero"`
-<<<<<<< HEAD
-	CoinsToMintNanos          uint64               `pg:",use_zero"`
-	CoinsToBurnNanos          uint64               `pg:",use_zero"`
-=======
 	CoinsToMintNanos          string
 	CoinsToBurnNanos          string
->>>>>>> 812a5296
 	TransferRestrictionStatus `pg:",use_zero"`
 }
 
@@ -287,11 +282,7 @@
 
 	TransactionHash        *BlockHash `pg:",pk,type:bytea"`
 	ProfilePublicKey       []byte     `pg:",type:bytea"`
-<<<<<<< HEAD
-	DAOCoinToTransferNanos uint64     `pg:"dao_coin_to_transfer_nanos,use_zero"`
-=======
 	DAOCoinToTransferNanos string     `pg:"dao_coin_to_transfer_nanos,use_zero"`
->>>>>>> 812a5296
 	ReceiverPublicKey      []byte     `pg:",type:bytea"`
 }
 
@@ -443,24 +434,12 @@
 	NumberOfHolders    uint64
 	// FIXME: Postgres will break when values exceed uint64
 	// We don't use Postgres right now so going to plow ahead and set this as-is
-<<<<<<< HEAD
-	// to fix compile errors.
-	CoinsInCirculationNanos uint256.Int
-	CoinWatermarkNanos      uint64
-	MintingDisabled         bool
-	DAOCoinNumberOfHolders  uint64 `pg:"dao_coin_number_of_holders"`
-	// FIXME: Postgres will break when values exceed uint64
-	// We don't use Postgres right now so going to plow ahead and set this as-is
-	// to fix compile errors.
-	DAOCoinCoinsInCirculationNanos   uint256.Int               `pg:"dao_coin_coins_in_circulation"`
-=======
 	// to fix compile errors. CoinsInCirculationNanos will never exceed uint64
 	CoinsInCirculationNanos          uint64
 	CoinWatermarkNanos               uint64
 	MintingDisabled                  bool
 	DAOCoinNumberOfHolders           uint64                    `pg:"dao_coin_number_of_holders"`
 	DAOCoinCoinsInCirculationNanos   string                    `pg:"dao_coin_coins_in_circulation_nanos"`
->>>>>>> 812a5296
 	DAOCoinMintingDisabled           bool                      `pg:"dao_coin_minting_disabled"`
 	DAOCoinTransferRestrictionStatus TransferRestrictionStatus `pg:"dao_coin_transfer_restriction_status"`
 }
@@ -472,30 +451,6 @@
 type PGPost struct {
 	tableName struct{} `pg:"pg_posts"`
 
-<<<<<<< HEAD
-	PostHash                  *BlockHash `pg:",pk,type:bytea"`
-	PosterPublicKey           []byte
-	ParentPostHash            *BlockHash `pg:",type:bytea"`
-	Body                      string
-	RepostedPostHash          *BlockHash `pg:",type:bytea"`
-	QuotedRepost              bool       `pg:",use_zero"`
-	Timestamp                 uint64     `pg:",use_zero"`
-	Hidden                    bool       `pg:",use_zero"`
-	LikeCount                 uint64     `pg:",use_zero"`
-	RepostCount               uint64     `pg:",use_zero"`
-	QuoteRepostCount          uint64     `pg:",use_zero"`
-	DiamondCount              uint64     `pg:",use_zero"`
-	CommentCount              uint64     `pg:",use_zero"`
-	Pinned                    bool       `pg:",use_zero"`
-	NFT                       bool       `pg:",use_zero"`
-	NumNFTCopies              uint64     `pg:",use_zero"`
-	NumNFTCopiesForSale       uint64     `pg:",use_zero"`
-	NumNFTCopiesBurned        uint64     `pg:",use_zero"`
-	Unlockable                bool       `pg:",use_zero"`
-	CreatorRoyaltyBasisPoints uint64     `pg:",use_zero"`
-	CoinRoyaltyBasisPoints    uint64     `pg:",use_zero"`
-	ExtraData                 map[string][]byte
-=======
 	PostHash                                    *BlockHash `pg:",pk,type:bytea"`
 	PosterPublicKey                             []byte
 	ParentPostHash                              *BlockHash `pg:",type:bytea"`
@@ -520,7 +475,6 @@
 	AdditionalNFTRoyaltiesToCoinsBasisPoints    map[string]uint64 `pg:"additional_nft_royalties_to_coins_basis_points"`
 	AdditionalNFTRoyaltiesToCreatorsBasisPoints map[string]uint64 `pg:"additional_nft_royalties_to_creators_basis_points"`
 	ExtraData                                   map[string][]byte
->>>>>>> 812a5296
 }
 
 func (post *PGPost) NewPostEntry() *PostEntry {
@@ -671,22 +625,11 @@
 
 	HolderPKID   *PKID `pg:",pk,type:bytea"`
 	CreatorPKID  *PKID `pg:",pk,type:bytea"`
-<<<<<<< HEAD
-	BalanceNanos uint64
-=======
 	BalanceNanos string
->>>>>>> 812a5296
 	HasPurchased bool
 }
 
 func (balance *PGDAOCoinBalance) NewBalanceEntry() *BalanceEntry {
-<<<<<<< HEAD
-	return &BalanceEntry{
-		HODLerPKID:  balance.HolderPKID,
-		CreatorPKID: balance.CreatorPKID,
-		// FIXME: This will break if the value exceeds uint256
-		BalanceNanos: *uint256.NewInt().SetUint64(balance.BalanceNanos),
-=======
 	var balanceNanos *uint256.Int
 	if balance.BalanceNanos != "" {
 		var err error
@@ -702,7 +645,6 @@
 		HODLerPKID:   balance.HolderPKID,
 		CreatorPKID:  balance.CreatorPKID,
 		BalanceNanos: *balanceNanos,
->>>>>>> 812a5296
 		HasPurchased: balance.HasPurchased,
 	}
 }
@@ -1495,15 +1437,9 @@
 			profile.CreatorBasisPoints = profileEntry.CreatorCoinEntry.CreatorBasisPoints
 			profile.DeSoLockedNanos = profileEntry.CreatorCoinEntry.DeSoLockedNanos
 			profile.NumberOfHolders = profileEntry.CreatorCoinEntry.NumberOfHolders
-<<<<<<< HEAD
-			profile.CoinsInCirculationNanos = profileEntry.CreatorCoinEntry.CoinsInCirculationNanos
-			profile.CoinWatermarkNanos = profileEntry.CreatorCoinEntry.CoinWatermarkNanos
-			profile.DAOCoinCoinsInCirculationNanos = profileEntry.DAOCoinEntry.CoinsInCirculationNanos
-=======
 			profile.CoinsInCirculationNanos = profileEntry.CreatorCoinEntry.CoinsInCirculationNanos.Uint64()
 			profile.CoinWatermarkNanos = profileEntry.CreatorCoinEntry.CoinWatermarkNanos
 			profile.DAOCoinCoinsInCirculationNanos = profileEntry.DAOCoinEntry.CoinsInCirculationNanos.Hex()
->>>>>>> 812a5296
 			profile.DAOCoinMintingDisabled = profileEntry.DAOCoinEntry.MintingDisabled
 			profile.DAOCoinNumberOfHolders = profileEntry.DAOCoinEntry.NumberOfHolders
 			profile.DAOCoinTransferRestrictionStatus = profileEntry.DAOCoinEntry.TransferRestrictionStatus
@@ -1834,16 +1770,9 @@
 		}
 
 		balance := &PGDAOCoinBalance{
-<<<<<<< HEAD
-			HolderPKID:  balanceEntry.HODLerPKID,
-			CreatorPKID: balanceEntry.CreatorPKID,
-			// FIXME: This will break if the value exceeds uint256
-			BalanceNanos: balanceEntry.BalanceNanos.Uint64(),
-=======
 			HolderPKID:   balanceEntry.HODLerPKID,
 			CreatorPKID:  balanceEntry.CreatorPKID,
 			BalanceNanos: balanceEntry.BalanceNanos.Hex(),
->>>>>>> 812a5296
 			HasPurchased: balanceEntry.HasPurchased,
 		}
 

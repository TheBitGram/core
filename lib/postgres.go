--- conflicted
+++ resolved
@@ -2257,10 +2257,6 @@
 
 func (postgres *Postgres) GetBlockRewardsForPublicKey(publicKey *PublicKey, startHeight uint32, endHeight uint32) []*PGTransactionOutput {
 	var transactionOutputs []*PGTransactionOutput
-<<<<<<< HEAD
-	err := postgres.db.Model(&transactionOutputs).Where("public_key = ?", publicKey).
-		Where("height > ?", startHeight).Where("height < ?", endHeight).Select()
-=======
 	err := postgres.db.Model(&transactionOutputs).
 		ColumnExpr("pg_transaction_output.*").
 		Join("JOIN pg_transactions as pgt").
@@ -2269,7 +2265,6 @@
 		Where("pgt.Type = ?", TxnTypeBlockReward).
 		Where("pg_transaction_output.height > ?", startHeight).
 		Where("pg_transaction_output.height < ?", endHeight).Select()
->>>>>>> 92335f6f
 	if err != nil {
 		return nil
 	}
@@ -2671,11 +2666,7 @@
 	return outputOrders, nil
 }
 
-<<<<<<< HEAD
-func (postgres *Postgres) GetMatchingDAOCoinLimitOrders(inputOrder *DAOCoinLimitOrderEntry, lastSeenOrder *DAOCoinLimitOrderEntry) ([]*DAOCoinLimitOrderEntry, error) {
-=======
 func (postgres *Postgres) GetMatchingDAOCoinLimitOrders(inputOrder *DAOCoinLimitOrderEntry, lastSeenOrder *DAOCoinLimitOrderEntry, orderEntriesInView map[DAOCoinLimitOrderMapKey]bool) ([]*DAOCoinLimitOrderEntry, error) {
->>>>>>> 92335f6f
 	// TODO: for now we just pull all matching orders regardless
 	// of price and rely on the price comparison logic elsewhere.
 	// We do need to make sure we sort by price descending so that
@@ -2707,15 +2698,11 @@
 	var outputOrders []*DAOCoinLimitOrderEntry
 
 	for _, matchingOrder := range matchingOrders {
-<<<<<<< HEAD
-		outputOrders = append(outputOrders, matchingOrder.ToDAOCoinLimitOrderEntry())
-=======
 		matchingOrderEntry := matchingOrder.ToDAOCoinLimitOrderEntry()
 		// Skip if order is already in the view.
 		if _, exists := orderEntriesInView[matchingOrderEntry.ToMapKey()]; !exists {
 			outputOrders = append(outputOrders, matchingOrderEntry)
 		}
->>>>>>> 92335f6f
 	}
 
 	return outputOrders, nil

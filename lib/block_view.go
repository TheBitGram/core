package lib

import (
	"encoding/hex"
	"fmt"
	"github.com/davecgh/go-spew/spew"
	"math"
	"reflect"
	"strings"
	"time"

	"github.com/btcsuite/btcd/btcec"
	"github.com/dgraph-io/badger/v3"
	"github.com/golang/glog"
	"github.com/pkg/errors"
)

// block_view.go is the main work-horse for validating transactions in blocks.
// It generally works by creating an "in-memory view" of the current tip and
// then applying a transaction's operations to the view to see if those operations
// are allowed and consistent with the blockchain's current state. Generally,
// every transaction we define has a corresponding connect() and disconnect()
// function defined here that specifies what operations that transaction applies
// to the view and ultimately to the database. If you want to know how any
// particular transaction impacts the database, you've found the right file. A
// good place to start in this file is ConnectTransaction and DisconnectTransaction.
// ConnectBlock is also good.

type UtxoView struct {
	// Utxo data
	NumUtxoEntries              uint64
	UtxoKeyToUtxoEntry          map[UtxoKey]*UtxoEntry
	PublicKeyToDeSoBalanceNanos map[PublicKey]uint64

	// BitcoinExchange data
	NanosPurchased     uint64
	USDCentsPerBitcoin uint64
	GlobalParamsEntry  *GlobalParamsEntry
	BitcoinBurnTxIDs   map[BlockHash]bool

	// Forbidden block signature pubkeys
	ForbiddenPubKeyToForbiddenPubKeyEntry map[PkMapKey]*ForbiddenPubKeyEntry

	// Messages data
	MessageKeyToMessageEntry map[MessageKey]*MessageEntry

	// Messaging group entries.
	MessagingGroupKeyToMessagingGroupEntry map[MessagingGroupKey]*MessagingGroupEntry

	// Postgres stores message data slightly differently
	MessageMap map[BlockHash]*PGMessage

	// Follow data
	FollowKeyToFollowEntry map[FollowKey]*FollowEntry

	// NFT data
	NFTKeyToNFTEntry              map[NFTKey]*NFTEntry
	NFTBidKeyToNFTBidEntry        map[NFTBidKey]*NFTBidEntry
	NFTKeyToAcceptedNFTBidHistory map[NFTKey]*[]*NFTBidEntry

	// Diamond data
	DiamondKeyToDiamondEntry map[DiamondKey]*DiamondEntry

	// Like data
	LikeKeyToLikeEntry map[LikeKey]*LikeEntry

	// Repost data
	RepostKeyToRepostEntry map[RepostKey]*RepostEntry

	// Post data
	PostHashToPostEntry map[BlockHash]*PostEntry

	// Profile data
	PublicKeyToPKIDEntry map[PkMapKey]*PKIDEntry
	// The PKIDEntry is only used here to store the public key.
	PKIDToPublicKey               map[PKID]*PKIDEntry
	ProfilePKIDToProfileEntry     map[PKID]*ProfileEntry
	ProfileUsernameToProfileEntry map[UsernameMapKey]*ProfileEntry

	// Creator coin balance entries
	HODLerPKIDCreatorPKIDToBalanceEntry map[BalanceEntryMapKey]*BalanceEntry

	// DAO coin balance entries
	HODLerPKIDCreatorPKIDToDAOCoinBalanceEntry map[BalanceEntryMapKey]*BalanceEntry

	// Derived Key entries. Map key is a combination of owner and derived public keys.
	DerivedKeyToDerivedEntry map[DerivedKeyMapKey]*DerivedKeyEntry

	// DAO coin limit order entry mapping.
	DAOCoinLimitOrderMapKeyToDAOCoinLimitOrderEntry map[DAOCoinLimitOrderMapKey]*DAOCoinLimitOrderEntry

	// The hash of the tip the view is currently referencing. Mainly used
	// for error-checking when doing a bulk operation on the view.
	TipHash *BlockHash

	Handle   *badger.DB
	Postgres *Postgres
	Params   *DeSoParams
	Snapshot *Snapshot
}

// Assumes the db Handle is already set on the view, but otherwise the
// initialization is full.
func (bav *UtxoView) _ResetViewMappingsAfterFlush() {
	// Utxo data
	bav.UtxoKeyToUtxoEntry = make(map[UtxoKey]*UtxoEntry)
	// TODO: Deprecate this value
	bav.NumUtxoEntries = GetUtxoNumEntries(bav.Handle, bav.Snapshot)
	bav.PublicKeyToDeSoBalanceNanos = make(map[PublicKey]uint64)

	// BitcoinExchange data
	bav.NanosPurchased = DbGetNanosPurchased(bav.Handle, bav.Snapshot)
	bav.USDCentsPerBitcoin = DbGetUSDCentsPerBitcoinExchangeRate(bav.Handle, bav.Snapshot)
	bav.GlobalParamsEntry = DbGetGlobalParamsEntry(bav.Handle, bav.Snapshot)
	bav.BitcoinBurnTxIDs = make(map[BlockHash]bool)

	// Forbidden block signature pub key info.
	bav.ForbiddenPubKeyToForbiddenPubKeyEntry = make(map[PkMapKey]*ForbiddenPubKeyEntry)

	// Post and profile data
	bav.PostHashToPostEntry = make(map[BlockHash]*PostEntry)
	bav.PublicKeyToPKIDEntry = make(map[PkMapKey]*PKIDEntry)
	bav.PKIDToPublicKey = make(map[PKID]*PKIDEntry)
	bav.ProfilePKIDToProfileEntry = make(map[PKID]*ProfileEntry)
	bav.ProfileUsernameToProfileEntry = make(map[UsernameMapKey]*ProfileEntry)

	// Messages data
	bav.MessageKeyToMessageEntry = make(map[MessageKey]*MessageEntry)
	bav.MessageMap = make(map[BlockHash]*PGMessage)

	// Messaging group entries
	bav.MessagingGroupKeyToMessagingGroupEntry = make(map[MessagingGroupKey]*MessagingGroupEntry)

	// Follow data
	bav.FollowKeyToFollowEntry = make(map[FollowKey]*FollowEntry)

	// NFT data
	bav.NFTKeyToNFTEntry = make(map[NFTKey]*NFTEntry)
	bav.NFTBidKeyToNFTBidEntry = make(map[NFTBidKey]*NFTBidEntry)
	bav.NFTKeyToAcceptedNFTBidHistory = make(map[NFTKey]*[]*NFTBidEntry)

	// Diamond data
	bav.DiamondKeyToDiamondEntry = make(map[DiamondKey]*DiamondEntry)

	// Like data
	bav.LikeKeyToLikeEntry = make(map[LikeKey]*LikeEntry)

	// Repost data
	bav.RepostKeyToRepostEntry = make(map[RepostKey]*RepostEntry)

	// Creator Coin Balance Entries
	bav.HODLerPKIDCreatorPKIDToBalanceEntry = make(map[BalanceEntryMapKey]*BalanceEntry)

	// DAO Coin Balance Entries
	bav.HODLerPKIDCreatorPKIDToDAOCoinBalanceEntry = make(map[BalanceEntryMapKey]*BalanceEntry)

	// Derived Key entries
	bav.DerivedKeyToDerivedEntry = make(map[DerivedKeyMapKey]*DerivedKeyEntry)

	// DAO Coin Limit Order Entries
	bav.DAOCoinLimitOrderMapKeyToDAOCoinLimitOrderEntry = make(map[DAOCoinLimitOrderMapKey]*DAOCoinLimitOrderEntry)
}

func (bav *UtxoView) CopyUtxoView() (*UtxoView, error) {
	newView, err := NewUtxoView(bav.Handle, bav.Params, bav.Postgres, bav.Snapshot)
	if err != nil {
		return nil, err
	}

	// Copy the UtxoEntry data
	// Note that using _setUtxoMappings is dangerous because the Pos within
	// the UtxoEntrys is off.
	newView.UtxoKeyToUtxoEntry = make(map[UtxoKey]*UtxoEntry, len(bav.UtxoKeyToUtxoEntry))
	for utxoKey, utxoEntry := range bav.UtxoKeyToUtxoEntry {
		newUtxoEntry := *utxoEntry
		newView.UtxoKeyToUtxoEntry[utxoKey] = &newUtxoEntry
	}
	newView.NumUtxoEntries = bav.NumUtxoEntries

	// Copy the public key to balance data
	newView.PublicKeyToDeSoBalanceNanos = make(map[PublicKey]uint64, len(bav.PublicKeyToDeSoBalanceNanos))
	for pkMapKey, desoBalance := range bav.PublicKeyToDeSoBalanceNanos {
		newView.PublicKeyToDeSoBalanceNanos[pkMapKey] = desoBalance
	}

	// Copy the BitcoinExchange data
	newView.BitcoinBurnTxIDs = make(map[BlockHash]bool, len(bav.BitcoinBurnTxIDs))
	for bh := range bav.BitcoinBurnTxIDs {
		newView.BitcoinBurnTxIDs[bh] = true
	}
	newView.NanosPurchased = bav.NanosPurchased
	newView.USDCentsPerBitcoin = bav.USDCentsPerBitcoin

	// Copy the GlobalParamsEntry
	newGlobalParamsEntry := *bav.GlobalParamsEntry
	newView.GlobalParamsEntry = &newGlobalParamsEntry

	// Copy the post data
	newView.PostHashToPostEntry = make(map[BlockHash]*PostEntry, len(bav.PostHashToPostEntry))
	for postHash, postEntry := range bav.PostHashToPostEntry {
		if postEntry == nil {
			continue
		}

		newPostEntry := *postEntry
		newView.PostHashToPostEntry[postHash] = &newPostEntry
	}

	// Copy the PKID data
	newView.PublicKeyToPKIDEntry = make(map[PkMapKey]*PKIDEntry, len(bav.PublicKeyToPKIDEntry))
	for pkMapKey, pkid := range bav.PublicKeyToPKIDEntry {
		newPKID := *pkid
		newView.PublicKeyToPKIDEntry[pkMapKey] = &newPKID
	}

	newView.PKIDToPublicKey = make(map[PKID]*PKIDEntry, len(bav.PKIDToPublicKey))
	for pkid, pkidEntry := range bav.PKIDToPublicKey {
		newPKIDEntry := *pkidEntry
		newView.PKIDToPublicKey[pkid] = &newPKIDEntry
	}

	// Copy the profile data
	newView.ProfilePKIDToProfileEntry = make(map[PKID]*ProfileEntry, len(bav.ProfilePKIDToProfileEntry))
	for profilePKID, profileEntry := range bav.ProfilePKIDToProfileEntry {
		if profileEntry == nil {
			continue
		}

		newProfileEntry := *profileEntry
		newView.ProfilePKIDToProfileEntry[profilePKID] = &newProfileEntry
	}
	newView.ProfileUsernameToProfileEntry = make(map[UsernameMapKey]*ProfileEntry, len(bav.ProfileUsernameToProfileEntry))
	for profilePKID, profileEntry := range bav.ProfileUsernameToProfileEntry {
		if profileEntry == nil {
			continue
		}

		newProfileEntry := *profileEntry
		newView.ProfileUsernameToProfileEntry[profilePKID] = &newProfileEntry
	}

	// Copy the message data
	newView.MessageKeyToMessageEntry = make(map[MessageKey]*MessageEntry, len(bav.MessageKeyToMessageEntry))
	for msgKey, msgEntry := range bav.MessageKeyToMessageEntry {
		newMsgEntry := *msgEntry
		newView.MessageKeyToMessageEntry[msgKey] = &newMsgEntry
	}

	newView.MessageMap = make(map[BlockHash]*PGMessage, len(bav.MessageMap))
	for txnHash, message := range bav.MessageMap {
		newMessage := *message
		newView.MessageMap[txnHash] = &newMessage
	}

	// Copy messaging group data
	newView.MessagingGroupKeyToMessagingGroupEntry = make(map[MessagingGroupKey]*MessagingGroupEntry, len(bav.MessagingGroupKeyToMessagingGroupEntry))
	for pkid, entry := range bav.MessagingGroupKeyToMessagingGroupEntry {
		newEntry := *entry
		newView.MessagingGroupKeyToMessagingGroupEntry[pkid] = &newEntry
	}

	// Copy the follow data
	newView.FollowKeyToFollowEntry = make(map[FollowKey]*FollowEntry, len(bav.FollowKeyToFollowEntry))
	for followKey, followEntry := range bav.FollowKeyToFollowEntry {
		if followEntry == nil {
			continue
		}

		newFollowEntry := *followEntry
		newView.FollowKeyToFollowEntry[followKey] = &newFollowEntry
	}

	// Copy the like data
	newView.LikeKeyToLikeEntry = make(map[LikeKey]*LikeEntry, len(bav.LikeKeyToLikeEntry))
	for likeKey, likeEntry := range bav.LikeKeyToLikeEntry {
		if likeEntry == nil {
			continue
		}

		newLikeEntry := *likeEntry
		newView.LikeKeyToLikeEntry[likeKey] = &newLikeEntry
	}

	// Copy the repost data
	newView.RepostKeyToRepostEntry = make(map[RepostKey]*RepostEntry, len(bav.RepostKeyToRepostEntry))
	for repostKey, repostEntry := range bav.RepostKeyToRepostEntry {
		newRepostEntry := *repostEntry
		newView.RepostKeyToRepostEntry[repostKey] = &newRepostEntry
	}

	// Copy the creator coin balance entry data
	newView.HODLerPKIDCreatorPKIDToBalanceEntry = make(
		map[BalanceEntryMapKey]*BalanceEntry, len(bav.HODLerPKIDCreatorPKIDToBalanceEntry))
	for balanceEntryMapKey, balanceEntry := range bav.HODLerPKIDCreatorPKIDToBalanceEntry {
		if balanceEntry == nil {
			continue
		}

		newBalanceEntry := *balanceEntry
		newView.HODLerPKIDCreatorPKIDToBalanceEntry[balanceEntryMapKey] = &newBalanceEntry
	}

	// Copy the DAO coin balance entry data
	newView.HODLerPKIDCreatorPKIDToDAOCoinBalanceEntry = make(
		map[BalanceEntryMapKey]*BalanceEntry, len(bav.HODLerPKIDCreatorPKIDToDAOCoinBalanceEntry))
	for daoBalanceEntryMapKey, daoBalanceEntry := range bav.HODLerPKIDCreatorPKIDToDAOCoinBalanceEntry {
		if daoBalanceEntry == nil {
			continue
		}

		newDAOBalanceEntry := *daoBalanceEntry
		newView.HODLerPKIDCreatorPKIDToDAOCoinBalanceEntry[daoBalanceEntryMapKey] = &newDAOBalanceEntry
	}

	// Copy the Diamond data
	newView.DiamondKeyToDiamondEntry = make(
		map[DiamondKey]*DiamondEntry, len(bav.DiamondKeyToDiamondEntry))
	for diamondKey, diamondEntry := range bav.DiamondKeyToDiamondEntry {
		newDiamondEntry := *diamondEntry
		newView.DiamondKeyToDiamondEntry[diamondKey] = &newDiamondEntry
	}

	// Copy the NFT data
	newView.NFTKeyToNFTEntry = make(map[NFTKey]*NFTEntry, len(bav.NFTKeyToNFTEntry))
	for nftKey, nftEntry := range bav.NFTKeyToNFTEntry {
		newNFTEntry := *nftEntry
		newView.NFTKeyToNFTEntry[nftKey] = &newNFTEntry
	}

	newView.NFTBidKeyToNFTBidEntry = make(map[NFTBidKey]*NFTBidEntry, len(bav.NFTBidKeyToNFTBidEntry))
	for nftBidKey, nftBidEntry := range bav.NFTBidKeyToNFTBidEntry {
		newNFTBidEntry := *nftBidEntry
		newView.NFTBidKeyToNFTBidEntry[nftBidKey] = &newNFTBidEntry
	}

	newView.NFTKeyToAcceptedNFTBidHistory = make(map[NFTKey]*[]*NFTBidEntry, len(bav.NFTKeyToAcceptedNFTBidHistory))
	for nftKey, nftBidEntries := range bav.NFTKeyToAcceptedNFTBidHistory {
		newNFTBidEntries := *nftBidEntries
		newView.NFTKeyToAcceptedNFTBidHistory[nftKey] = &newNFTBidEntries
	}

	// Copy the Derived Key data
	newView.DerivedKeyToDerivedEntry = make(map[DerivedKeyMapKey]*DerivedKeyEntry, len(bav.DerivedKeyToDerivedEntry))
	for entryKey, entry := range bav.DerivedKeyToDerivedEntry {
		newEntry := *entry
		newView.DerivedKeyToDerivedEntry[entryKey] = &newEntry
	}

	// Copy the DAO Coin Limit Order Entries
	newView.DAOCoinLimitOrderMapKeyToDAOCoinLimitOrderEntry = make(map[DAOCoinLimitOrderMapKey]*DAOCoinLimitOrderEntry,
		len(bav.DAOCoinLimitOrderMapKeyToDAOCoinLimitOrderEntry))
	for entryKey, entry := range bav.DAOCoinLimitOrderMapKeyToDAOCoinLimitOrderEntry {
		newEntry := *entry
		newView.DAOCoinLimitOrderMapKeyToDAOCoinLimitOrderEntry[entryKey] = &newEntry
	}
	return newView, nil
}

func NewUtxoView(
	_handle *badger.DB,
	_params *DeSoParams,
	_postgres *Postgres,
	_snapshot *Snapshot,
) (*UtxoView, error) {

	view := UtxoView{
		Handle: _handle,
		Params: _params,
		// Note that the TipHash does not get reset as part of
		// _ResetViewMappingsAfterFlush because it is not something that is affected by a
		// flush operation. Moreover, its value is consistent with the view regardless of
		// whether the view is flushed or not. Additionally, the utxo view does not concern
		// itself with the header chain (see comment on GetBestHash for more info on that).
		TipHash: DbGetBestHash(_handle, _snapshot, ChainTypeDeSoBlock /* don't get the header chain */),

		Postgres: _postgres,
		Snapshot: _snapshot,
		// Set everything else in _ResetViewMappings()
	}

	// Note that the TipHash does not get reset as part of
	// _ResetViewMappingsAfterFlush because it is not something that is affected by a
	// flush operation. Moreover, its value is consistent with the view regardless of
	// whether or not the view is flushed or not. Additionally the utxo view does
	// not concern itself with the header chain (see comment on GetBestHash for more
	// info on that).
	if view.Postgres != nil {
		view.TipHash = view.Postgres.GetChain(MAIN_CHAIN).TipHash
	} else {
		view.TipHash = DbGetBestHash(view.Handle, view.Snapshot, ChainTypeDeSoBlock /* don't get the header chain */)
	}

	// This function is generally used to reset the view after a flush has been performed
	// but we can use it here to initialize the mappings.
	view._ResetViewMappingsAfterFlush()

	return &view, nil
}

func (bav *UtxoView) _deleteUtxoMappings(utxoEntry *UtxoEntry) error {
	if utxoEntry.UtxoKey == nil {
		return fmt.Errorf("_deleteUtxoMappings: utxoKey missing for utxoEntry %+v", utxoEntry)
	}

	// Deleting a utxo amounts to setting its mappings to point to an
	// entry that has (isSpent = true). So we create such an entry and set
	// the mappings to point to it.
	tombstoneEntry := *utxoEntry
	tombstoneEntry.isSpent = true

	// _setUtxoMappings will take this and use its fields to update the
	// mappings.
	// TODO: We're doing a double-copy here at the moment. We should make this more
	// efficient.
	return bav._setUtxoMappings(&tombstoneEntry)

	// Note at this point, the utxoEntry passed in is dangling and can
	// be re-used for another purpose if desired.
}

func (bav *UtxoView) _setUtxoMappings(utxoEntry *UtxoEntry) error {
	if utxoEntry.UtxoKey == nil {
		return fmt.Errorf("_setUtxoMappings: utxoKey missing for utxoEntry %+v", utxoEntry)
	}
	bav.UtxoKeyToUtxoEntry[*utxoEntry.UtxoKey] = utxoEntry

	return nil
}

func (bav *UtxoView) GetUtxoEntryForUtxoKey(utxoKeyArg *UtxoKey) *UtxoEntry {
	utxoKey := &UtxoKey{}
	if utxoKeyArg != nil {
		*utxoKey = *utxoKeyArg
	}

	utxoEntry, ok := bav.UtxoKeyToUtxoEntry[*utxoKey]
	// If the utxo entry isn't in our in-memory data structure, fetch it from the
	// db.
	if !ok {
		if bav.Postgres != nil {
			utxoEntry = bav.Postgres.GetUtxoEntryForUtxoKey(utxoKey)
		} else {
			utxoEntry = DbGetUtxoEntryForUtxoKey(bav.Handle, bav.Snapshot, utxoKey)
		}
		if utxoEntry == nil {
			// This means the utxo is neither in our map nor in the db so
			// it doesn't exist. Return nil to signal that in this case.
			return nil
		}

		// At this point we have the utxo entry so load it
		// into our in-memory data structure for future reference. Note that
		// isSpent should be false by default. Also note that a back-reference
		// to the utxoKey should be set on the utxoEntry by this function.
		utxoEntry.UtxoKey = utxoKey
		if err := bav._setUtxoMappings(utxoEntry); err != nil {
			glog.Errorf("GetUtxoEntryForUtxoKey: Problem encountered setting utxo mapping %v", err)
			return nil
		}
	}

	return utxoEntry
}

func (bav *UtxoView) GetDeSoBalanceNanosForPublicKey(publicKeyArg []byte) (uint64, error) {
	publicKey := publicKeyArg

	balanceNanos, hasBalance := bav.PublicKeyToDeSoBalanceNanos[*NewPublicKey(publicKey)]
	if hasBalance {
		return balanceNanos, nil
	}

	// If the utxo entry isn't in our in-memory data structure, fetch it from the db.
	if bav.Postgres != nil {
		balanceNanos = bav.Postgres.GetBalance(NewPublicKey(publicKey))
	} else {
		var err error
		balanceNanos, err = DbGetDeSoBalanceNanosForPublicKey(bav.Handle, bav.Snapshot, publicKey)
		if err != nil {
			return uint64(0), errors.Wrap(err, "GetDeSoBalanceNanosForPublicKey: ")
		}
	}

	// Add the balance to memory for future references.
	bav.PublicKeyToDeSoBalanceNanos[*NewPublicKey(publicKey)] = balanceNanos

	return balanceNanos, nil
}

func (bav *UtxoView) _unSpendUtxo(utxoEntryy *UtxoEntry) error {
	// Operate on a copy of the entry in order to avoid bugs. Note that not
	// doing this could result in us maintaining a reference to the entry and
	// modifying it on subsequent calls to this function, which is bad.
	utxoEntryCopy := *utxoEntryy

	// If the utxoKey back-reference on the entry isn't set return an error.
	if utxoEntryCopy.UtxoKey == nil {
		return fmt.Errorf("_unSpendUtxo: utxoEntry must have utxoKey set")
	}
	// Make sure isSpent is set to false. It should be false by default if we
	// read this entry from the db but set it in case the caller derived the
	// entry via a different method.
	utxoEntryCopy.isSpent = false

	// Not setting this to a copy could cause issues down the road where we modify
	// the utxo passed-in on subsequent calls.
	if err := bav._setUtxoMappings(&utxoEntryCopy); err != nil {
		return err
	}

	// Since we re-added the utxo, bump the number of entries.
	bav.NumUtxoEntries++

	// Add the utxo back to the spender's balance.
	desoBalanceNanos, err := bav.GetDeSoBalanceNanosForPublicKey(utxoEntryy.PublicKey)
	if err != nil {
		return errors.Wrap(err, "_unSpendUtxo: ")
	}
	desoBalanceNanos += utxoEntryy.AmountNanos
	bav.PublicKeyToDeSoBalanceNanos[*NewPublicKey(utxoEntryy.PublicKey)] = desoBalanceNanos

	return nil
}

func (bav *UtxoView) _spendUtxo(utxoKeyArg *UtxoKey) (*UtxoOperation, error) {
	// Swap this utxo's position with the utxo in the last position and delete it.
	utxoKey := &UtxoKey{}
	if utxoKeyArg != nil {
		*utxoKey = *utxoKeyArg
	}

	// Get the entry for this utxo from the view if it's cached,
	// otherwise try and get it from the db.
	utxoEntry := bav.GetUtxoEntryForUtxoKey(utxoKey)
	if utxoEntry == nil {
		return nil, fmt.Errorf("_spendUtxo: Attempting to spend non-existent UTXO")
	}
	if utxoEntry.isSpent {
		return nil, fmt.Errorf("_spendUtxo: Attempting to spend an already-spent UTXO")
	}

	// Delete the entry by removing its mappings from our in-memory data
	// structures.
	if err := bav._deleteUtxoMappings(utxoEntry); err != nil {
		return nil, errors.Wrapf(err, "_spendUtxo: ")
	}

	// Decrement the number of entries by one since we marked one as spent in the
	// view.
	bav.NumUtxoEntries--

	// Deduct the utxo from the spender's balance.
	desoBalanceNanos, err := bav.GetDeSoBalanceNanosForPublicKey(utxoEntry.PublicKey)
	if err != nil {
		return nil, errors.Wrapf(err, "_spendUtxo: ")
	}
	desoBalanceNanos -= utxoEntry.AmountNanos
	bav.PublicKeyToDeSoBalanceNanos[*NewPublicKey(utxoEntry.PublicKey)] = desoBalanceNanos

	// Record a UtxoOperation in case we want to roll this back in the
	// future. At this point, the UtxoEntry passed in still has all of its
	// fields set to what they were right before SPEND was called. This is
	// exactly what we want (see comment on OperationTypeSpendUtxo for more info).
	// Make a copy of the entry to avoid issues where we accidentally modify
	// the entry in the future.
	utxoEntryCopy := *utxoEntry
	return &UtxoOperation{
		Type:  OperationTypeSpendUtxo,
		Key:   utxoKey,
		Entry: &utxoEntryCopy,
	}, nil
}

func (bav *UtxoView) _unAddUtxo(utxoKey *UtxoKey) error {
	// Get the entry for this utxo from the view if it's cached,
	// otherwise try and get it from the db.
	utxoEntry := bav.GetUtxoEntryForUtxoKey(utxoKey)
	if utxoEntry == nil {
		return fmt.Errorf("_unAddUtxo: Attempting to remove non-existent UTXO")
	}
	if utxoEntry.isSpent {
		return fmt.Errorf("_unAddUtxo: Attempting to remove an already-spent UTXO")
	}

	// At this point we should have the entry sanity-checked. To remove
	// it from our data structure, it is sufficient to replace it with an
	// entry that is marked as spent. When the view is eventually flushed
	// to the database the output's status as spent will translate to it
	// getting deleted, which is what we want.
	if err := bav._deleteUtxoMappings(utxoEntry); err != nil {
		return err
	}

	// In addition to marking the output as spent, we update the number of
	// entries to reflect the output is no longer in our utxo list.
	bav.NumUtxoEntries--

	// Remove the utxo back from the spender's balance.
	desoBalanceNanos, err := bav.GetDeSoBalanceNanosForPublicKey(utxoEntry.PublicKey)
	if err != nil {
		return errors.Wrapf(err, "_unAddUtxo: ")
	}
	desoBalanceNanos -= utxoEntry.AmountNanos
	bav.PublicKeyToDeSoBalanceNanos[*NewPublicKey(utxoEntry.PublicKey)] = desoBalanceNanos

	return nil
}

// Note: We assume that the person passing in the utxo key and the utxo entry
// aren't going to modify them after.
func (bav *UtxoView) _addUtxo(utxoEntryy *UtxoEntry) (*UtxoOperation, error) {
	// Use a copy of the utxo passed in so we avoid keeping a reference to it
	// which could be modified in subsequent calls.
	utxoEntryCopy := *utxoEntryy

	// If the utxoKey back-reference on the entry isn't set then error.
	if utxoEntryCopy.UtxoKey == nil {
		return nil, fmt.Errorf("_addUtxo: utxoEntry must have utxoKey set")
	}
	// If the UtxoEntry passed in has isSpent set then error. The caller should only
	// pass in entries that are unspent.
	if utxoEntryCopy.isSpent {
		return nil, fmt.Errorf("_addUtxo: UtxoEntry being added has isSpent = true")
	}

	// Put the utxo at the end and update our in-memory data structures with
	// this change.
	//
	// Note this may over-write an existing entry but this is OK for a very subtle
	// reason. When we roll back a transaction, e.g. due to a
	// reorg, we mark the outputs of that transaction as "spent" but we don't delete them
	// from our view because doing so would cause us to neglect to actually delete them
	// when we flush the view to the db. What this means is that if we roll back a transaction
	// in a block but then add it later in a different block, that second add could
	// over-write the entry that is currently has isSpent=true with a similar (though
	// not identical because the block height may differ) entry that has isSpent=false.
	// This is OK however because the new entry we're over-writing the old entry with
	// has the same key and so flushing the view to the database will result in the
	// deletion of the old entry as intended when the new entry over-writes it. Put
	// simply, the over-write that could happen here is an over-write we also want to
	// happen when we flush and so it should be OK.
	if err := bav._setUtxoMappings(&utxoEntryCopy); err != nil {
		return nil, errors.Wrapf(err, "_addUtxo: ")
	}

	// Bump the number of entries since we just added this one at the end.
	bav.NumUtxoEntries++

	// Add the utxo back to the spender's balance.
	desoBalanceNanos, err := bav.GetDeSoBalanceNanosForPublicKey(utxoEntryy.PublicKey)
	if err != nil {
		return nil, errors.Wrapf(err, "_addUtxo: ")
	}
	desoBalanceNanos += utxoEntryy.AmountNanos
	bav.PublicKeyToDeSoBalanceNanos[*NewPublicKey(utxoEntryy.PublicKey)] = desoBalanceNanos

	// Finally record a UtxoOperation in case we want to roll back this ADD
	// in the future. Note that Entry data isn't required for an ADD operation.
	return &UtxoOperation{
		Type: OperationTypeAddUtxo,
		// We don't technically need these in order to be able to roll back the
		// transaction but they're useful for callers of connectTransaction to
		// determine implicit outputs that were created like those that get created
		// in a Bitcoin burn transaction.
		Key:   utxoEntryCopy.UtxoKey,
		Entry: &utxoEntryCopy,
	}, nil
}

func (bav *UtxoView) _disconnectBasicTransfer(currentTxn *MsgDeSoTxn, txnHash *BlockHash, utxoOpsForTxn []*UtxoOperation, blockHeight uint32) error {
	// First we check to see if we're passed the derived key spending limit block height.
	// If we are, search for a spending limit accounting operation. If one exists, we disconnect
	// the accounting changes and decrement the operation index to move past it.
	operationIndex := len(utxoOpsForTxn) - 1
	if blockHeight >= bav.Params.ForkHeights.DerivedKeyTrackSpendingLimitsBlockHeight {
		if len(utxoOpsForTxn) > 0 && utxoOpsForTxn[operationIndex].Type == OperationTypeSpendingLimitAccounting {
			currentOperation := utxoOpsForTxn[operationIndex]
			// Get the current derived key entry
			derivedPkBytes, isDerived := IsDerivedSignature(currentTxn)
			if !isDerived {
				return fmt.Errorf("_disconnectBasicTransfer: Found Spending Limit Accounting op with non-derived key signature")
			}
			if err := IsByteArrayValidPublicKey(derivedPkBytes); err != nil {
				return fmt.Errorf(
					"_disconnectBasicTransfer: %v is not a valid public key: %v",
					PkToString(derivedPkBytes, bav.Params),
					err)
			}
			derivedKeyEntry := bav._getDerivedKeyMappingForOwner(currentTxn.PublicKey, derivedPkBytes)
			if derivedKeyEntry == nil || derivedKeyEntry.isDeleted {
				return fmt.Errorf("_disconnectBasicTransfer: could not find derived key entry")
			}

			// Delete the derived key entry mapping and re-add it if the previous mapping is not nil.
			bav._deleteDerivedKeyMapping(derivedKeyEntry)
			if currentOperation.PrevDerivedKeyEntry != nil {
				bav._setDerivedKeyMapping(currentOperation.PrevDerivedKeyEntry)
			}
			operationIndex--
		}
	}

	// Next, we check to see if the last utxoOp (either last one in the list or last one before the spending limit
	// account op) was a diamond operation. If it was, we disconnect the diamond-related changes and decrement
	// the operation index to move past it.
	if len(utxoOpsForTxn) > 0 && utxoOpsForTxn[operationIndex].Type == OperationTypeDeSoDiamond {
		currentOperation := utxoOpsForTxn[operationIndex]

		diamondPostHashBytes, hasDiamondPostHash := currentTxn.ExtraData[DiamondPostHashKey]
		if !hasDiamondPostHash {
			return fmt.Errorf("_disconnectBasicTransfer: Found diamond op without diamondPostHash")
		}

		// Sanity check the post hash bytes before creating the post hash.
		diamondPostHash := &BlockHash{}
		if len(diamondPostHashBytes) != HashSizeBytes {
			return fmt.Errorf(
				"_disconnectBasicTransfer: DiamondPostHashBytes has incorrect length: %d",
				len(diamondPostHashBytes))
		}
		copy(diamondPostHash[:], diamondPostHashBytes[:])

		// Get the diamonded post entry and make sure it exists.
		diamondedPostEntry := bav.GetPostEntryForPostHash(diamondPostHash)
		if diamondedPostEntry == nil || diamondedPostEntry.isDeleted {
			return fmt.Errorf(
				"_disconnectBasicTransfer: Could not find diamonded post entry: %s",
				diamondPostHash.String())
		}

		// Get the existing diamondEntry so we can delete it.
		senderPKID := bav.GetPKIDForPublicKey(currentTxn.PublicKey)
		receiverPKID := bav.GetPKIDForPublicKey(diamondedPostEntry.PosterPublicKey)
		diamondKey := MakeDiamondKey(senderPKID.PKID, receiverPKID.PKID, diamondPostHash)
		diamondEntry := bav.GetDiamondEntryForDiamondKey(&diamondKey)

		// Sanity check that the diamondEntry is not nil.
		if diamondEntry == nil {
			return fmt.Errorf(
				"_disconnectBasicTransfer: Found nil diamond entry for diamondKey: %v", &diamondKey)
		}

		// Delete the diamond entry mapping and re-add it if the previous mapping is not nil.
		bav._deleteDiamondEntryMappings(diamondEntry)
		if currentOperation.PrevDiamondEntry != nil {
			bav._setDiamondEntryMappings(currentOperation.PrevDiamondEntry)
		}

		// Finally, revert the post entry mapping since we likely updated the DiamondCount.
		bav._setPostEntryMappings(currentOperation.PrevPostEntry)

		operationIndex--
	}

	// Loop through the transaction's outputs backwards and remove them
	// from the view. Since the outputs will have been added to the view
	// at the end of the utxo list, removing them from the view amounts to
	// removing the last element from the utxo list.
	//
	// Loop backwards over the utxo operations as we go along.
	for outputIndex := len(currentTxn.TxOutputs) - 1; outputIndex >= 0; outputIndex-- {
		currentOutput := currentTxn.TxOutputs[outputIndex]

		// Compute the utxo key for this output so we can reference it in our
		// data structures.
		outputKey := &UtxoKey{
			TxID:  *txnHash,
			Index: uint32(outputIndex),
		}

		// Verify that the utxo operation we're undoing is an add and advance
		// our index to the next operation.
		currentOperation := utxoOpsForTxn[operationIndex]
		operationIndex--
		if currentOperation.Type != OperationTypeAddUtxo {
			return fmt.Errorf(
				"_disconnectBasicTransfer: Output with key %v does not line up to an "+
					"ADD operation in the passed utxoOps", outputKey)
		}

		// The current output should be at the end of the utxo list so go
		// ahead and fetch it. Do some sanity checks to make sure the view
		// is in sync with the operations we're trying to perform.
		outputEntry := bav.GetUtxoEntryForUtxoKey(outputKey)
		if outputEntry == nil {
			return fmt.Errorf(
				"_disconnectBasicTransfer: Output with key %v is missing from "+
					"utxo view", outputKey)
		}
		if outputEntry.isSpent {
			return fmt.Errorf(
				"_disconnectBasicTransfer: Output with key %v was spent before "+
					"being removed from the utxo view. This should never "+
					"happen", outputKey)
		}
		if outputEntry.AmountNanos != currentOutput.AmountNanos {
			return fmt.Errorf(
				"_disconnectBasicTransfer: Output with key %v has amount (%d) "+
					"that differs from the amount for the output in the "+
					"view (%d)", outputKey, currentOutput.AmountNanos,
				outputEntry.AmountNanos)
		}
		if !reflect.DeepEqual(outputEntry.PublicKey, currentOutput.PublicKey) {
			return fmt.Errorf(
				"_disconnectBasicTransfer: Output with key %v has public key (%v) "+
					"that differs from the public key for the output in the "+
					"view (%v)", outputKey, currentOutput.PublicKey,
				outputEntry.PublicKey)
		}
		if outputEntry.BlockHeight != blockHeight {
			return fmt.Errorf(
				"_disconnectBasicTransfer: Output with key %v has block height (%d) "+
					"that differs from the block we're disconnecting (%d)",
				outputKey, outputEntry.BlockHeight, blockHeight)
		}
		if outputEntry.UtxoType == UtxoTypeBlockReward && (currentTxn.TxnMeta.GetTxnType() != TxnTypeBlockReward) {

			return fmt.Errorf(
				"_disconnectBasicTransfer: Output with key %v is a block reward txn according "+
					"to the view, yet is not the first transaction referenced in "+
					"the block", outputKey)
		}

		if err := bav._unAddUtxo(outputKey); err != nil {
			return errors.Wrapf(err, "_disconnectBasicTransfer: Problem unAdding utxo %v: ", outputKey)
		}
	}

	// At this point we should have rolled back all of the transaction's outputs
	// in the view. Now we roll back its inputs, similarly processing them in
	// backwards order.
	for inputIndex := len(currentTxn.TxInputs) - 1; inputIndex >= 0; inputIndex-- {
		currentInput := currentTxn.TxInputs[inputIndex]

		// Convert this input to a utxo key.
		inputKey := UtxoKey(*currentInput)

		// Get the output entry for this input from the utxoOps that were
		// passed in and check its type. For every input that we're restoring
		// we need a SPEND operation that lines up with it.
		currentOperation := utxoOpsForTxn[operationIndex]
		operationIndex--
		if currentOperation.Type != OperationTypeSpendUtxo {
			return fmt.Errorf(
				"_disconnectBasicTransfer: Input with key %v does not line up with a "+
					"SPEND operation in the passed utxoOps", inputKey)
		}

		// Check that the input matches the key of the spend we're rolling
		// back.
		if inputKey != *currentOperation.Key {
			return fmt.Errorf(
				"_disconnectBasicTransfer: Input with key %v does not match the key of the "+
					"corresponding SPEND operation in the passed utxoOps %v",
				inputKey, *currentOperation.Key)
		}

		// Unspend the entry using the information in the UtxoOperation. If the entry
		// was de-serialized from the db it will have its utxoKey unset so we need to
		// set it here in order to make it unspendable.
		currentOperation.Entry.UtxoKey = currentOperation.Key
		if err := bav._unSpendUtxo(currentOperation.Entry); err != nil {
			return errors.Wrapf(err, "_disconnectBasicTransfer: Problem unspending utxo %v: ", currentOperation.Key)
		}
	}

	return nil
}

func (bav *UtxoView) _disconnectUpdateGlobalParams(
	operationType OperationType, currentTxn *MsgDeSoTxn, txnHash *BlockHash,
	utxoOpsForTxn []*UtxoOperation, blockHeight uint32) error {
	// Check that the last operation has the required OperationType
	operationIndex := len(utxoOpsForTxn) - 1
	if len(utxoOpsForTxn) == 0 {
		return fmt.Errorf("_disconnectUpdateGlobalParams: Trying to revert "+
			"%v but utxoOperations are missing",
			OperationTypeUpdateGlobalParams)
	}
	if utxoOpsForTxn[operationIndex].Type != OperationTypeUpdateGlobalParams {
		return fmt.Errorf("_disconnectUpdateGlobalParams: Trying to revert "+
			"%v but found type %v",
			OperationTypeUpdateGlobalParams, utxoOpsForTxn[operationIndex].Type)
	}
	operationData := utxoOpsForTxn[operationIndex]

	// Reset the global params to their previous value.
	// This previous value comes from the UtxoOperation data.
	prevGlobalParamEntry := operationData.PrevGlobalParamsEntry
	if prevGlobalParamEntry == nil {
		prevGlobalParamEntry = &InitialGlobalParamsEntry
	}
	bav.GlobalParamsEntry = prevGlobalParamEntry

	// Reset any modified forbidden pub key entries if they exist.
	if operationData.PrevForbiddenPubKeyEntry != nil {
		pkMapKey := MakePkMapKey(operationData.PrevForbiddenPubKeyEntry.PubKey)
		bav.ForbiddenPubKeyToForbiddenPubKeyEntry[pkMapKey] = operationData.PrevForbiddenPubKeyEntry
	}

	// Now revert the basic transfer with the remaining operations. Cut off
	// the UpdateGlobalParams operation at the end since we just reverted it.
	return bav._disconnectBasicTransfer(
		currentTxn, txnHash, utxoOpsForTxn[:operationIndex], blockHeight)
}

func (bav *UtxoView) DisconnectTransaction(currentTxn *MsgDeSoTxn, txnHash *BlockHash,
	utxoOpsForTxn []*UtxoOperation, blockHeight uint32) error {

	if currentTxn.TxnMeta.GetTxnType() == TxnTypeBlockReward || currentTxn.TxnMeta.GetTxnType() == TxnTypeBasicTransfer {
		return bav._disconnectBasicTransfer(
			currentTxn, txnHash, utxoOpsForTxn, blockHeight)

	} else if currentTxn.TxnMeta.GetTxnType() == TxnTypeBitcoinExchange {
		return bav._disconnectBitcoinExchange(
			OperationTypeBitcoinExchange, currentTxn, txnHash, utxoOpsForTxn, blockHeight)

	} else if currentTxn.TxnMeta.GetTxnType() == TxnTypePrivateMessage {
		return bav._disconnectPrivateMessage(
			OperationTypePrivateMessage, currentTxn, txnHash, utxoOpsForTxn, blockHeight)

	} else if currentTxn.TxnMeta.GetTxnType() == TxnTypeMessagingGroup {
		return bav._disconnectMessagingGroup(
			OperationTypeMessagingKey, currentTxn, txnHash, utxoOpsForTxn, blockHeight)

	} else if currentTxn.TxnMeta.GetTxnType() == TxnTypeSubmitPost {
		return bav._disconnectSubmitPost(
			OperationTypeSubmitPost, currentTxn, txnHash, utxoOpsForTxn, blockHeight)

	} else if currentTxn.TxnMeta.GetTxnType() == TxnTypeUpdateProfile {
		return bav._disconnectUpdateProfile(
			OperationTypeUpdateProfile, currentTxn, txnHash, utxoOpsForTxn, blockHeight)

	} else if currentTxn.TxnMeta.GetTxnType() == TxnTypeUpdateBitcoinUSDExchangeRate {
		return bav._disconnectUpdateBitcoinUSDExchangeRate(
			OperationTypeUpdateBitcoinUSDExchangeRate, currentTxn, txnHash, utxoOpsForTxn, blockHeight)

	} else if currentTxn.TxnMeta.GetTxnType() == TxnTypeUpdateGlobalParams {
		return bav._disconnectUpdateGlobalParams(
			OperationTypeUpdateGlobalParams, currentTxn, txnHash, utxoOpsForTxn, blockHeight)

	} else if currentTxn.TxnMeta.GetTxnType() == TxnTypeFollow {
		return bav._disconnectFollow(
			OperationTypeFollow, currentTxn, txnHash, utxoOpsForTxn, blockHeight)

	} else if currentTxn.TxnMeta.GetTxnType() == TxnTypeLike {
		return bav._disconnectLike(
			OperationTypeLike, currentTxn, txnHash, utxoOpsForTxn, blockHeight)

	} else if currentTxn.TxnMeta.GetTxnType() == TxnTypeCreatorCoin {
		return bav._disconnectCreatorCoin(
			OperationTypeCreatorCoin, currentTxn, txnHash, utxoOpsForTxn, blockHeight)

	} else if currentTxn.TxnMeta.GetTxnType() == TxnTypeCreatorCoinTransfer {
		return bav._disconnectCreatorCoinTransfer(
			OperationTypeCreatorCoinTransfer, currentTxn, txnHash, utxoOpsForTxn, blockHeight)

	} else if currentTxn.TxnMeta.GetTxnType() == TxnTypeDAOCoin {
		return bav._disconnectDAOCoin(
			OperationTypeDAOCoin, currentTxn, txnHash, utxoOpsForTxn, blockHeight)

	} else if currentTxn.TxnMeta.GetTxnType() == TxnTypeDAOCoinTransfer {
		return bav._disconnectDAOCoinTransfer(
			OperationTypeDAOCoinTransfer, currentTxn, txnHash, utxoOpsForTxn, blockHeight)

	} else if currentTxn.TxnMeta.GetTxnType() == TxnTypeDAOCoinLimitOrder {
		return bav._disconnectDAOCoinLimitOrder(
			OperationTypeDAOCoinLimitOrder, currentTxn, txnHash, utxoOpsForTxn, blockHeight)

	} else if currentTxn.TxnMeta.GetTxnType() == TxnTypeSwapIdentity {
		return bav._disconnectSwapIdentity(
			OperationTypeSwapIdentity, currentTxn, txnHash, utxoOpsForTxn, blockHeight)

	} else if currentTxn.TxnMeta.GetTxnType() == TxnTypeCreateNFT {
		return bav._disconnectCreateNFT(
			OperationTypeCreateNFT, currentTxn, txnHash, utxoOpsForTxn, blockHeight)

	} else if currentTxn.TxnMeta.GetTxnType() == TxnTypeUpdateNFT {
		return bav._disconnectUpdateNFT(
			OperationTypeUpdateNFT, currentTxn, txnHash, utxoOpsForTxn, blockHeight)

	} else if currentTxn.TxnMeta.GetTxnType() == TxnTypeAcceptNFTBid {
		return bav._disconnectAcceptNFTBid(
			OperationTypeAcceptNFTBid, currentTxn, txnHash, utxoOpsForTxn, blockHeight)

	} else if currentTxn.TxnMeta.GetTxnType() == TxnTypeNFTBid {
		return bav._disconnectNFTBid(
			OperationTypeNFTBid, currentTxn, txnHash, utxoOpsForTxn, blockHeight)

	} else if currentTxn.TxnMeta.GetTxnType() == TxnTypeNFTTransfer {
		return bav._disconnectNFTTransfer(
			OperationTypeNFTTransfer, currentTxn, txnHash, utxoOpsForTxn, blockHeight)

	} else if currentTxn.TxnMeta.GetTxnType() == TxnTypeAcceptNFTTransfer {
		return bav._disconnectAcceptNFTTransfer(
			OperationTypeAcceptNFTTransfer, currentTxn, txnHash, utxoOpsForTxn, blockHeight)

	} else if currentTxn.TxnMeta.GetTxnType() == TxnTypeBurnNFT {
		return bav._disconnectBurnNFT(
			OperationTypeBurnNFT, currentTxn, txnHash, utxoOpsForTxn, blockHeight)

	} else if currentTxn.TxnMeta.GetTxnType() == TxnTypeAuthorizeDerivedKey {
		return bav._disconnectAuthorizeDerivedKey(
			OperationTypeAuthorizeDerivedKey, currentTxn, txnHash, utxoOpsForTxn, blockHeight)

	}

	return fmt.Errorf("DisconnectBlock: Unimplemented txn type %v", currentTxn.TxnMeta.GetTxnType().String())
}

func (bav *UtxoView) DisconnectBlock(
	desoBlock *MsgDeSoBlock, txHashes []*BlockHash, utxoOps [][]*UtxoOperation, blockHeight uint64) error {

	glog.Infof("DisconnectBlock: Disconnecting block %v", desoBlock)

	// Verify that the block being disconnected is the current tip. DisconnectBlock
	// can only be called on a block at the tip. We do this to keep the API simple.
	blockHash, err := desoBlock.Header.Hash()
	if err != nil {
		return fmt.Errorf("DisconnectBlock: Problem computing block hash")
	}
	if *bav.TipHash != *blockHash {
		return fmt.Errorf("DisconnectBlock: Block being disconnected does not match tip")
	}

	// Verify the number of ADD and SPEND operations in the utxOps list is equal
	// to the number of outputs and inputs in the block respectively.
	//
	// There is a special case, which is that BidderInputs count as inputs in a
	// txn and they result in SPEND operations being created.
	numInputs := 0
	numOutputs := 0
	for _, txn := range desoBlock.Txns {
		numInputs += len(txn.TxInputs)
		if txn.TxnMeta.GetTxnType() == TxnTypeAcceptNFTBid {
			numInputs += len(txn.TxnMeta.(*AcceptNFTBidMetadata).BidderInputs)
		}
		if txn.TxnMeta.GetTxnType() == TxnTypeDAOCoinLimitOrder {
			numMatchingOrderInputs := 0

			for _, transactor := range txn.TxnMeta.(*DAOCoinLimitOrderMetadata).BidderInputs {
				numMatchingOrderInputs += len(transactor.Inputs)
			}

			numInputs += numMatchingOrderInputs
		}
		numOutputs += len(txn.TxOutputs)
	}
	numSpendOps := 0
	numAddOps := 0
	for _, utxoOpsForTxn := range utxoOps {
		for _, op := range utxoOpsForTxn {
			if op.Type == OperationTypeSpendUtxo {
				numSpendOps++
			} else if op.Type == OperationTypeAddUtxo {
				numAddOps++
			}
		}
	}
	if numInputs != numSpendOps {
		return fmt.Errorf(
			"DisconnectBlock: Number of inputs in passed block (%d) "+
				"not equal to number of SPEND operations in passed "+
				"utxoOps (%d)", numInputs, numSpendOps)
	}
	// Note that the number of add operations can be greater than the number of "explicit"
	// outputs in the block because transactions like BitcoinExchange
	// produce "implicit" outputs when the transaction is applied.
	if numOutputs > numAddOps {
		return fmt.Errorf(
			"DisconnectBlock: Number of outputs in passed block (%d) "+
				"not equal to number of ADD operations in passed "+
				"utxoOps (%d)", numOutputs, numAddOps)
	}

	// Loop through the txns backwards to process them.
	// Track the operation we're performing as we go.
	for txnIndex := len(desoBlock.Txns) - 1; txnIndex >= 0; txnIndex-- {
		currentTxn := desoBlock.Txns[txnIndex]
		txnHash := txHashes[txnIndex]
		utxoOpsForTxn := utxoOps[txnIndex]
		desoBlockHeight := desoBlock.Header.Height

		err := bav.DisconnectTransaction(currentTxn, txnHash, utxoOpsForTxn, uint32(desoBlockHeight))
		if err != nil {
			return errors.Wrapf(err, "DisconnectBlock: Problem disconnecting transaction: %v", currentTxn)
		}
	}

	// At this point, all of the transactions in the block should be fully
	// reversed and the view should therefore be in the state it was in before
	// this block was applied.

	// Update the tip to point to the parent of this block since we've managed
	// to successfully disconnect it.
	bav.TipHash = desoBlock.Header.PrevBlockHash

	return nil
}

func _isEntryImmatureBlockReward(utxoEntry *UtxoEntry, blockHeight uint32, params *DeSoParams) bool {
	if utxoEntry.UtxoType == UtxoTypeBlockReward {
		blocksPassed := blockHeight - utxoEntry.BlockHeight
		// Note multiplication is OK here and has no chance of overflowing because
		// block heights are computed by our code and are guaranteed to be sane values.
		timePassed := time.Duration(int64(params.TimeBetweenBlocks) * int64(blocksPassed))
		if timePassed < params.BlockRewardMaturity {
			// Mark the block as invalid and return error if an immature block reward
			// is being spent.
			return true
		}
	}
	return false
}

func (bav *UtxoView) _verifySignature(txn *MsgDeSoTxn, blockHeight uint32) (_derivedPkBytes []byte, _err error) {
	// Compute a hash of the transaction.
	txBytes, err := txn.ToBytes(true /*preSignature*/)
	if err != nil {
		return nil, errors.Wrapf(err, "_verifySignature: Problem serializing txn without signature: ")
	}
	txHash := Sha256DoubleHash(txBytes)

	// Look for the derived key in transaction ExtraData and validate it. For transactions
	// signed using a derived key, the derived public key is passed to ExtraData.
	var derivedPk *btcec.PublicKey
	derivedPkBytes, isDerived := IsDerivedSignature(txn)
	if isDerived {
		derivedPk, err = btcec.ParsePubKey(derivedPkBytes, btcec.S256())
		if err != nil {
			return nil, RuleErrorDerivedKeyInvalidExtraData
		}
	}

	// Get the owner public key and attempt turning it into *btcec.PublicKey.
	ownerPkBytes := txn.PublicKey
	ownerPk, err := btcec.ParsePubKey(ownerPkBytes, btcec.S256())
	if err != nil {
		return nil, errors.Wrapf(err, "_verifySignature: Problem parsing owner public key: ")
	}

	// If no derived key is present in ExtraData, we check if transaction was signed by the owner.
	// If derived key is present in ExtraData, we check if transaction was signed by the derived key.
	if derivedPk == nil {
		// Verify that the transaction is signed by the specified key.
		if txn.Signature.Verify(txHash[:], ownerPk) {
			return nil, nil
		}
	} else {
		// Look for a derived key entry in UtxoView and DB, check to make sure it exists
		// and is not isDeleted.
		derivedKeyEntry := bav._getDerivedKeyMappingForOwner(ownerPkBytes, derivedPkBytes)
		if derivedKeyEntry == nil || derivedKeyEntry.isDeleted {
			return nil, errors.Wrapf(RuleErrorDerivedKeyNotAuthorized,
				"Derived key mapping for owner not found: Owner: %v, "+
					"Derived key: %v", PkToStringMainnet(ownerPkBytes),
				PkToStringMainnet(derivedPkBytes))
		}

		// Sanity-check that transaction public keys line up with looked-up derivedKeyEntry public keys.
		if !reflect.DeepEqual(ownerPkBytes, derivedKeyEntry.OwnerPublicKey[:]) ||
			!reflect.DeepEqual(derivedPkBytes, derivedKeyEntry.DerivedPublicKey[:]) {
			return nil, errors.Wrapf(RuleErrorDerivedKeyNotAuthorized, "DB entry (OwnerPubKey, "+
				"DerivedPubKey) = (%v, %v) does not match keys used to "+
				"look up the entry: (%v, %v). This should never happen.",
				PkToStringMainnet(derivedKeyEntry.OwnerPublicKey[:]),
				PkToStringMainnet(derivedKeyEntry.DerivedPublicKey[:]),
				PkToStringMainnet(ownerPkBytes),
				PkToStringMainnet(derivedPkBytes))
		}

		// At this point, we know the derivedKeyEntry that we have is matching.
		// We check if the derived key hasn't been de-authorized or hasn't expired.
		if derivedKeyEntry.OperationType != AuthorizeDerivedKeyOperationValid ||
			derivedKeyEntry.ExpirationBlock <= uint64(blockHeight) {
			return nil, errors.Wrapf(RuleErrorDerivedKeyNotAuthorized, "Derived key EITHER "+
				"deactivated or block height expired. Deactivation status: %v, "+
				"Expiration block height: %v, Current block height: %v",
				derivedKeyEntry.OperationType,
				derivedKeyEntry.ExpirationBlock,
				blockHeight)
		}

		// All checks passed so we try to verify the signature.
		if txn.Signature.Verify(txHash[:], derivedPk) {
			return derivedPk.SerializeCompressed(), nil
		}

		return nil, errors.Wrapf(RuleErrorDerivedKeyNotAuthorized, "Signature check failed: ")
	}

	return nil, RuleErrorInvalidTransactionSignature
}

func IsDerivedSignature(txn *MsgDeSoTxn) (_derivedPkBytes []byte, _isDerived bool) {
	if txn.ExtraData == nil {
		return nil, false
	}
	derivedPkBytes, isDerived := txn.ExtraData[DerivedPublicKey]
	return derivedPkBytes, isDerived
}

func (bav *UtxoView) _connectBasicTransfer(
	txn *MsgDeSoTxn, txHash *BlockHash, blockHeight uint32, verifySignatures bool) (
	_totalInput uint64, _totalOutput uint64, _utxoOps []*UtxoOperation, _err error) {

	var utxoOpsForTxn []*UtxoOperation

	// Loop through all the inputs and validate them.
	var totalInput uint64
	// Each input should have a UtxoEntry corresponding to it if the transaction
	// is legitimate. These should all have back-pointers to their UtxoKeys as well.
	utxoEntriesForInputs := []*UtxoEntry{}
	for _, desoInput := range txn.TxInputs {
		// Fetch the utxoEntry for this input from the view. Make a copy to
		// avoid having the iterator change under our feet.
		utxoKey := UtxoKey(*desoInput)
		utxoEntry := bav.GetUtxoEntryForUtxoKey(&utxoKey)
		// If the utxo doesn't exist mark the block as invalid and return an error.
		if utxoEntry == nil {
			return 0, 0, nil, RuleErrorInputSpendsNonexistentUtxo
		}
		// If the utxo exists but is already spent mark the block as invalid and
		// return an error.
		if utxoEntry.isSpent {
			return 0, 0, nil, RuleErrorInputSpendsPreviouslySpentOutput
		}
		// If the utxo is from a block reward txn, make sure enough time has passed to
		// make it spendable.
		if _isEntryImmatureBlockReward(utxoEntry, blockHeight, bav.Params) {
			glog.V(1).Infof("utxoKey: %v, utxoEntry: %v, height: %d", &utxoKey, utxoEntry, blockHeight)
			return 0, 0, nil, RuleErrorInputSpendsImmatureBlockReward
		}

		// Verify that the input's public key is the same as the public key specified
		// in the transaction.
		//
		// TODO: Enforcing this rule isn't a clear-cut decision. On the one hand,
		// we save space and minimize complexity by enforcing this constraint. On
		// the other hand, we make certain things harder to implement in the
		// future. For example, implementing constant key rotation like Bitcoin
		// has is difficult to do with a scheme like this. As are things like
		// multi-sig (although that could probably be handled using transaction
		// metadata). Key rotation combined with the use of addresses also helps
		// a lot with quantum resistance. Nevertheless, if we assume the platform
		// is committed to "one identity = roughly one public key" for usability
		// reasons (e.g. reputation is way easier to manage without key rotation),
		// then I don't think this constraint should pose much of an issue.
		if !reflect.DeepEqual(utxoEntry.PublicKey, txn.PublicKey) {
			return 0, 0, nil, errors.Wrapf(
				RuleErrorInputWithPublicKeyDifferentFromTxnPublicKey,
				"utxoEntry.PublicKey: %v, txn.PublicKey: %v, "+
					"utxoEntry.UtxoKey: %v:%v, AmountNanos: %v",
				PkToStringTestnet(utxoEntry.PublicKey),
				PkToStringTestnet(txn.PublicKey),
				hex.EncodeToString(utxoEntry.UtxoKey.TxID[:]),
				utxoEntry.UtxoKey.Index, utxoEntry.AmountNanos)
		}

		// Sanity check the amount of the input.
		if utxoEntry.AmountNanos > MaxNanos ||
			totalInput >= (math.MaxUint64-utxoEntry.AmountNanos) ||
			totalInput+utxoEntry.AmountNanos > MaxNanos {
			return 0, 0, nil, RuleErrorInputSpendsOutputWithInvalidAmount
		}
		// Add the amount of the utxo to the total input and add the UtxoEntry to
		// our list.
		totalInput += utxoEntry.AmountNanos
		utxoEntriesForInputs = append(utxoEntriesForInputs, utxoEntry)

		// At this point we know the utxo exists in the view and is unspent so actually
		// tell the view to spend the input. If the spend fails for any reason we return
		// an error. Don't mark the block as invalid though since this is not necessarily
		// a rule error and the block could benefit from reprocessing.
		newUtxoOp, err := bav._spendUtxo(&utxoKey)

		if err != nil {
			return 0, 0, nil, errors.Wrapf(err, "_connectBasicTransfer: Problem spending input utxo")
		}

		utxoOpsForTxn = append(utxoOpsForTxn, newUtxoOp)
	}

	if len(txn.TxInputs) != len(utxoEntriesForInputs) {
		// Something went wrong if these lists differ in length.
		return 0, 0, nil, fmt.Errorf("_connectBasicTransfer: Length of list of " +
			"UtxoEntries does not match length of input list; this should never happen")
	}

	// Block rewards are a bit special in that we don't allow them to have any
	// inputs. Part of the reason for this stems from the fact that we explicitly
	// require that block reward transactions not be signed. If a block reward is
	// not allowed to have a signature then it should not be trying to spend any
	// inputs.
	if txn.TxnMeta.GetTxnType() == TxnTypeBlockReward && len(txn.TxInputs) != 0 {
		return 0, 0, nil, RuleErrorBlockRewardTxnNotAllowedToHaveInputs
	}

	// At this point, all of the utxos corresponding to inputs of this txn
	// should be marked as spent in the view. Now we go through and process
	// the outputs.
	var totalOutput uint64
	amountsByPublicKey := make(map[PkMapKey]uint64)
	for outputIndex, desoOutput := range txn.TxOutputs {
		// Sanity check the amount of the output. Mark the block as invalid and
		// return an error if it isn't sane.
		if desoOutput.AmountNanos > MaxNanos ||
			totalOutput >= (math.MaxUint64-desoOutput.AmountNanos) ||
			totalOutput+desoOutput.AmountNanos > MaxNanos {

			return 0, 0, nil, RuleErrorTxnOutputWithInvalidAmount
		}

		// Since the amount is sane, add it to the total.
		totalOutput += desoOutput.AmountNanos

		// Create a map of total output by public key. This is used to check diamond
		// amounts below.
		//
		// Note that we don't need to check overflow here because overflow is checked
		// directly above when adding to totalOutput.
		currentAmount, _ := amountsByPublicKey[MakePkMapKey(desoOutput.PublicKey)]
		amountsByPublicKey[MakePkMapKey(desoOutput.PublicKey)] = currentAmount + desoOutput.AmountNanos

		// Create a new entry for this output and add it to the view. It should be
		// added at the end of the utxo list.
		outputKey := UtxoKey{
			TxID:  *txHash,
			Index: uint32(outputIndex),
		}
		utxoType := UtxoTypeOutput
		if txn.TxnMeta.GetTxnType() == TxnTypeBlockReward {
			utxoType = UtxoTypeBlockReward
		}
		// A basic transfer cannot create any output other than a "normal" output
		// or a BlockReward. Outputs of other types must be created after processing
		// the "basic" outputs.

		utxoEntry := UtxoEntry{
			AmountNanos: desoOutput.AmountNanos,
			PublicKey:   desoOutput.PublicKey,
			BlockHeight: blockHeight,
			UtxoType:    utxoType,
			UtxoKey:     &outputKey,
			// We leave the position unset and isSpent to false by default.
			// The position will be set in the call to _addUtxo.
		}
		// If we have a problem adding this utxo return an error but don't
		// mark this block as invalid since it's not a rule error and the block
		// could therefore benefit from being processed in the future.
		newUtxoOp, err := bav._addUtxo(&utxoEntry)
		if err != nil {
			return 0, 0, nil, errors.Wrapf(err, "_connectBasicTransfer: Problem adding output utxo")
		}

		// Rosetta uses this UtxoOperation to provide INPUT amounts
		utxoOpsForTxn = append(utxoOpsForTxn, newUtxoOp)
	}

	// Now that we have computed the outputs, we can finish processing diamonds if need be.
	diamondPostHashBytes, hasDiamondPostHash := txn.ExtraData[DiamondPostHashKey]
	diamondPostHash := &BlockHash{}
	diamondLevelBytes, hasDiamondLevel := txn.ExtraData[DiamondLevelKey]
	var previousDiamondPostEntry *PostEntry
	var previousDiamondEntry *DiamondEntry
	if hasDiamondPostHash && blockHeight > bav.Params.ForkHeights.DeSoDiamondsBlockHeight &&
		txn.TxnMeta.GetTxnType() == TxnTypeBasicTransfer {
		if !hasDiamondLevel {
			return 0, 0, nil, RuleErrorBasicTransferHasDiamondPostHashWithoutDiamondLevel
		}
		diamondLevel, bytesRead := Varint(diamondLevelBytes)
		// NOTE: Despite being an int, diamondLevel is required to be non-negative. This
		// is useful for sorting our dbkeys by diamondLevel.
		if bytesRead < 0 || diamondLevel < 0 {
			return 0, 0, nil, RuleErrorBasicTransferHasInvalidDiamondLevel
		}

		// Get the post that is being diamonded.
		if len(diamondPostHashBytes) != HashSizeBytes {
			return 0, 0, nil, errors.Wrapf(
				RuleErrorBasicTransferDiamondInvalidLengthForPostHashBytes,
				"_connectBasicTransfer: DiamondPostHashBytes length: %d", len(diamondPostHashBytes))
		}
		copy(diamondPostHash[:], diamondPostHashBytes[:])

		previousDiamondPostEntry = bav.GetPostEntryForPostHash(diamondPostHash)
		if previousDiamondPostEntry == nil || previousDiamondPostEntry.isDeleted {
			return 0, 0, nil, RuleErrorBasicTransferDiamondPostEntryDoesNotExist
		}

		// Store the diamond recipient pub key so we can figure out how much they are paid.
		diamondRecipientPubKey := previousDiamondPostEntry.PosterPublicKey

		// Check that the diamond sender and receiver public keys are different.
		if reflect.DeepEqual(txn.PublicKey, diamondRecipientPubKey) {
			return 0, 0, nil, RuleErrorBasicTransferDiamondCannotTransferToSelf
		}

		expectedDeSoNanosToTransfer, netNewDiamonds, err := bav.ValidateDiamondsAndGetNumDeSoNanos(
			txn.PublicKey, diamondRecipientPubKey, diamondPostHash, diamondLevel, blockHeight)
		if err != nil {
			return 0, 0, nil, errors.Wrapf(err, "_connectBasicTransfer: ")
		}
		diamondRecipientTotal, _ := amountsByPublicKey[MakePkMapKey(diamondRecipientPubKey)]

		if diamondRecipientTotal < expectedDeSoNanosToTransfer {
			return 0, 0, nil, RuleErrorBasicTransferInsufficientDeSoForDiamondLevel
		}

		// The diamondPostEntry needs to be updated with the number of new diamonds.
		// We make a copy to avoid issues with disconnecting.
		newDiamondPostEntry := &PostEntry{}
		*newDiamondPostEntry = *previousDiamondPostEntry
		newDiamondPostEntry.DiamondCount += uint64(netNewDiamonds)
		bav._setPostEntryMappings(newDiamondPostEntry)

		// Convert pub keys into PKIDs so we can make the DiamondEntry.
		senderPKID := bav.GetPKIDForPublicKey(txn.PublicKey)
		receiverPKID := bav.GetPKIDForPublicKey(diamondRecipientPubKey)

		// Create a new DiamondEntry
		newDiamondEntry := &DiamondEntry{
			SenderPKID:      senderPKID.PKID,
			ReceiverPKID:    receiverPKID.PKID,
			DiamondPostHash: diamondPostHash,
			DiamondLevel:    diamondLevel,
		}

		// Save the old DiamondEntry
		diamondKey := MakeDiamondKey(senderPKID.PKID, receiverPKID.PKID, diamondPostHash)
		existingDiamondEntry := bav.GetDiamondEntryForDiamondKey(&diamondKey)
		// Save the existing DiamondEntry, if it exists, so we can disconnect
		if existingDiamondEntry != nil {
			dd := &DiamondEntry{}
			*dd = *existingDiamondEntry
			previousDiamondEntry = dd
		}

		// Now set the diamond entry mappings on the view so they are flushed to the DB.
		bav._setDiamondEntryMappings(newDiamondEntry)

		// Add an op to help us with the disconnect.
		utxoOpsForTxn = append(utxoOpsForTxn, &UtxoOperation{
			Type:             OperationTypeDeSoDiamond,
			PrevPostEntry:    previousDiamondPostEntry,
			PrevDiamondEntry: previousDiamondEntry,
		})
	}

	// If signature verification is requested then do that as well.
	if verifySignatures {
		// When we looped through the inputs we verified that all of them belong
		// to the public key specified in the transaction. So, as long as the transaction
		// public key has signed the transaction as a whole, we can assume that
		// all of the inputs are authorized to be spent. One signature to rule them
		// all.
		//
		// UPDATE: Transaction can be signed by a different key, called a derived key.
		// The derived key must be authorized through an AuthorizeDerivedKey transaction,
		// and then passed along in ExtraData for evey transaction signed with it.
		//
		// We treat block rewards as a special case in that we actually require that they
		// not have a transaction-level public key and that they not be signed. Doing this
		// simplifies things operationally for miners because it means they can run their
		// mining operation without having any private key material on any of the mining
		// nodes. Block rewards are the only transactions that get a pass on this. They are
		// also not allowed to have any inputs because they by construction cannot authorize
		// the spending of any inputs.
		if txn.TxnMeta.GetTxnType() == TxnTypeBlockReward {
			if len(txn.PublicKey) != 0 || txn.Signature != nil {
				return 0, 0, nil, RuleErrorBlockRewardTxnNotAllowedToHaveSignature
			}
		} else {
			if _, err := bav._verifySignature(txn, blockHeight); err != nil {
				return 0, 0, nil, errors.Wrapf(err, "_connectBasicTransfer: Problem verifying txn signature: ")
			}
		}
	}

	if blockHeight >= bav.Params.ForkHeights.DerivedKeyTrackSpendingLimitsBlockHeight {
		if derivedPkBytes, isDerivedSig := IsDerivedSignature(txn); isDerivedSig {
			var err error
			// Now we check the transaction limits on the derived key
			utxoOpsForTxn, err = bav._checkDerivedKeySpendingLimit(txn, derivedPkBytes, totalInput, utxoOpsForTxn)
			if err != nil {
				return 0, 0, nil, err
			}
		}
	}

	// Now that we've processed the transaction, return all of the computed
	// data.
	return totalInput, totalOutput, utxoOpsForTxn, nil
}

func (bav *UtxoView) _checkDerivedKeySpendingLimit(
	txn *MsgDeSoTxn, derivedPkBytes []byte, totalInput uint64, utxoOpsForTxn []*UtxoOperation) (
	_utxoOpsForTxn []*UtxoOperation, _err error) {

	// Get the derived key entry
	prevDerivedKeyEntry := bav._getDerivedKeyMappingForOwner(txn.PublicKey, derivedPkBytes)
	if prevDerivedKeyEntry == nil || prevDerivedKeyEntry.isDeleted {
		return utxoOpsForTxn, fmt.Errorf("_checkDerivedKeySpendingLimit: No derived key entry found")
	}

	// Create a copy of the prevDerivedKeyEntry so we can safely modify the new entry
	derivedKeyEntry := *prevDerivedKeyEntry.Copy()

	// Spend amount is total inputs minus sum of AddUtxo type operations
	// going to transactor (i.e. change).
	//
	// Note the following edge cases whereby this check will potentially not protect
	// the user:
	// - For TxnTypeNFTBid, a bid can be placed on someone's NFT without triggering this
	//   check. The user should be extra careful when approving an NFT bid, making sure
	//   that the amount being bid *and* the NFT being bid on are accurate.
	// - For TxnTypeCreatorCoinTransfer, the app can transfer as much creator coin as it
	//   wants without hitting this check.
	// - For TxnTypeDAOCoinTransfer, same as the TxnTypeCreatorCoinTransfer.
	// - For TxnTypeCreatorCoin, a SELL operation could liquidate someone's creator
	//   coin without triggering this check.
	//
	// These are all acceptable, as the main point of this check is to prevent someone's
	// money being spent when attempting non-monetary txns like SubmitPost or Follow.
	spendAmount := totalInput
	for _, utxoOp := range utxoOpsForTxn {
		if utxoOp.Type == OperationTypeAddUtxo && utxoOp.Entry.UtxoType == UtxoTypeOutput &&
			reflect.DeepEqual(utxoOp.Entry.PublicKey, txn.PublicKey) {
			if utxoOp.Entry.AmountNanos > spendAmount {
				return utxoOpsForTxn, fmt.Errorf("_checkDerivedKeySpendingLimit: Underflow on spend amount")
			}
			spendAmount -= utxoOp.Entry.AmountNanos
		}
	}

	if derivedKeyEntry.TransactionSpendingLimitTracker == nil {
		return utxoOpsForTxn, errors.Wrap(RuleErrorDerivedKeyNotAuthorized,
			"_checkDerivedKeySpendingLimit: TransactionSpendingLimitTracker is nil")
	}

	// If the spend amount exceeds the Global DESO limit, this derived key is not authorized to spend this DESO.
	if spendAmount > derivedKeyEntry.TransactionSpendingLimitTracker.GlobalDESOLimit {
		return utxoOpsForTxn, errors.Wrapf(RuleErrorDerivedKeyTxnSpendsMoreThanGlobalDESOLimit,
			"_checkDerivedKeySpendingLimit: Spend Amount %v Exceeds Global DESO Limit %v for Derived Key",
			spendAmount, spew.Sdump(derivedKeyEntry.TransactionSpendingLimitTracker))
	}

	// Decrement the global limit by the spend amount
	derivedKeyEntry.TransactionSpendingLimitTracker.GlobalDESOLimit -= spendAmount

	txnType := txn.TxnMeta.GetTxnType()

	var err error
	// Okay now we've validated that we can do the op. Decrement the special counters if applicable
	switch txnType {
	case TxnTypeCreatorCoin:
		txnMeta := txn.TxnMeta.(*CreatorCoinMetadataa)
		var creatorCoinLimitOperation CreatorCoinLimitOperation
		switch txnMeta.OperationType {
		case CreatorCoinOperationTypeBuy:
			creatorCoinLimitOperation = BuyCreatorCoinOperation
		case CreatorCoinOperationTypeSell:
			creatorCoinLimitOperation = SellCreatorCoinOperation
		default:
			return utxoOpsForTxn, errors.Wrapf(
				RuleErrorDerivedKeyInvalidCreatorCoinLimitOperation,
				"_checkDerivedKeySpendingLimit: Invalid creator coin limit operation %v",
				txnMeta.OperationType)
		}
		if derivedKeyEntry, err = bav._checkCreatorCoinLimitAndUpdateDerivedKeyEntry(
			derivedKeyEntry, txnMeta.ProfilePublicKey, creatorCoinLimitOperation); err != nil {
			return utxoOpsForTxn, err
		}
	case TxnTypeCreatorCoinTransfer:
		txnMeta := txn.TxnMeta.(*CreatorCoinTransferMetadataa)
		if derivedKeyEntry, err = bav._checkCreatorCoinLimitAndUpdateDerivedKeyEntry(
			derivedKeyEntry, txnMeta.ProfilePublicKey, TransferCreatorCoinOperation); err != nil {
			return utxoOpsForTxn, err
		}
	case TxnTypeDAOCoin:
		txnMeta := txn.TxnMeta.(*DAOCoinMetadata)
		var daoCoinLimitOperation DAOCoinLimitOperation
		switch txnMeta.OperationType {
		case DAOCoinOperationTypeMint:
			daoCoinLimitOperation = MintDAOCoinOperation
		case DAOCoinOperationTypeBurn:
			daoCoinLimitOperation = BurnDAOCoinOperation
		case DAOCoinOperationTypeDisableMinting:
			daoCoinLimitOperation = DisableMintingDAOCoinOperation
		case DAOCoinOperationTypeUpdateTransferRestrictionStatus:
			daoCoinLimitOperation = UpdateTransferRestrictionStatusDAOCoinOperation
		default:
			return utxoOpsForTxn, errors.Wrapf(
				RuleErrorDerivedKeyInvalidDAOCoinLimitOperation,
				"_checkDerivedKeySpendingLimit: Invalid DAO coin limit operation %v",
				txnMeta.OperationType)
		}
		if derivedKeyEntry, err = bav._checkDAOCoinLimitAndUpdateDerivedKeyEntry(
			derivedKeyEntry, txnMeta.ProfilePublicKey, daoCoinLimitOperation); err != nil {
			return utxoOpsForTxn, err
		}
	case TxnTypeDAOCoinTransfer:
		txnMeta := txn.TxnMeta.(*DAOCoinTransferMetadata)
		if derivedKeyEntry, err = bav._checkDAOCoinLimitAndUpdateDerivedKeyEntry(
			derivedKeyEntry, txnMeta.ProfilePublicKey, TransferDAOCoinOperation); err != nil {
			return utxoOpsForTxn, err
		}
	case TxnTypeDAOCoinLimitOrder:
		txnMeta := txn.TxnMeta.(*DAOCoinLimitOrderMetadata)
		var buyingCoinPublicKey []byte
		var sellingCoinPublicKey []byte
		if txnMeta.CancelOrderID != nil {
			orderEntry, err := bav._getDAOCoinLimitOrderEntry(txnMeta.CancelOrderID)
			if err != nil || orderEntry == nil {
				return utxoOpsForTxn, errors.Wrapf(
					RuleErrorDerivedKeyInvalidDAOCoinLimitOrderOrderID,
					"_checkDerivedKeySpendingLimit: Invalid DAO coin limit order ID %v",
					txnMeta.CancelOrderID)
			}
			buyingCoinPublicKey = bav.GetPublicKeyForPKID(orderEntry.BuyingDAOCoinCreatorPKID)
			sellingCoinPublicKey = bav.GetPublicKeyForPKID(orderEntry.SellingDAOCoinCreatorPKID)
		} else {
			buyingCoinPublicKey = txnMeta.BuyingDAOCoinCreatorPublicKey.ToBytes()
			sellingCoinPublicKey = txnMeta.SellingDAOCoinCreatorPublicKey.ToBytes()
		}
		if derivedKeyEntry, err = bav._checkDAOCoinLimitOrderLimitAndUpdateDerivedKeyEntry(
			derivedKeyEntry, buyingCoinPublicKey, sellingCoinPublicKey); err != nil {
			return utxoOpsForTxn, err
		}
	case TxnTypeUpdateNFT:
		txnMeta := txn.TxnMeta.(*UpdateNFTMetadata)
		if derivedKeyEntry, err = _checkNFTLimitAndUpdateDerivedKeyEntry(
			derivedKeyEntry, txnMeta.NFTPostHash, txnMeta.SerialNumber, UpdateNFTOperation); err != nil {
			return utxoOpsForTxn, err
		}
	case TxnTypeAcceptNFTBid:
		txnMeta := txn.TxnMeta.(*AcceptNFTBidMetadata)
		if derivedKeyEntry, err = _checkNFTLimitAndUpdateDerivedKeyEntry(
			derivedKeyEntry, txnMeta.NFTPostHash, txnMeta.SerialNumber, AcceptNFTBidOperation); err != nil {
			return utxoOpsForTxn, err
		}
	case TxnTypeNFTBid:
		txnMeta := txn.TxnMeta.(*NFTBidMetadata)
		if derivedKeyEntry, err = _checkNFTLimitAndUpdateDerivedKeyEntry(
			derivedKeyEntry, txnMeta.NFTPostHash, txnMeta.SerialNumber, NFTBidOperation); err != nil {
			return utxoOpsForTxn, err
		}
	case TxnTypeAcceptNFTTransfer:
		txnMeta := txn.TxnMeta.(*AcceptNFTTransferMetadata)
		if derivedKeyEntry, err = _checkNFTLimitAndUpdateDerivedKeyEntry(
			derivedKeyEntry, txnMeta.NFTPostHash, txnMeta.SerialNumber, AcceptNFTTransferOperation); err != nil {
			return utxoOpsForTxn, err
		}
	case TxnTypeNFTTransfer:
		txnMeta := txn.TxnMeta.(*NFTTransferMetadata)
		if derivedKeyEntry, err = _checkNFTLimitAndUpdateDerivedKeyEntry(
			derivedKeyEntry, txnMeta.NFTPostHash, txnMeta.SerialNumber, TransferNFTOperation); err != nil {
			return utxoOpsForTxn, err
		}
	case TxnTypeBurnNFT:
		txnMeta := txn.TxnMeta.(*BurnNFTMetadata)
		if derivedKeyEntry, err = _checkNFTLimitAndUpdateDerivedKeyEntry(
			derivedKeyEntry, txnMeta.NFTPostHash, txnMeta.SerialNumber, BurnNFTOperation); err != nil {
			return utxoOpsForTxn, err
		}
	default:
		// If we get here, it means we're dealing with a txn that doesn't have any special
		// granular limits to deal with. This means we just check whether we have
		// quota to execute this particular TxnType.
		if derivedKeyEntry.TransactionSpendingLimitTracker.TransactionCountLimitMap == nil {
			return utxoOpsForTxn, errors.Wrapf(RuleErrorDerivedKeyNotAuthorized,
				"_checkDerivedKeySpendingLimit: TransactionCountLimitMap is nil")
		}
		// If the transaction limit is not specified or equal to 0, this derived
		// key is not authorized to perform this transaction.
		transactionLimit, transactionLimitExists :=
			derivedKeyEntry.TransactionSpendingLimitTracker.TransactionCountLimitMap[txnType]
		if !transactionLimitExists || transactionLimit == 0 {
			return utxoOpsForTxn, errors.Wrapf(
				RuleErrorDerivedKeyTxnTypeNotAuthorized,
				"_checkDerivedKeySpendingLimit: No more transactions of type %v are allowed on this Derived Key",
				txnType.String())
		}
		// Otherwise, this derived key is authorized to perform this operation. Delete the key if this is the last
		// time this derived key can perform this operation, otherwise decrement the counter.
		if transactionLimit == 1 {
			delete(derivedKeyEntry.TransactionSpendingLimitTracker.TransactionCountLimitMap, txnType)
		} else {
			derivedKeyEntry.TransactionSpendingLimitTracker.TransactionCountLimitMap[txnType]--
		}
	}
	// Set derived key entry mapping
	bav._setDerivedKeyMapping(&derivedKeyEntry)

	// Append the SpendingLimitAccounting operation se can revert this transaction in the disconnect logic
	utxoOpsForTxn = append(utxoOpsForTxn, &UtxoOperation{
		Type:                OperationTypeSpendingLimitAccounting,
		PrevDerivedKeyEntry: prevDerivedKeyEntry,
	})
	return utxoOpsForTxn, nil
}

// _checkNFTKeyAndUpdateDerivedKeyEntry checks if the NFTOperationLimitKey is present
// in the DerivedKeyEntry's TransactionSpendingLimitTracker's NFTOperationLimitMap.
// If the key is present, the operation is allowed and we decrement the number of
// operations remaining. If there are no operation remaining after this one, we
// delete the key. Returns true if the key was found and the derived key entry
// was updated.
func _checkNFTKeyAndUpdateDerivedKeyEntry(key NFTOperationLimitKey, derivedKeyEntry DerivedKeyEntry) bool {
	if derivedKeyEntry.TransactionSpendingLimitTracker == nil ||
		derivedKeyEntry.TransactionSpendingLimitTracker.NFTOperationLimitMap == nil {
		return false
	}
	// If the key is present in the NFTOperationLimitMap...
	nftLimit, nftLimitExist := derivedKeyEntry.TransactionSpendingLimitTracker.NFTOperationLimitMap[key]
	// Return false because we didn't find the key
	if !nftLimitExist || nftLimit <= 0 {
		return false
	}
	// If this is the last operation allowed for this key, we delete the key from the map.
	if nftLimit == 1 {
		delete(derivedKeyEntry.TransactionSpendingLimitTracker.NFTOperationLimitMap, key)
	} else {
		// Otherwise, we decrement the number of operations remaining for this key
		derivedKeyEntry.TransactionSpendingLimitTracker.NFTOperationLimitMap[key]--
	}
	// Return true because we found the key and decremented the remaining operations
	return true
}

func _checkNFTLimitAndUpdateDerivedKeyEntry(
	derivedKeyEntry DerivedKeyEntry, nftPostHash *BlockHash, serialNumber uint64, operation NFTLimitOperation) (
	_derivedKeyEntry DerivedKeyEntry, _err error) {
	// We allow you to set permissions on NFTs at multiple levels: Post hash, serial number,
	// operation type. In checking permissions, we start by trying to use up the quota from
	// the most specific possible combination, and then work our way up to the more general
	// combinations. This ensures that the quota is used most efficiently.

	// Start by checking (specific post hash || specific serial number || specific operation key)
	postHashSerialNumberOperationKey := MakeNFTOperationLimitKey(*nftPostHash, serialNumber, operation)
	if _checkNFTKeyAndUpdateDerivedKeyEntry(postHashSerialNumberOperationKey, derivedKeyEntry) {
		return derivedKeyEntry, nil
	}

	// Next check (specific post hash || specific serial number || any operation key)
	postHashSerialNumberAnyOpKey := MakeNFTOperationLimitKey(*nftPostHash, serialNumber, AnyNFTOperation)
	if _checkNFTKeyAndUpdateDerivedKeyEntry(postHashSerialNumberAnyOpKey, derivedKeyEntry) {
		return derivedKeyEntry, nil
	}

	// Next check (specific post hash || any serial number (= 0 to check this) || specific operation key)
	postHashZeroSerialNumOperationKey := MakeNFTOperationLimitKey(*nftPostHash, 0, operation)
	if _checkNFTKeyAndUpdateDerivedKeyEntry(postHashZeroSerialNumOperationKey, derivedKeyEntry) {
		return derivedKeyEntry, nil
	}

	// Next check (specific post hash || any serial number (= 0 to check this) || any operation key)
	postHashZeroSerialNumAnyOperationKey := MakeNFTOperationLimitKey(*nftPostHash, 0, AnyNFTOperation)
	if _checkNFTKeyAndUpdateDerivedKeyEntry(postHashZeroSerialNumAnyOperationKey, derivedKeyEntry) {
		return derivedKeyEntry, nil
	}

	// Next, check (any post hash || any serial number (= 0 to check this) || specific operation key)
	nilPostHashZeroSerialNumOperationKey := MakeNFTOperationLimitKey(ZeroBlockHash, 0, operation)
	if _checkNFTKeyAndUpdateDerivedKeyEntry(nilPostHashZeroSerialNumOperationKey, derivedKeyEntry) {
		return derivedKeyEntry, nil
	}

	// Lastly, check (any post hash || any serial number (= 0 to check this) || any operation key)
	nilPostHashZeroSerialNumAnyOperationKey := MakeNFTOperationLimitKey(ZeroBlockHash, 0, AnyNFTOperation)
	if _checkNFTKeyAndUpdateDerivedKeyEntry(nilPostHashZeroSerialNumAnyOperationKey, derivedKeyEntry) {
		return derivedKeyEntry, nil
	}

	// Note we don't check nil post hash + serial number cases, because that
	// doesn't really make sense. Think about it.
	return derivedKeyEntry, RuleErrorDerivedKeyNFTOperationNotAuthorized
}

// _checkCreatorCoinKeyAndUpdateDerivedKeyEntry checks if the CreatorCoinOperationLimitKey is present
// in the DerivedKeyEntry's TransactionSpendingLimitTracker's CreatorCoinOperationLimitMap.
// If the key is present, the operation is allowed and we decrement the number of operation remaining.
// If there are no operation remaining after this one, we delete the key.
// Returns true if the key was found and the derived key entry was updated.
func _checkCreatorCoinKeyAndUpdateDerivedKeyEntry(key CreatorCoinOperationLimitKey, derivedKeyEntry DerivedKeyEntry) bool {
	if derivedKeyEntry.TransactionSpendingLimitTracker == nil ||
		derivedKeyEntry.TransactionSpendingLimitTracker.CreatorCoinOperationLimitMap == nil {
		return false
	}
	// If the key is present in the CreatorCoinOperationLimitMap...
	ccOperationLimit, ccOperationLimitExists :=
		derivedKeyEntry.TransactionSpendingLimitTracker.CreatorCoinOperationLimitMap[key]
	// Return false because we didn't find the key
	if !ccOperationLimitExists || ccOperationLimit <= 0 {
		return false
	}
	// If this is the last operation allowed for this key, we delete the key from the map.
	if ccOperationLimit == 1 {
		delete(derivedKeyEntry.TransactionSpendingLimitTracker.CreatorCoinOperationLimitMap, key)
	} else {
		// Otherwise, we decrement the number of operations remaining for this key
		derivedKeyEntry.TransactionSpendingLimitTracker.CreatorCoinOperationLimitMap[key]--
	}
	// Return true because we found the key and decremented the remaining operations
	return true
}

func (bav *UtxoView) _checkCreatorCoinLimitAndUpdateDerivedKeyEntry(
	derivedKeyEntry DerivedKeyEntry, creatorPublicKey []byte, operation CreatorCoinLimitOperation) (
	_derivedKeyEntry DerivedKeyEntry, _err error) {
	pkidEntry := bav.GetPKIDForPublicKey(creatorPublicKey)
	if pkidEntry == nil || pkidEntry.isDeleted {
		return derivedKeyEntry, fmt.Errorf(
			"_checkCreatorCoinLimitAndUpdateDerivedKeyEntry: creator pkid is deleted")
	}

	// First check (creator pkid || operation) key
	creatorOperationKey := MakeCreatorCoinOperationLimitKey(*pkidEntry.PKID, operation)
	if _checkCreatorCoinKeyAndUpdateDerivedKeyEntry(creatorOperationKey, derivedKeyEntry) {
		return derivedKeyEntry, nil
	}

	// Next check (creator pkid || any operation) key
	creatorAnyOperationKey := MakeCreatorCoinOperationLimitKey(*pkidEntry.PKID, AnyCreatorCoinOperation)
	if _checkCreatorCoinKeyAndUpdateDerivedKeyEntry(creatorAnyOperationKey, derivedKeyEntry) {
		return derivedKeyEntry, nil
	}

	// Next check (any creator pkid || operation) key
	nilCreatorOperationKey := MakeCreatorCoinOperationLimitKey(ZeroPKID, operation)
	if _checkCreatorCoinKeyAndUpdateDerivedKeyEntry(nilCreatorOperationKey, derivedKeyEntry) {
		return derivedKeyEntry, nil
	}

	// Finally, check (any creator pkid || any operation) key
	nilCreatorAnyOperationKey := MakeCreatorCoinOperationLimitKey(ZeroPKID, AnyCreatorCoinOperation)
	if _checkCreatorCoinKeyAndUpdateDerivedKeyEntry(nilCreatorAnyOperationKey, derivedKeyEntry) {
		return derivedKeyEntry, nil
	}
	return derivedKeyEntry, errors.Wrapf(RuleErrorDerivedKeyCreatorCoinOperationNotAuthorized,
		"_checkCreatorCoinLimitAndUpdateDerivedKeyEntry: cc operation not authorized: ")
}

// _checkDAOCoinKeyAndUpdateDerivedKeyEntry checks if the DAOCoinOperationLimitKey is present
// in the DerivedKeyEntry's TransactionSpendingLimitTracker's DAOCoinOperationLimitMap.
// If the key is present, the operation is allowed and we decrement the number of operation remaining.
// If there are no operation remaining after this one, we delete the key.
// Returns true if the key was found and the derived key entry was updated.
func _checkDAOCoinKeyAndUpdateDerivedKeyEntry(key DAOCoinOperationLimitKey, derivedKeyEntry DerivedKeyEntry) bool {
	if derivedKeyEntry.TransactionSpendingLimitTracker == nil ||
		derivedKeyEntry.TransactionSpendingLimitTracker.DAOCoinOperationLimitMap == nil {
		return false
	}
	// If the key is present in the DAOCoinOperationLimitMap...
	daoCoinOperationLimit, daoCoinOperationLimitExists :=
		derivedKeyEntry.TransactionSpendingLimitTracker.DAOCoinOperationLimitMap[key]
	// Return false because we didn't find the key
	if !daoCoinOperationLimitExists || daoCoinOperationLimit <= 0 {
		return false
	}
	// If this is the last operation allowed for this key, we delete the key from the map.
	if daoCoinOperationLimit == 1 {
		delete(derivedKeyEntry.TransactionSpendingLimitTracker.DAOCoinOperationLimitMap, key)
	} else {
		// Otherwise, we decrement the number of operations remaining for this key
		derivedKeyEntry.TransactionSpendingLimitTracker.DAOCoinOperationLimitMap[key]--
	}
	// Return true because we found the key and decremented the remaining operations
	return true
}

// _checkDAOCoinLimitAndUpdateDerivedKeyEntry checks that the DAO coin operation being performed has
// been authorized for this derived key.
func (bav *UtxoView) _checkDAOCoinLimitAndUpdateDerivedKeyEntry(
	derivedKeyEntry DerivedKeyEntry, creatorPublicKey []byte, operation DAOCoinLimitOperation) (
	_derivedKeyEntry DerivedKeyEntry, _err error) {
	pkidEntry := bav.GetPKIDForPublicKey(creatorPublicKey)
	if pkidEntry == nil || pkidEntry.isDeleted {
		return derivedKeyEntry, fmt.Errorf("_checkDAOCoinLimitAndUpdateDerivedKeyEntry: creator pkid is deleted")
	}

	// First check (creator pkid || operation) key
	creatorOperationKey := MakeDAOCoinOperationLimitKey(*pkidEntry.PKID, operation)
	if _checkDAOCoinKeyAndUpdateDerivedKeyEntry(creatorOperationKey, derivedKeyEntry) {
		return derivedKeyEntry, nil
	}

	// Next check (creator pkid || any operation) key
	creatorAnyOperationKey := MakeDAOCoinOperationLimitKey(*pkidEntry.PKID, AnyDAOCoinOperation)
	if _checkDAOCoinKeyAndUpdateDerivedKeyEntry(creatorAnyOperationKey, derivedKeyEntry) {
		return derivedKeyEntry, nil
	}

	// Next check (any creator pkid || operation) key
	nilCreatorOperationKey := MakeDAOCoinOperationLimitKey(ZeroPKID, operation)
	if _checkDAOCoinKeyAndUpdateDerivedKeyEntry(nilCreatorOperationKey, derivedKeyEntry) {
		return derivedKeyEntry, nil
	}

	// Finally, check (any creator pkid || any operation) key
	nilCreatorAnyOperationKey := MakeDAOCoinOperationLimitKey(ZeroPKID, AnyDAOCoinOperation)
	if _checkDAOCoinKeyAndUpdateDerivedKeyEntry(nilCreatorAnyOperationKey, derivedKeyEntry) {
		return derivedKeyEntry, nil
	}
	return derivedKeyEntry, RuleErrorDerivedKeyDAOCoinOperationNotAuthorized
}

// _checkDAOCoinLimitOrderLimitKeyAndUpdateDerivedKeyEntry checks if the DAOCoinLimitOrderLimitKey is present
// in the DerivedKeyEntry's TransactionSpendingLimitTracker's DAOCoinLimitOrderLimitMap.
// If the key is present, the operation is allowed and we decrement the number of operations remaining.
// If there are no operations remaining after this one, we delete the key.
// Returns true if the key was found and the derived key entry was updated.
//
// TODO: Right now, the "buy" and "sell" DAO coins that the user is transacting must be
// specified explicitly. There is no way to specify "any" DAO coins in the spending limit
// because ZeroPKID, which we use to specify "any" in other spending limits, corresponds
// to DESO for order book operations. We should fix this down the road.
func _checkDAOCoinLimitOrderLimitKeyAndUpdateDerivedKeyEntry(
	key DAOCoinLimitOrderLimitKey, derivedKeyEntry DerivedKeyEntry) bool {
	if derivedKeyEntry.TransactionSpendingLimitTracker == nil ||
		derivedKeyEntry.TransactionSpendingLimitTracker.DAOCoinLimitOrderLimitMap == nil {
		return false
	}
	// Check if the key is present in the DAOCoinLimitOrderLimitMap...
	daoCoinLimitOrderLimit, daoCoinLimitOrderLimitExists :=
		derivedKeyEntry.TransactionSpendingLimitTracker.DAOCoinLimitOrderLimitMap[key]
	// If the key doesn't exist or the value is <= 0, return false.
	if !daoCoinLimitOrderLimitExists || daoCoinLimitOrderLimit <= 0 {
		return false
	}
	// If this is the last operation allowed for this key, we delete the key from the map.
	if daoCoinLimitOrderLimit == 1 {
		delete(derivedKeyEntry.TransactionSpendingLimitTracker.DAOCoinLimitOrderLimitMap, key)
	} else {
		// Otherwise, we decrement the number of operations remaining for this key
		derivedKeyEntry.TransactionSpendingLimitTracker.DAOCoinLimitOrderLimitMap[key]--
	}
	// Return true because we found the key and decremented the remaining operations
	return true
}

// _checkDAOCoinLimitOrderLimitAndUpdateDerivedKeyEntry checks that the DAO Coin Limit Order
// being performed has been authorized for this derived key.
//
// TODO: Right now, the "buy" and "sell" DAO coins that the user is transacting must be
// specified explicitly. There is no way to specify "any" DAO coins in the spending limit
// because ZeroPKID, which we use to specify "any" in other spending limits, corresponds
// to DESO for order book operations. We should fix this down the road.
func (bav *UtxoView) _checkDAOCoinLimitOrderLimitAndUpdateDerivedKeyEntry(
	derivedKeyEntry DerivedKeyEntry, buyingDAOCoinCreatorPublicKey []byte, sellingDAOCoinCreatorPublicKey []byte) (
	_derivedKeyEntry DerivedKeyEntry, _err error) {
	buyingPKIDEntry := bav.GetPKIDForPublicKey(buyingDAOCoinCreatorPublicKey)
	if buyingPKIDEntry == nil || buyingPKIDEntry.isDeleted {
		return derivedKeyEntry, fmt.Errorf(
			"_checkDAOCoinLimitOrderLimitAndUpdateDerivedKeyEntry: buying pkid is deleted")
	}
	sellingPKIDEntry := bav.GetPKIDForPublicKey(sellingDAOCoinCreatorPublicKey)
	if sellingPKIDEntry == nil || sellingPKIDEntry.isDeleted {
		return derivedKeyEntry, fmt.Errorf(
			"_checkDAOCoinLimitOrderLimitAndUpdateDerivedKeyEntry: selling pkid is deleted")
	}

	// Check (buying DAO Creator PKID || selling DAO Creator PKID) key
	buyingAndSellingKey := MakeDAOCoinLimitOrderLimitKey(*buyingPKIDEntry.PKID, *sellingPKIDEntry.PKID)
	if _checkDAOCoinLimitOrderLimitKeyAndUpdateDerivedKeyEntry(buyingAndSellingKey, derivedKeyEntry) {
		return derivedKeyEntry, nil
	}

	// TODO: How do we want to account for buying ANY creator or selling ANY creator given that we
	// use the ZeroPKID / ZeroPublicKey to represent buying/selling DESO.

	return derivedKeyEntry, errors.Wrapf(RuleErrorDerivedKeyDAOCoinLimitOrderNotAuthorized,
		"_checkDAOCoinLimitOrderLimitAndUpdateDerivedKeyEntr: DAO Coin limit order not authorized: ")
}

func (bav *UtxoView) _connectUpdateGlobalParams(
	txn *MsgDeSoTxn, txHash *BlockHash, blockHeight uint32, verifySignatures bool) (
	_totalInput uint64, _totalOutput uint64, _utxoOps []*UtxoOperation, _err error) {

	// Check that the transaction has the right TxnType.
	if txn.TxnMeta.GetTxnType() != TxnTypeUpdateGlobalParams {
		return 0, 0, nil, fmt.Errorf("_connectUpdateGlobalParams: called with bad TxnType %s",
			txn.TxnMeta.GetTxnType().String())
	}

	// Initialize the new global params entry as a copy of the old global params entry and
	// only overwrite values provided in extra data.
	prevGlobalParamsEntry := bav.GlobalParamsEntry
	newGlobalParamsEntry := *prevGlobalParamsEntry
	extraData := txn.ExtraData
	// Validate the public key. Only a paramUpdater is allowed to trigger this.
<<<<<<< HEAD
	_, updaterIsParamUpdater := bav.Params.ParamUpdaterPublicKeys[MakePkMapKey(txn.PublicKey)]
=======
	_, updaterIsParamUpdater := GetParamUpdaterPublicKeys(blockHeight, bav.Params)[MakePkMapKey(txn.PublicKey)]
>>>>>>> a50d0a40
	if !updaterIsParamUpdater {
		return 0, 0, nil, RuleErrorUserNotAuthorizedToUpdateGlobalParams
	}
	if len(extraData[USDCentsPerBitcoinKey]) > 0 {
		// Validate that the exchange rate is not less than the floor as a sanity-check.
		newUSDCentsPerBitcoin, usdCentsPerBitcoinBytesRead := Uvarint(extraData[USDCentsPerBitcoinKey])
		if usdCentsPerBitcoinBytesRead <= 0 {
			return 0, 0, nil, fmt.Errorf("_connectUpdateGlobalParams: unable to decode USDCentsPerBitcoin as uint64")
		}
		if newUSDCentsPerBitcoin < MinUSDCentsPerBitcoin {
			return 0, 0, nil, RuleErrorExchangeRateTooLow
		}
		if newUSDCentsPerBitcoin > MaxUSDCentsPerBitcoin {
			return 0, 0, nil, RuleErrorExchangeRateTooHigh
		}
		newGlobalParamsEntry.USDCentsPerBitcoin = newUSDCentsPerBitcoin
	}

	if len(extraData[MinNetworkFeeNanosPerKBKey]) > 0 {
		newMinNetworkFeeNanosPerKB, minNetworkFeeNanosPerKBBytesRead := Uvarint(extraData[MinNetworkFeeNanosPerKBKey])
		if minNetworkFeeNanosPerKBBytesRead <= 0 {
			return 0, 0, nil, fmt.Errorf("_connectUpdateGlobalParams: unable to decode MinNetworkFeeNanosPerKB as uint64")
		}
		if newMinNetworkFeeNanosPerKB < MinNetworkFeeNanosPerKBValue {
			return 0, 0, nil, RuleErrorMinNetworkFeeTooLow
		}
		if newMinNetworkFeeNanosPerKB > MaxNetworkFeeNanosPerKBValue {
			return 0, 0, nil, RuleErrorMinNetworkFeeTooHigh
		}
		newGlobalParamsEntry.MinimumNetworkFeeNanosPerKB = newMinNetworkFeeNanosPerKB
	}

	if len(extraData[CreateProfileFeeNanosKey]) > 0 {
		newCreateProfileFeeNanos, createProfileFeeNanosBytesRead := Uvarint(extraData[CreateProfileFeeNanosKey])
		if createProfileFeeNanosBytesRead <= 0 {
			return 0, 0, nil, fmt.Errorf("_connectUpdateGlobalParams: unable to decode CreateProfileFeeNanos as uint64")
		}
		if newCreateProfileFeeNanos < MinCreateProfileFeeNanos {
			return 0, 0, nil, RuleErrorCreateProfileFeeTooLow
		}
		if newCreateProfileFeeNanos > MaxCreateProfileFeeNanos {
			return 0, 0, nil, RuleErrorCreateProfileTooHigh
		}
		newGlobalParamsEntry.CreateProfileFeeNanos = newCreateProfileFeeNanos
	}

	if len(extraData[CreateNFTFeeNanosKey]) > 0 {
		newCreateNFTFeeNanos, createNFTFeeNanosBytesRead := Uvarint(extraData[CreateNFTFeeNanosKey])
		if createNFTFeeNanosBytesRead <= 0 {
			return 0, 0, nil, fmt.Errorf("_connectUpdateGlobalParams: unable to decode CreateNFTFeeNanos as uint64")
		}
		if newCreateNFTFeeNanos < MinCreateNFTFeeNanos {
			return 0, 0, nil, RuleErrorCreateNFTFeeTooLow
		}
		if newCreateNFTFeeNanos > MaxCreateNFTFeeNanos {
			return 0, 0, nil, RuleErrorCreateNFTFeeTooHigh
		}
		newGlobalParamsEntry.CreateNFTFeeNanos = newCreateNFTFeeNanos
	}

	if len(extraData[MaxCopiesPerNFTKey]) > 0 {
		newMaxCopiesPerNFT, maxCopiesPerNFTBytesRead := Uvarint(extraData[MaxCopiesPerNFTKey])
		if maxCopiesPerNFTBytesRead <= 0 {
			return 0, 0, nil, fmt.Errorf("_connectUpdateGlobalParams: unable to decode MaxCopiesPerNFT as uint64")
		}
		if newMaxCopiesPerNFT < MinMaxCopiesPerNFT {
			return 0, 0, nil, RuleErrorMaxCopiesPerNFTTooLow
		}
		if newMaxCopiesPerNFT > MaxMaxCopiesPerNFT {
			return 0, 0, nil, RuleErrorMaxCopiesPerNFTTooHigh
		}
		newGlobalParamsEntry.MaxCopiesPerNFT = newMaxCopiesPerNFT
	}

	var newForbiddenPubKeyEntry *ForbiddenPubKeyEntry
	var prevForbiddenPubKeyEntry *ForbiddenPubKeyEntry
	var forbiddenPubKey []byte
	if _, exists := extraData[ForbiddenBlockSignaturePubKeyKey]; exists {
		forbiddenPubKey = extraData[ForbiddenBlockSignaturePubKeyKey]

		if len(forbiddenPubKey) != btcec.PubKeyBytesLenCompressed {
			return 0, 0, nil, RuleErrorForbiddenPubKeyLength
		}

		// If there is already an entry on the view for this pub key, save it.
		if val, ok := bav.ForbiddenPubKeyToForbiddenPubKeyEntry[MakePkMapKey(forbiddenPubKey)]; ok {
			prevForbiddenPubKeyEntry = val
		}

		newForbiddenPubKeyEntry = &ForbiddenPubKeyEntry{
			PubKey: forbiddenPubKey,
		}
	}

	// Connect basic txn to get the total input and the total output without
	// considering the transaction metadata.
	totalInput, totalOutput, utxoOpsForTxn, err := bav._connectBasicTransfer(
		txn, txHash, blockHeight, verifySignatures)
	if err != nil {
		return 0, 0, nil, errors.Wrapf(err, "_connectUpdateGlobalParams: ")
	}

	// Output must be non-zero
	if totalOutput == 0 {
		return 0, 0, nil, RuleErrorUserOutputMustBeNonzero
	}

	if verifySignatures {
		// _connectBasicTransfer has already checked that the transaction is
		// signed by the top-level public key, which is all we need.
	}

	// Update the GlobalParamsEntry using the txn's ExtraData. Save the previous value
	// so it can be easily reverted.
	bav.GlobalParamsEntry = &newGlobalParamsEntry

	// Update the forbidden pub key entry on the view, if we have one to update.
	if newForbiddenPubKeyEntry != nil {
		bav.ForbiddenPubKeyToForbiddenPubKeyEntry[MakePkMapKey(forbiddenPubKey)] = newForbiddenPubKeyEntry
	}

	// Save a UtxoOperation of type OperationTypeUpdateGlobalParams that will allow
	// us to easily revert when we disconnect the transaction.
	utxoOpsForTxn = append(utxoOpsForTxn, &UtxoOperation{
		Type:                     OperationTypeUpdateGlobalParams,
		PrevGlobalParamsEntry:    prevGlobalParamsEntry,
		PrevForbiddenPubKeyEntry: prevForbiddenPubKeyEntry,
	})

	return totalInput, totalOutput, utxoOpsForTxn, nil
}

func (bav *UtxoView) ValidateDiamondsAndGetNumDeSoNanos(
	senderPublicKey []byte,
	receiverPublicKey []byte,
	diamondPostHash *BlockHash,
	diamondLevel int64,
	blockHeight uint32,
) (_numDeSoNanos uint64, _netNewDiamonds int64, _err error) {

	// Check that the diamond level is reasonable
	diamondLevelMap := GetDeSoNanosDiamondLevelMapAtBlockHeight(int64(blockHeight))
	if _, isAllowedLevel := diamondLevelMap[diamondLevel]; !isAllowedLevel {
		return 0, 0, fmt.Errorf(
			"ValidateDiamondsAndGetNumCreatorCoinNanos: Diamond level %v not allowed",
			diamondLevel)
	}

	// Convert pub keys into PKIDs.
	senderPKID := bav.GetPKIDForPublicKey(senderPublicKey)
	receiverPKID := bav.GetPKIDForPublicKey(receiverPublicKey)

	// Look up if there is an existing diamond entry.
	diamondKey := MakeDiamondKey(senderPKID.PKID, receiverPKID.PKID, diamondPostHash)
	diamondEntry := bav.GetDiamondEntryForDiamondKey(&diamondKey)

	currDiamondLevel := int64(0)
	if diamondEntry != nil {
		currDiamondLevel = diamondEntry.DiamondLevel
	}

	if currDiamondLevel >= diamondLevel {
		return 0, 0, RuleErrorCreatorCoinTransferPostAlreadyHasSufficientDiamonds
	}

	// Calculate the number of creator coin nanos needed vs. already added for previous diamonds.
	currDeSoNanos := GetDeSoNanosForDiamondLevelAtBlockHeight(currDiamondLevel, int64(blockHeight))
	neededDeSoNanos := GetDeSoNanosForDiamondLevelAtBlockHeight(diamondLevel, int64(blockHeight))

	// There is an edge case where, if the person's creator coin value goes down
	// by a large enough amount, then they can get a "free" diamond upgrade. This
	// seems fine for now.
	desoToTransferNanos := uint64(0)
	if neededDeSoNanos > currDeSoNanos {
		desoToTransferNanos = neededDeSoNanos - currDeSoNanos
	}

	netNewDiamonds := diamondLevel - currDiamondLevel

	return desoToTransferNanos, netNewDiamonds, nil
}

func (bav *UtxoView) ConnectTransaction(txn *MsgDeSoTxn, txHash *BlockHash,
	txnSizeBytes int64,
	blockHeight uint32, verifySignatures bool, ignoreUtxos bool) (
	_utxoOps []*UtxoOperation, _totalInput uint64, _totalOutput uint64,
	_fees uint64, _err error) {

	return bav._connectTransaction(txn, txHash,
		txnSizeBytes,
		blockHeight, verifySignatures,
		ignoreUtxos)

}

func (bav *UtxoView) _connectTransaction(txn *MsgDeSoTxn, txHash *BlockHash,
	txnSizeBytes int64, blockHeight uint32, verifySignatures bool, ignoreUtxos bool) (
	_utxoOps []*UtxoOperation, _totalInput uint64, _totalOutput uint64,
	_fees uint64, _err error) {

	// Do a quick sanity check before trying to connect.
	if err := CheckTransactionSanity(txn); err != nil {
		return nil, 0, 0, 0, errors.Wrapf(err, "_connectTransaction: ")
	}

	// Don't allow transactions that take up more than half of the block.
	txnBytes, err := txn.ToBytes(false)
	if err != nil {
		return nil, 0, 0, 0, errors.Wrapf(
			err, "CheckTransactionSanity: Problem serializing transaction: ")
	}
	if len(txnBytes) > int(bav.Params.MaxBlockSizeBytes/2) {
		return nil, 0, 0, 0, RuleErrorTxnTooBig
	}

	var totalInput, totalOutput uint64
	var utxoOpsForTxn []*UtxoOperation
	// TODO: Switch this to a switch-case
	if txn.TxnMeta.GetTxnType() == TxnTypeBlockReward || txn.TxnMeta.GetTxnType() == TxnTypeBasicTransfer {
		totalInput, totalOutput, utxoOpsForTxn, err =
			bav._connectBasicTransfer(
				txn, txHash, blockHeight, verifySignatures)

	} else if txn.TxnMeta.GetTxnType() == TxnTypeBitcoinExchange {
		totalInput, totalOutput, utxoOpsForTxn, err =
			bav._connectBitcoinExchange(
				txn, txHash, blockHeight, verifySignatures)

	} else if txn.TxnMeta.GetTxnType() == TxnTypePrivateMessage {
		totalInput, totalOutput, utxoOpsForTxn, err =
			bav._connectPrivateMessage(
				txn, txHash, blockHeight, verifySignatures)

	} else if txn.TxnMeta.GetTxnType() == TxnTypeMessagingGroup {
		totalInput, totalOutput, utxoOpsForTxn, err =
			bav._connectMessagingGroup(
				txn, txHash, blockHeight, verifySignatures)

	} else if txn.TxnMeta.GetTxnType() == TxnTypeSubmitPost {
		totalInput, totalOutput, utxoOpsForTxn, err =
			bav._connectSubmitPost(
				txn, txHash, blockHeight, verifySignatures, ignoreUtxos)

	} else if txn.TxnMeta.GetTxnType() == TxnTypeUpdateProfile {
		totalInput, totalOutput, utxoOpsForTxn, err =
			bav._connectUpdateProfile(
				txn, txHash, blockHeight, verifySignatures, ignoreUtxos)

	} else if txn.TxnMeta.GetTxnType() == TxnTypeUpdateBitcoinUSDExchangeRate {
		totalInput, totalOutput, utxoOpsForTxn, err =
			bav._connectUpdateBitcoinUSDExchangeRate(
				txn, txHash, blockHeight, verifySignatures)

	} else if txn.TxnMeta.GetTxnType() == TxnTypeUpdateGlobalParams {
		totalInput, totalOutput, utxoOpsForTxn, err =
			bav._connectUpdateGlobalParams(
				txn, txHash, blockHeight, verifySignatures)

	} else if txn.TxnMeta.GetTxnType() == TxnTypeFollow {
		totalInput, totalOutput, utxoOpsForTxn, err =
			bav._connectFollow(
				txn, txHash, blockHeight, verifySignatures)

	} else if txn.TxnMeta.GetTxnType() == TxnTypeLike {
		totalInput, totalOutput, utxoOpsForTxn, err =
			bav._connectLike(txn, txHash, blockHeight, verifySignatures)

	} else if txn.TxnMeta.GetTxnType() == TxnTypeCreatorCoin {
		totalInput, totalOutput, utxoOpsForTxn, err =
			bav._connectCreatorCoin(
				txn, txHash, blockHeight, verifySignatures)

	} else if txn.TxnMeta.GetTxnType() == TxnTypeCreatorCoinTransfer {
		totalInput, totalOutput, utxoOpsForTxn, err =
			bav._connectCreatorCoinTransfer(
				txn, txHash, blockHeight, verifySignatures)

	} else if txn.TxnMeta.GetTxnType() == TxnTypeDAOCoin {
		totalInput, totalOutput, utxoOpsForTxn, err =
			bav._connectDAOCoin(
				txn, txHash, blockHeight, verifySignatures)

	} else if txn.TxnMeta.GetTxnType() == TxnTypeDAOCoinTransfer {
		totalInput, totalOutput, utxoOpsForTxn, err =
			bav._connectDAOCoinTransfer(
				txn, txHash, blockHeight, verifySignatures)

	} else if txn.TxnMeta.GetTxnType() == TxnTypeDAOCoinLimitOrder {
		totalInput, totalOutput, utxoOpsForTxn, err =
			bav._connectDAOCoinLimitOrder(
				txn, txHash, blockHeight, verifySignatures)

	} else if txn.TxnMeta.GetTxnType() == TxnTypeSwapIdentity {
		totalInput, totalOutput, utxoOpsForTxn, err =
			bav._connectSwapIdentity(
				txn, txHash, blockHeight, verifySignatures)

	} else if txn.TxnMeta.GetTxnType() == TxnTypeCreateNFT {
		totalInput, totalOutput, utxoOpsForTxn, err =
			bav._connectCreateNFT(
				txn, txHash, blockHeight, verifySignatures)

	} else if txn.TxnMeta.GetTxnType() == TxnTypeUpdateNFT {
		totalInput, totalOutput, utxoOpsForTxn, err =
			bav._connectUpdateNFT(
				txn, txHash, blockHeight, verifySignatures)

	} else if txn.TxnMeta.GetTxnType() == TxnTypeAcceptNFTBid {
		totalInput, totalOutput, utxoOpsForTxn, err =
			bav._connectAcceptNFTBid(
				txn, txHash, blockHeight, verifySignatures)

	} else if txn.TxnMeta.GetTxnType() == TxnTypeNFTBid {
		totalInput, totalOutput, utxoOpsForTxn, err =
			bav._connectNFTBid(
				txn, txHash, blockHeight, verifySignatures)

	} else if txn.TxnMeta.GetTxnType() == TxnTypeNFTTransfer {
		totalInput, totalOutput, utxoOpsForTxn, err =
			bav._connectNFTTransfer(
				txn, txHash, blockHeight, verifySignatures)

	} else if txn.TxnMeta.GetTxnType() == TxnTypeAcceptNFTTransfer {
		totalInput, totalOutput, utxoOpsForTxn, err =
			bav._connectAcceptNFTTransfer(
				txn, txHash, blockHeight, verifySignatures)

	} else if txn.TxnMeta.GetTxnType() == TxnTypeBurnNFT {
		totalInput, totalOutput, utxoOpsForTxn, err =
			bav._connectBurnNFT(
				txn, txHash, blockHeight, verifySignatures)

	} else if txn.TxnMeta.GetTxnType() == TxnTypeAuthorizeDerivedKey {
		totalInput, totalOutput, utxoOpsForTxn, err =
			bav._connectAuthorizeDerivedKey(
				txn, txHash, blockHeight, verifySignatures)

	} else {
		err = fmt.Errorf("ConnectTransaction: Unimplemented txn type %v", txn.TxnMeta.GetTxnType().String())
	}
	if err != nil {
		return nil, 0, 0, 0, errors.Wrapf(err, "ConnectTransaction: ")
	}

	// Do some extra processing for non-block-reward transactions. Block reward transactions
	// will return zero for their fees.
	fees := uint64(0)
	if txn.TxnMeta.GetTxnType() != TxnTypeBlockReward {
		// If this isn't a block reward transaction, make sure the total input does
		// not exceed the total output. If it does, mark the block as invalid and
		// return an error.
		if totalInput < totalOutput {
			return nil, 0, 0, 0, RuleErrorTxnOutputExceedsInput
		}
		fees = totalInput - totalOutput
	}
	// Validate that totalInput - totalOutput is equal to the fee specified in the transaction metadata.
	if txn.TxnMeta.GetTxnType() == TxnTypeDAOCoinLimitOrder {
		if totalInput-totalOutput != txn.TxnMeta.(*DAOCoinLimitOrderMetadata).FeeNanos {
			return nil, 0, 0, 0, RuleErrorDAOCoinLimitOrderTotalInputMinusTotalOutputNotEqualToFee
		}
	}

	// BitcoinExchange transactions have their own special fee that is computed as a function of how much
	// DeSo is being minted. They do not need to abide by the global minimum fee check, since if they had
	// enough fees to get mined into the Bitcoin blockchain itself then they're almost certainly not spam.
	// If the transaction size was set to 0, skip validating the fee is above the minimum.
	// If the current minimum network fee per kb is set to 0, that indicates we should not assess a minimum fee.
	if txn.TxnMeta.GetTxnType() != TxnTypeBitcoinExchange && txnSizeBytes != 0 && bav.GlobalParamsEntry.MinimumNetworkFeeNanosPerKB != 0 {
		// Make sure there isn't overflow in the fee.
		if fees != ((fees * 1000) / 1000) {
			return nil, 0, 0, 0, RuleErrorOverflowDetectedInFeeRateCalculation
		}
		// If the fee is less than the minimum network fee per KB, return an error.
		if (fees*1000)/uint64(txnSizeBytes) < bav.GlobalParamsEntry.MinimumNetworkFeeNanosPerKB {
			return nil, 0, 0, 0, RuleErrorTxnFeeBelowNetworkMinimum
		}
	}

	return utxoOpsForTxn, totalInput, totalOutput, fees, nil
}

func (bav *UtxoView) ConnectBlock(
	desoBlock *MsgDeSoBlock, txHashes []*BlockHash, verifySignatures bool, eventManager *EventManager, blockHeight uint64) (
	[][]*UtxoOperation, error) {

	glog.V(1).Infof("ConnectBlock: Connecting block %v", desoBlock)

	// Check that the block being connected references the current tip. ConnectBlock
	// can only add a block to the current tip. We do this to keep the API simple.
	if *desoBlock.Header.PrevBlockHash != *bav.TipHash {
		return nil, fmt.Errorf("ConnectBlock: Parent hash of block being connected does not match tip")
	}

	blockHeader := desoBlock.Header
	// Loop through all the transactions and validate them using the view. Also
	// keep track of the total fees throughout.
	var totalFees uint64
	utxoOps := [][]*UtxoOperation{}
	for txIndex, txn := range desoBlock.Txns {
		txHash := txHashes[txIndex]

		// ConnectTransaction validates all of the transactions in the block and
		// is responsible for verifying signatures.
		//
		// TODO: We currently don't check that the min transaction fee is satisfied when
		// connecting blocks. We skip this check because computing the transaction's size
		// would slow down block processing significantly. We should figure out a way to
		// enforce this check in the future, but for now the only attack vector is one in
		// which a miner is trying to spam the network, which should generally never happen.
		utxoOpsForTxn, totalInput, totalOutput, currentFees, err := bav.ConnectTransaction(
			txn, txHash, 0, uint32(blockHeader.Height), verifySignatures, false /*ignoreUtxos*/)
		_, _ = totalInput, totalOutput // A bit surprising we don't use these
		if err != nil {
<<<<<<< HEAD
			return nil, errors.Wrapf(err, "ConnectBlock: ")
=======
			return nil, errors.Wrapf(err, "ConnectBlock: error connecting txn #%d", txIndex)
>>>>>>> a50d0a40
		}

		// Add the fees from this txn to the total fees. If any overflow occurs
		// mark the block as invalid and return a rule error. Note that block reward
		// txns should count as having zero fees.
		if totalFees > (math.MaxUint64 - currentFees) {
			return nil, RuleErrorTxnOutputWithInvalidAmount
		}
		totalFees += currentFees

		// Add the utxo operations to our list for all the txns.
		utxoOps = append(utxoOps, utxoOpsForTxn)

		// TODO: This should really be called at the end of _connectTransaction but it's
		// really annoying to change all the call signatures right now and we don't really
		// need it just yet.
		//
		// Call the event manager
		if eventManager != nil {
			eventManager.transactionConnected(&TransactionEvent{
				Txn:      txn,
				TxnHash:  txHash,
				UtxoView: bav,
				UtxoOps:  utxoOpsForTxn,
			})
		}
	}

	// We should now have computed totalFees. Use this to check that
	// the block reward's outputs are correct.
	//
	// Compute the sum of the outputs in the block reward. If an overflow
	// occurs mark the block as invalid and return a rule error.
	var blockRewardOutput uint64
	for _, bro := range desoBlock.Txns[0].TxOutputs {
		if bro.AmountNanos > MaxNanos ||
			blockRewardOutput > (math.MaxUint64-bro.AmountNanos) {

			return nil, RuleErrorBlockRewardOutputWithInvalidAmount
		}
		blockRewardOutput += bro.AmountNanos
	}
	// Verify that the block reward does not overflow when added to
	// the block's fees.
	blockReward := CalcBlockRewardNanos(uint32(blockHeader.Height))
	if totalFees > MaxNanos ||
		blockReward > (math.MaxUint64-totalFees) {

		return nil, RuleErrorBlockRewardOverflow
	}
	maxBlockReward := blockReward + totalFees
	// If the outputs of the block reward txn exceed the max block reward
	// allowed then mark the block as invalid and return an error.
	if blockRewardOutput > maxBlockReward {
		glog.Errorf("ConnectBlock(RuleErrorBlockRewardExceedsMaxAllowed): "+
			"blockRewardOutput %d exceeds maxBlockReward %d", blockRewardOutput, maxBlockReward)
		return nil, RuleErrorBlockRewardExceedsMaxAllowed
	}

	// If we made it to the end and this block is valid, advance the tip
	// of the view to reflect that.
	blockHash, err := desoBlock.Header.Hash()
	if err != nil {
		return nil, fmt.Errorf("ConnectBlock: Problem computing block hash after validation")
	}
	bav.TipHash = blockHash

	return utxoOps, nil
}

// Preload tries to fetch all the relevant data needed to connect a block
// in batches from Postgres. It marks many objects as "nil" in the respective
// data structures and then fills in the objects it is able to retrieve from
// the database. It's much faster to fetch data in bulk and cache "nil" values
// then to query individual records when connecting every transaction. If something
// is not preloaded the view falls back to individual queries.
func (bav *UtxoView) Preload(desoBlock *MsgDeSoBlock, blockHeight uint64) error {
	// We can only preload if we're using postgres
	if bav.Postgres == nil {
		return nil
	}

	// One iteration for all the PKIDs
	// NOTE: Work in progress. Testing with follows for now.
	var publicKeys []*PublicKey
	for _, txn := range desoBlock.Txns {
		if txn.TxnMeta.GetTxnType() == TxnTypeFollow {
			txnMeta := txn.TxnMeta.(*FollowMetadata)
			publicKeys = append(publicKeys, NewPublicKey(txn.PublicKey))
			publicKeys = append(publicKeys, NewPublicKey(txnMeta.FollowedPublicKey))
		} else if txn.TxnMeta.GetTxnType() == TxnTypeCreatorCoin {
			txnMeta := txn.TxnMeta.(*CreatorCoinMetadataa)
			publicKeys = append(publicKeys, NewPublicKey(txn.PublicKey))
			publicKeys = append(publicKeys, NewPublicKey(txnMeta.ProfilePublicKey))
		} else if txn.TxnMeta.GetTxnType() == TxnTypeDAOCoin {
			txnMeta := txn.TxnMeta.(*DAOCoinMetadata)
			publicKeys = append(publicKeys, NewPublicKey(txn.PublicKey))
			publicKeys = append(publicKeys, NewPublicKey(txnMeta.ProfilePublicKey))
		} else if txn.TxnMeta.GetTxnType() == TxnTypeUpdateProfile {
			publicKeys = append(publicKeys, NewPublicKey(txn.PublicKey))
		}
	}

	if len(publicKeys) > 0 {
		for _, publicKey := range publicKeys {
			publicKeyBytes := publicKey.ToBytes()
			pkidEntry := &PKIDEntry{
				PKID:      PublicKeyToPKID(publicKeyBytes),
				PublicKey: publicKeyBytes,
			}

			// Set pkid entries for all the public keys
			bav._setPKIDMappings(pkidEntry)

			// Set nil profile entries
			bav.ProfilePKIDToProfileEntry[*pkidEntry.PKID] = nil
		}

		// Set real entries for all the profiles that actually exist
		result := bav.Postgres.GetProfilesForPublicKeys(publicKeys)
		for _, profile := range result {
			bav.setProfileMappings(profile)
		}
	}

	// One iteration for everything else
	// TODO: For some reason just fetching follows from the DB causes consensus issues??
	var outputs []*PGTransactionOutput
	var follows []*PGFollow
	var balances []*PGCreatorCoinBalance
	var daoBalances []*PGDAOCoinBalance
	var likes []*PGLike
	var posts []*PGPost
	var lowercaseUsernames []string

	for _, txn := range desoBlock.Txns {
		// Preload all the inputs
		for _, txInput := range txn.TxInputs {
			output := &PGTransactionOutput{
				OutputHash:  &txInput.TxID,
				OutputIndex: txInput.Index,
				Spent:       false,
			}
			outputs = append(outputs, output)
		}

		if txn.TxnMeta.GetTxnType() == TxnTypeFollow {
			txnMeta := txn.TxnMeta.(*FollowMetadata)
			follow := &PGFollow{
				FollowerPKID: bav.GetPKIDForPublicKey(txn.PublicKey).PKID.NewPKID(),
				FollowedPKID: bav.GetPKIDForPublicKey(txnMeta.FollowedPublicKey).PKID.NewPKID(),
			}
			follows = append(follows, follow)

			// We cache the follow as not present and then fill them in later
			followerKey := MakeFollowKey(follow.FollowerPKID, follow.FollowedPKID)
			bav.FollowKeyToFollowEntry[followerKey] = nil
		} else if txn.TxnMeta.GetTxnType() == TxnTypeCreatorCoin {
			txnMeta := txn.TxnMeta.(*CreatorCoinMetadataa)

			// Fetch the buyer's balance entry
			balance := &PGCreatorCoinBalance{
				HolderPKID:  bav.GetPKIDForPublicKey(txn.PublicKey).PKID.NewPKID(),
				CreatorPKID: bav.GetPKIDForPublicKey(txnMeta.ProfilePublicKey).PKID.NewPKID(),
			}
			balances = append(balances, balance)

			// We cache the balances as not present and then fill them in later
			balanceEntryKey := MakeBalanceEntryKey(balance.HolderPKID, balance.CreatorPKID)
			bav.HODLerPKIDCreatorPKIDToBalanceEntry[balanceEntryKey] = nil

			// Fetch the creator's balance entry if they're not buying their own coin
			if !reflect.DeepEqual(txn.PublicKey, txnMeta.ProfilePublicKey) {
				balance = &PGCreatorCoinBalance{
					HolderPKID:  bav.GetPKIDForPublicKey(txnMeta.ProfilePublicKey).PKID.NewPKID(),
					CreatorPKID: bav.GetPKIDForPublicKey(txnMeta.ProfilePublicKey).PKID.NewPKID(),
				}
				balances = append(balances, balance)

				// We cache the balances as not present and then fill them in later
				balanceEntryKey = MakeBalanceEntryKey(balance.HolderPKID, balance.CreatorPKID)
				bav.HODLerPKIDCreatorPKIDToBalanceEntry[balanceEntryKey] = nil
			}
		} else if txn.TxnMeta.GetTxnType() == TxnTypeDAOCoin {
			txnMeta := txn.TxnMeta.(*DAOCoinMetadata)

			// Fetch the buyer's balance entry
			daoBalance := &PGDAOCoinBalance{
				HolderPKID:  bav.GetPKIDForPublicKey(txn.PublicKey).PKID.NewPKID(),
				CreatorPKID: bav.GetPKIDForPublicKey(txnMeta.ProfilePublicKey).PKID.NewPKID(),
			}
			daoBalances = append(daoBalances, daoBalance)

			// We cache the balances as not present and then fill them in later
			balanceEntryKey := MakeBalanceEntryKey(daoBalance.HolderPKID, daoBalance.CreatorPKID)
			bav.HODLerPKIDCreatorPKIDToDAOCoinBalanceEntry[balanceEntryKey] = nil

			// Fetch the creator's balance entry if they're not buying their own coin
			if !reflect.DeepEqual(txn.PublicKey, txnMeta.ProfilePublicKey) {
				daoBalance = &PGDAOCoinBalance{
					HolderPKID:  bav.GetPKIDForPublicKey(txnMeta.ProfilePublicKey).PKID.NewPKID(),
					CreatorPKID: bav.GetPKIDForPublicKey(txnMeta.ProfilePublicKey).PKID.NewPKID(),
				}
				daoBalances = append(daoBalances, daoBalance)

				// We cache the balances as not present and then fill them in later
				balanceEntryKey = MakeBalanceEntryKey(daoBalance.HolderPKID, daoBalance.CreatorPKID)
				bav.HODLerPKIDCreatorPKIDToDAOCoinBalanceEntry[balanceEntryKey] = nil
			}
		} else if txn.TxnMeta.GetTxnType() == TxnTypeLike {
			txnMeta := txn.TxnMeta.(*LikeMetadata)
			like := &PGLike{
				LikerPublicKey: txn.PublicKey,
				LikedPostHash:  txnMeta.LikedPostHash.NewBlockHash(),
			}
			likes = append(likes, like)

			// We cache the likes as not present and then fill them in later
			likeKey := MakeLikeKey(like.LikerPublicKey, *like.LikedPostHash)
			bav.LikeKeyToLikeEntry[likeKey] = nil

			post := &PGPost{
				PostHash: txnMeta.LikedPostHash.NewBlockHash(),
			}
			posts = append(posts, post)

			// We cache the posts as not present and then fill them in later
			bav.PostHashToPostEntry[*post.PostHash] = nil
		} else if txn.TxnMeta.GetTxnType() == TxnTypeSubmitPost {
			txnMeta := txn.TxnMeta.(*SubmitPostMetadata)

			var postHash *BlockHash
			if len(txnMeta.PostHashToModify) != 0 {
				postHash = NewBlockHash(txnMeta.PostHashToModify)
			} else {
				postHash = txn.Hash()
			}

			posts = append(posts, &PGPost{
				PostHash: postHash,
			})

			// We cache the posts as not present and then fill them in later
			bav.PostHashToPostEntry[*postHash] = nil

			// TODO: Preload parent, grandparent, and reposted posts
		} else if txn.TxnMeta.GetTxnType() == TxnTypeUpdateProfile {
			txnMeta := txn.TxnMeta.(*UpdateProfileMetadata)
			if len(txnMeta.NewUsername) == 0 {
				continue
			}

			lowercaseUsernames = append(lowercaseUsernames, strings.ToLower(string(txnMeta.NewUsername)))

			// We cache the profiles as not present and then fill them in later
			bav.ProfileUsernameToProfileEntry[MakeUsernameMapKey(txnMeta.NewUsername)] = nil
		}
	}

	if len(outputs) > 0 {
		//foundOutputs := bav.Postgres.GetOutputs(outputs)
		//for _, output := range foundOutputs {
		//	err := bav._setUtxoMappings(output.NewUtxoEntry())
		//	if err != nil {
		//		return err
		//	}
		//}
	}

	if len(follows) > 0 {
		foundFollows := bav.Postgres.GetFollows(follows)
		for _, follow := range foundFollows {
			followEntry := follow.NewFollowEntry()
			bav._setFollowEntryMappings(followEntry)
		}
	}

	if len(balances) > 0 {
		foundBalances := bav.Postgres.GetCreatorCoinBalances(balances)
		for _, balance := range foundBalances {
			balanceEntry := balance.NewBalanceEntry()
			bav._setCreatorCoinBalanceEntryMappings(balanceEntry)
		}
	}

	if len(daoBalances) > 0 {
		foundDAOBalances := bav.Postgres.GetDAOCoinBalances(daoBalances)
		for _, daoBalance := range foundDAOBalances {
			daoBalanceEntry := daoBalance.NewBalanceEntry()
			bav._setDAOCoinBalanceEntryMappings(daoBalanceEntry)
		}
	}

	if len(likes) > 0 {
		foundLikes := bav.Postgres.GetLikes(likes)
		for _, like := range foundLikes {
			likeEntry := like.NewLikeEntry()
			bav._setLikeEntryMappings(likeEntry)
		}
	}

	if len(posts) > 0 {
		foundPosts := bav.Postgres.GetPosts(posts)
		for _, post := range foundPosts {
			bav.setPostMappings(post)
		}
	}

	if len(lowercaseUsernames) > 0 {
		foundProfiles := bav.Postgres.GetProfilesForUsername(lowercaseUsernames)
		for _, profile := range foundProfiles {
			bav.setProfileMappings(profile)
		}
	}

	return nil
}

// GetUnspentUtxoEntrysForPublicKey returns the UtxoEntrys corresponding to the
// passed-in public key that are currently unspent. It does this while factoring
// in any transactions that have already been connected to it. This is useful,
// as an example, when one whats to see what UtxoEntrys are available for spending
// after factoring in (i.e. connecting) all of the transactions currently in the
// mempool that are related to this public key.
//
// At a high level, this function allows one to get the utxos that are the union of:
// - utxos in the db
// - utxos in the view from previously-connected transactions
func (bav *UtxoView) GetUnspentUtxoEntrysForPublicKey(pkBytes []byte) ([]*UtxoEntry, error) {
	// Fetch the relevant utxos for this public key from the db. We do this because
	// the db could contain utxos that are not currently loaded into the view.
	var utxoEntriesForPublicKey []*UtxoEntry
	var err error
	if bav.Postgres != nil {
		utxoEntriesForPublicKey = bav.Postgres.GetUtxoEntriesForPublicKey(pkBytes)
	} else {
		utxoEntriesForPublicKey, err = DbGetUtxosForPubKey(pkBytes, bav.Handle, bav.Snapshot)
	}
	if err != nil {
		return nil, errors.Wrapf(err, "UtxoView.GetUnspentUtxoEntrysForPublicKey: Problem fetching "+
			"utxos for public key %s", PkToString(pkBytes, bav.Params))
	}

	// Load all the utxos associated with this public key into
	// the view. This makes it so that the view can enumerate all of the utxoEntries
	// known for this public key. To put it another way, it allows the view to
	// contain the union of:
	// - utxos in the db
	// - utxos in the view from previously-connected transactions
	for _, utxoEntry := range utxoEntriesForPublicKey {
		bav.GetUtxoEntryForUtxoKey(utxoEntry.UtxoKey)
	}

	// Now that all of the utxos for this key have been loaded, filter the
	// ones for this public key and return them.
	utxoEntriesToReturn := []*UtxoEntry{}
	for utxoKeyTmp, utxoEntry := range bav.UtxoKeyToUtxoEntry {
		// Make a copy of the iterator since it might change from underneath us
		// if we take its pointer.
		utxoKey := utxoKeyTmp
		utxoEntry.UtxoKey = &utxoKey
		if !utxoEntry.isSpent && reflect.DeepEqual(utxoEntry.PublicKey, pkBytes) {
			utxoEntriesToReturn = append(utxoEntriesToReturn, utxoEntry)
		}
	}

	return utxoEntriesToReturn, nil
}

func (bav *UtxoView) GetSpendableDeSoBalanceNanosForPublicKey(pkBytes []byte,
	tipHeight uint32) (_spendableBalance uint64, _err error) {
	// In order to get the spendable balance, we need to account for any immature block rewards.
	// We get these by starting at the chain tip and iterating backwards until we have collected
	// all of the immature block rewards for this public key.
	nextBlockHash := bav.TipHash
	numImmatureBlocks := uint32(bav.Params.BlockRewardMaturity / bav.Params.TimeBetweenBlocks)
	immatureBlockRewards := uint64(0)

	if bav.Postgres != nil {
		// Filter out immature block rewards in postgres. UtxoType needs to be set correctly when importing blocks
		outputs := bav.Postgres.GetBlockRewardsForPublicKey(NewPublicKey(pkBytes), tipHeight-numImmatureBlocks, tipHeight)

		for _, output := range outputs {
			immatureBlockRewards += output.AmountNanos
		}
	} else {
		for ii := uint64(1); ii < uint64(numImmatureBlocks); ii++ {
			// Don't look up the genesis block since it isn't in the DB.
			if GenesisBlockHashHex == nextBlockHash.String() {
				break
			}

			blockNode := GetHeightHashToNodeInfo(bav.Handle, bav.Snapshot, tipHeight, nextBlockHash, false)
			if blockNode == nil {
				return uint64(0), fmt.Errorf(
					"GetSpendableDeSoBalanceNanosForPublicKey: Problem getting block for blockhash %s",
					nextBlockHash.String())
			}
			blockRewardForPK, err := DbGetBlockRewardForPublicKeyBlockHash(bav.Handle, bav.Snapshot, pkBytes, nextBlockHash)
			if err != nil {
				return uint64(0), errors.Wrapf(
					err, "GetSpendableDeSoBalanceNanosForPublicKey: Problem getting block reward for "+
						"public key %s blockhash %s", PkToString(pkBytes, bav.Params), nextBlockHash.String())
			}
			immatureBlockRewards += blockRewardForPK
			if blockNode.Parent != nil {
				nextBlockHash = blockNode.Parent.Hash
			} else {
				nextBlockHash = GenesisBlockHash
			}
		}
	}

	balanceNanos, err := bav.GetDeSoBalanceNanosForPublicKey(pkBytes)
	if err != nil {
		return uint64(0), errors.Wrap(err, "GetSpendableUtxosForPublicKey: ")
	}
	// Sanity check that the balanceNanos >= immatureBlockRewards to prevent underflow.
	if balanceNanos < immatureBlockRewards {
		return uint64(0), fmt.Errorf(
			"GetSpendableUtxosForPublicKey: balance underflow (%d,%d)", balanceNanos, immatureBlockRewards)
	}
	return balanceNanos - immatureBlockRewards, nil
}

func mergeExtraData(oldMap map[string][]byte, newMap map[string][]byte) map[string][]byte {
	// Always create the map from scratch, since modifying the map on
	// newMap could modify the map on the oldMap otherwise.
	retMap := make(map[string][]byte)

	// Add the values from the oldMap
	for kk, vv := range oldMap {
		retMap[kk] = vv
	}
	// Add the values from the newMap. Allow the newMap values to overwrite the
	// oldMap values during the merge.
	for kk, vv := range newMap {
		retMap[kk] = vv
	}

	return retMap
}<|MERGE_RESOLUTION|>--- conflicted
+++ resolved
@@ -1989,11 +1989,7 @@
 	newGlobalParamsEntry := *prevGlobalParamsEntry
 	extraData := txn.ExtraData
 	// Validate the public key. Only a paramUpdater is allowed to trigger this.
-<<<<<<< HEAD
-	_, updaterIsParamUpdater := bav.Params.ParamUpdaterPublicKeys[MakePkMapKey(txn.PublicKey)]
-=======
 	_, updaterIsParamUpdater := GetParamUpdaterPublicKeys(blockHeight, bav.Params)[MakePkMapKey(txn.PublicKey)]
->>>>>>> a50d0a40
 	if !updaterIsParamUpdater {
 		return 0, 0, nil, RuleErrorUserNotAuthorizedToUpdateGlobalParams
 	}
@@ -2408,11 +2404,7 @@
 			txn, txHash, 0, uint32(blockHeader.Height), verifySignatures, false /*ignoreUtxos*/)
 		_, _ = totalInput, totalOutput // A bit surprising we don't use these
 		if err != nil {
-<<<<<<< HEAD
-			return nil, errors.Wrapf(err, "ConnectBlock: ")
-=======
 			return nil, errors.Wrapf(err, "ConnectBlock: error connecting txn #%d", txIndex)
->>>>>>> a50d0a40
 		}
 
 		// Add the fees from this txn to the total fees. If any overflow occurs

--- conflicted
+++ resolved
@@ -123,11 +123,7 @@
 
 		// Compute a few hashes before checking if we've solved the block.
 		timeBefore := time.Now()
-<<<<<<< HEAD
-		bestHash, bestNonce, err := FindLowestHash(header, desoMiner.params.MiningIterationsPerCycle, uint64(desoMiner.BlockProducer.chain.blockTip().Height+1))
-=======
 		bestHash, bestNonce, err := FindLowestHash(header, desoMiner.params.MiningIterationsPerCycle)
->>>>>>> 92335f6f
 		glog.V(2).Infof("DeSoMiner._startThread: Time per iteration: %v", time.Since(timeBefore))
 		if err != nil {
 			// If there's an error just log it and break out.
@@ -431,7 +427,7 @@
 // of the passed blockHeader field as it iterates. This makes it easy to
 // continue a subsequent batch of iterations after we return.
 func FindLowestHash(
-	blockHeaderr *MsgDeSoHeader, iterations uint64, blockHeight uint64) (
+	blockHeaderr *MsgDeSoHeader, iterations uint64) (
 	lowestHash *BlockHash, lowestNonce uint64, ee error) {
 	// Compute a hash of the header with the current nonce value.
 	bestNonce := blockHeaderr.Nonce

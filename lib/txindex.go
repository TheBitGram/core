--- conflicted
+++ resolved
@@ -127,13 +127,8 @@
 
 	// Note that we *DONT* pass server here because it is already tied to the main blockchain.
 	txIndexChain, err := NewBlockchain(
-<<<<<<< HEAD
-		[]string{}, 0,
-		params, chainlib.NewMedianTime(), txIndexDb, nil, nil, nil)
-=======
 		[]string{}, 0, coreChain.MaxSyncBlockHeight, params, chainlib.NewMedianTime(),
 		txIndexDb, nil, nil, nil, false)
->>>>>>> 99730616
 	if err != nil {
 		return nil, fmt.Errorf("NewTXIndex: Error initializing TxIndex: %v", err)
 	}
@@ -400,12 +395,8 @@
 
 		// Do each block update in a single transaction so we're safe in case the node
 		// restarts.
-<<<<<<< HEAD
-		if err = txi.TXIndexChain.DB().Update(func(dbTxn *badger.Txn) error {
-=======
 		blockHeight := uint64(txi.CoreChain.BlockTip().Height)
 		err = txi.TXIndexChain.DB().Update(func(dbTxn *badger.Txn) error {
->>>>>>> 99730616
 
 			// Iterate through each transaction in the block and do the following:
 			// - Connect it to the view
@@ -427,12 +418,8 @@
 				}
 			}
 			return nil
-<<<<<<< HEAD
-		}); err != nil {
-=======
 		})
 		if err != nil {
->>>>>>> 99730616
 			return err
 		}
 

package lib

import (
	"bytes"
	"container/list"
	"encoding/hex"
	"fmt"
	"github.com/holiman/uint256"
	"math"
	"math/big"
	"reflect"
	"runtime/debug"
	"sort"
	"strings"
	"time"

	btcdchain "github.com/btcsuite/btcd/blockchain"
	chainlib "github.com/btcsuite/btcd/blockchain"
	"github.com/btcsuite/btcd/btcec"
	"github.com/btcsuite/btcd/wire"
	"github.com/davecgh/go-spew/spew"
	"github.com/deso-protocol/go-deadlock"
	merkletree "github.com/deso-protocol/go-merkle-tree"
	"github.com/dgraph-io/badger/v3"
	"github.com/golang/glog"
	"github.com/pkg/errors"
)

// blockchain.go is the work-horse for validating DeSo blocks and updating the
// database after each block is processed. The ProcessBlock function is probably
// a good place to start to understand this file.

const (
	// MaxOrphansInMemory is the maximum number of orphan blocks that we're willing to keep in memory. We set
	// a maximum here in order to prevent memory exhaustion from someone sending us too
	// many unconnectedTxns.
	MaxOrphansInMemory = 100

	// MaxBlockIndexNodes needs to allow the block index to grow large enough to accommodate multiple
	// forks of material length while allowing us to avoid an out-of-memory issue due to
	// a "disk-fill" attack. Notice that because we will only ever download blocks
	// after we have a header chain that has beaten all other header chains we're aware
	// of, the common case for an attack will be someone sending us long useless header
	// chains that we never actually download blocks for. This results in the block index
	// bloating up (indefinitely if we don't prune it) due to storing useless headers
	// but not resulting in the downloading of any blocks, which is a good thing.
	//
	// At ten minute block times, 5,000,000 comes out to roughly 95 years worth of blocks,
	// which seems like a reasonable limit for now (if we had 25 years of blocks, we'd still
	// have room for multiple forks each an entire history's length with this value). If
	// each node takes up 100 bytes of space this amounts to around 500MB, which also seems
	// like a reasonable size.
	MaxBlockIndexNodes = 5000000
)

type BlockStatus uint32

const (
	StatusNone BlockStatus = 0

	// Headers must always be Validated or ValidateFailed. We
	// don't store orphan headers and therefore any header that we do
	// have in our node index will be known definitively to be valid or
	// invalid one way or the other.
	StatusHeaderValidated = 1 << iota
	StatusHeaderValidateFailed

	StatusBlockProcessed
	StatusBlockStored
	StatusBlockValidated
	StatusBlockValidateFailed

	StatusBitcoinHeaderValidated      // Deprecated
	StatusBitcoinHeaderValidateFailed // Deprecated
)

// IsFullyProcessed determines if the BlockStatus corresponds to a fully processed and stored block.
func (blockStatus BlockStatus) IsFullyProcessed() bool {
	return blockStatus&StatusHeaderValidated != 0 &&
		blockStatus&StatusBlockStored != 0 &&
		blockStatus&StatusBlockProcessed != 0 &&
		blockStatus&StatusBlockValidated != 0
}

func (blockStatus BlockStatus) String() string {
	if blockStatus == 0 {
		return "NONE"
	}

	statuses := []string{}
	if blockStatus&StatusHeaderValidated != 0 {
		statuses = append(statuses, "HEADER_VALIDATED")
		blockStatus ^= StatusHeaderValidated
	}
	if blockStatus&StatusHeaderValidateFailed != 0 {
		statuses = append(statuses, "HEADER_VALIDATE_FAILED")
		blockStatus ^= StatusHeaderValidateFailed
	}
	if blockStatus&StatusBlockProcessed != 0 {
		statuses = append(statuses, "BLOCK_PROCESSED")
		blockStatus ^= StatusBlockProcessed
	}
	if blockStatus&StatusBlockStored != 0 {
		statuses = append(statuses, "BLOCK_STORED")
		blockStatus ^= StatusBlockStored
	}
	if blockStatus&StatusBlockValidated != 0 {
		statuses = append(statuses, "BLOCK_VALIDATED")
		blockStatus ^= StatusBlockValidated
	}
	if blockStatus&StatusBlockValidateFailed != 0 {
		statuses = append(statuses, "BLOCK_VALIDATE_FAILED")
		blockStatus ^= StatusBlockValidateFailed
	}

	// If at this point the blockStatus isn't zeroed out then
	// we have an unknown status remaining.
	if blockStatus != 0 {
		statuses = append(statuses, "ERROR_UNKNOWN_STATUS!")
	}

	return strings.Join(statuses, " | ")
}

// Add some fields in addition to the header to aid in the selection
// of the best chain.
type BlockNode struct {
	// Pointer to a node representing the block's parent.
	Parent *BlockNode

	// The hash computed on this block.
	Hash *BlockHash

	// Height is the position in the block chain.
	Height uint32

	// The difficulty target for this block. Used to compute the next
	// block's difficulty target so it can be validated.
	DifficultyTarget *BlockHash

	// A computation of the total amount of work that has been performed
	// on this chain, including the current node.
	CumWork *big.Int

	// The block header.
	Header *MsgDeSoHeader

	// Status holds the validation state for the block and whether or not
	// it's stored in the database.
	Status BlockStatus
}

func _difficultyBitsToHash(diffBits uint32) (_diffHash *BlockHash) {
	diffBigint := btcdchain.CompactToBig(diffBits)
	return BigintToHash(diffBigint)
}

func ExtractBitcoinBurnTransactionsFromBitcoinBlock(
	bitcoinBlock *wire.MsgBlock, bitcoinBurnAddress string, params *DeSoParams) []*wire.MsgTx {

	burnTxns := []*wire.MsgTx{}
	for _, txn := range bitcoinBlock.Transactions {
		burnOutput, err := _computeBitcoinBurnOutput(
			txn, bitcoinBurnAddress, params.BitcoinBtcdParams)
		if err != nil {
			glog.Errorf("ExtractBitcoinBurnTransactionsFromBitcoinBlock: Problem "+
				"extracting Bitcoin transaction: %v", err)
			continue
		}

		if burnOutput > 0 {
			burnTxns = append(burnTxns, txn)
		}
	}

	return burnTxns
}

func ExtractBitcoinBurnTransactionsFromBitcoinBlockWithMerkleProofs(
	bitcoinBlock *wire.MsgBlock, burnAddress string, params *DeSoParams) (
	_txns []*wire.MsgTx, _merkleProofs [][]*merkletree.ProofPart, _err error) {

	// Extract the Bitcoin burn transactions.
	burnTxns := ExtractBitcoinBurnTransactionsFromBitcoinBlock(
		bitcoinBlock, burnAddress, params)

	// If there weren't any burn transactions then there's nothing to do.
	if len(burnTxns) == 0 {
		return nil, nil, nil
	}

	// Compute all of the transaction hashes for the block.
	txHashes := [][]byte{}
	for _, txn := range bitcoinBlock.Transactions {
		txnBytes := bytes.Buffer{}
		err := txn.SerializeNoWitness(&txnBytes)
		if err != nil {
			return nil, nil, fmt.Errorf(
				"ExtractBitcoinBurnTransactionsFromBitcoinBlockWithMerkleProofs: "+
					"Error computing all the txn hashes for block: %v",
				err)
		}
		txHashes = append(txHashes, txnBytes.Bytes())
	}

	// Compute a merkle tree for the block.
	merkleTree := merkletree.NewTree(merkletree.Sha256DoubleHash, txHashes)

	if !reflect.DeepEqual(merkleTree.Root.GetHash(), bitcoinBlock.Header.MerkleRoot[:]) {
		return nil, nil, fmt.Errorf(
			"ExtractBitcoinBurnTransactionsFromBitcoinBlockWithMerkleProofs: "+
				"Merkle proof computed from txns %#v != to Merkle proof in Bitcoin block %#v",
			merkleTree.Root.GetHash(), bitcoinBlock.Header.MerkleRoot[:])
	}

	// Use the Merkle tree to compute a Merkle proof for each transaction.
	burnTxnsWithProofs := []*wire.MsgTx{}
	merkleProofs := [][]*merkletree.ProofPart{}
	for _, txn := range burnTxns {
		txHash := txn.TxHash()
		proof, err := merkleTree.CreateProof(txHash[:])
		if err != nil {
			return nil, nil, fmt.Errorf(
				"ExtractBitcoinBurnTransactionsFromBitcoinBlockWithMerkleProofs: Problem "+
					"computing Merkle proof for txn %v for block %v: %v",
				txn, bitcoinBlock, err)
		}

		burnTxnsWithProofs = append(burnTxnsWithProofs, txn)
		merkleProofs = append(merkleProofs, proof.PathToRoot)
	}

	return burnTxnsWithProofs, merkleProofs, nil
}

func ExtractBitcoinExchangeTransactionsFromBitcoinBlock(
	bitcoinBlock *wire.MsgBlock, burnAddress string, params *DeSoParams) (
	_txns []*MsgDeSoTxn, _err error) {

	bitcoinBurnTxns, merkleProofs, err :=
		ExtractBitcoinBurnTransactionsFromBitcoinBlockWithMerkleProofs(
			bitcoinBlock, burnAddress, params)
	if err != nil {
		return nil, errors.Wrapf(err, "ExtractBitcoinExchangeTransactionsFromBitcoinBlock: "+
			"Problem extracting raw Bitcoin burn transactions from Bitcoin Block")
	}

	bitcoinExchangeTxns := []*MsgDeSoTxn{}
	blockHash := (BlockHash)(bitcoinBlock.BlockHash())
	merkleRoot := (BlockHash)(bitcoinBlock.Header.MerkleRoot)
	for ii := range bitcoinBurnTxns {
		bitcoinExchangeMetadata := &BitcoinExchangeMetadata{
			BitcoinTransaction: bitcoinBurnTxns[ii],
			BitcoinBlockHash:   &blockHash,
			BitcoinMerkleRoot:  &merkleRoot,
			BitcoinMerkleProof: merkleProofs[ii],
		}

		// The only thing a BitcoinExchange transaction has set is its TxnMeta.
		// Everything else is left blank because it is not needed. Note that the
		// recipient of the DeSo that will be created is the first valid input in
		// the BitcoinTransaction specified. Note also that the
		// fee is deducted as a percentage of the eventual DeSo that will get
		// created as a result of this transaction.
		currentTxn := &MsgDeSoTxn{
			TxnMeta: bitcoinExchangeMetadata,
		}
		bitcoinExchangeTxns = append(bitcoinExchangeTxns, currentTxn)
	}

	return bitcoinExchangeTxns, nil
}

func (nn *BlockNode) String() string {
	var parentHash *BlockHash
	if nn.Parent != nil {
		parentHash = nn.Parent.Hash
	}
	tstamp := uint32(0)
	if nn.Header != nil {
		tstamp = uint32(nn.Header.TstampSecs)
	}
	return fmt.Sprintf("< TstampSecs: %d, Height: %d, Hash: %s, ParentHash %s, Status: %s, CumWork: %v>",
		tstamp, nn.Header.Height, nn.Hash, parentHash, nn.Status, nn.CumWork)
}

// TODO: Height not needed in this since it's in the header.
func NewBlockNode(
	parent *BlockNode,
	hash *BlockHash,
	height uint32,
	difficultyTarget *BlockHash,
	cumWork *big.Int,
	header *MsgDeSoHeader,
	status BlockStatus) *BlockNode {

	return &BlockNode{
		Parent:           parent,
		Hash:             hash,
		Height:           height,
		DifficultyTarget: difficultyTarget,
		CumWork:          cumWork,
		Header:           header,
		Status:           status,
	}
}

func (nn *BlockNode) Ancestor(height uint32) *BlockNode {
	if height > nn.Height {
		return nil
	}

	node := nn
	for ; node != nil && node.Height != height; node = node.Parent {
		// Keep iterating node until the condition no longer holds.
	}

	return node
}

// RelativeAncestor returns the ancestor block node a relative 'distance' blocks
// before this node. This is equivalent to calling Ancestor with the node's
// height minus provided distance.
//
// This function is safe for concurrent access.
func (nn *BlockNode) RelativeAncestor(distance uint32) *BlockNode {
	return nn.Ancestor(nn.Height - distance)
}

// CalcNextDifficultyTarget computes the difficulty target expected of the
// next block.
func CalcNextDifficultyTarget(
	lastNode *BlockNode, version uint32, params *DeSoParams) (*BlockHash, error) {

	// Compute the blocks in each difficulty cycle.
	blocksPerRetarget := uint32(params.TimeBetweenDifficultyRetargets / params.TimeBetweenBlocks)

	// We effectively skip the first difficulty retarget by returning the default
	// difficulty value for the first cycle. Not doing this (or something like it)
	// would cause the genesis block's timestamp, which could be off by several days
	// to significantly skew the first cycle in a way that is mostly annoying for
	// testing but also suboptimal for the mainnet.
	minDiffBytes, err := hex.DecodeString(params.MinDifficultyTargetHex)
	if err != nil {
		return nil, errors.Wrapf(err, "CalcNextDifficultyTarget: Problem computing min difficulty")
	}
	var minDiffHash BlockHash
	copy(minDiffHash[:], minDiffBytes)
	if lastNode == nil || lastNode.Height <= blocksPerRetarget {
		return &minDiffHash, nil
	}

	// If we get here we know we are dealing with a block whose height exceeds
	// the height of the first difficulty adjustment, that is
	//   lastNode.Height > blocksPerRetarget

	// If we're not at a difficulty retarget point, return the previous
	// block's difficulty.
	if lastNode.Height%blocksPerRetarget != 0 {
		return lastNode.DifficultyTarget, nil
	}

	// If we get here it means we reached a difficulty retarget point.
	targetSecs := int64(params.TimeBetweenDifficultyRetargets / time.Second)
	minRetargetTimeSecs := targetSecs / params.MaxDifficultyRetargetFactor
	maxRetargetTimeSecs := targetSecs * params.MaxDifficultyRetargetFactor

	firstNodeHeight := lastNode.Height - blocksPerRetarget
	firstNode := lastNode.Ancestor(firstNodeHeight)
	if firstNode == nil {
		return nil, fmt.Errorf("CalcNextDifficultyTarget: Problem getting block at "+
			"beginning of retarget interval at height %d during retarget from height %d",
			firstNodeHeight, lastNode.Height)
	}

	actualTimeDiffSecs := int64(lastNode.Header.TstampSecs - firstNode.Header.TstampSecs)
	clippedTimeDiffSecs := actualTimeDiffSecs
	if actualTimeDiffSecs < minRetargetTimeSecs {
		clippedTimeDiffSecs = minRetargetTimeSecs
	} else if actualTimeDiffSecs > maxRetargetTimeSecs {
		clippedTimeDiffSecs = maxRetargetTimeSecs
	}

	numerator := new(big.Int).Mul(
		HashToBigint(lastNode.DifficultyTarget),
		big.NewInt(clippedTimeDiffSecs))
	nextDiffBigint := numerator.Div(numerator, big.NewInt(targetSecs))

	// If the next difficulty is nil or if it passes the min difficulty, set it equal
	// to the min difficulty. This should never happen except for weird instances where
	// we're testing edge cases.
	if nextDiffBigint == nil || nextDiffBigint.Cmp(HashToBigint(&minDiffHash)) > 0 {
		nextDiffBigint = HashToBigint(&minDiffHash)
	}

	return BigintToHash(nextDiffBigint), nil
}

type OrphanBlock struct {
	Block *MsgDeSoBlock
	Hash  *BlockHash
}

type Blockchain struct {
	db                              *badger.DB
	postgres                        *Postgres
	snapshot                        *Snapshot
<<<<<<< HEAD
	sqsQueue                        *SQSQueue
=======
>>>>>>> 92335f6f
	timeSource                      chainlib.MedianTimeSource
	trustedBlockProducerPublicKeys  map[PkMapKey]bool
	trustedBlockProducerStartHeight uint64
	MaxSyncBlockHeight              uint32
	params                          *DeSoParams
	eventManager                    *EventManager

	// Archival mode determines if we'll be downloading historical blocks after finishing hypersync.
	// It is turned off by default, meaning we won't be downloading blocks prior to the first snapshot
	// height, nor we'll be downloading utxoops for these blocks. This is OK because we're assuming a
	// reorg reverting a last snapshot is extremely unlikely. If it does happen, it would require the
	// syncing node to re-run hypersync, which is a tiny overhead. Moreover, we are moving away from
	// utxoops overall. They'll only be needed close to the tip to handle reorgs and nowhere else.
	archivalMode bool
	// Returns true once all of the housekeeping in creating the
	// blockchain is complete. This includes setting up the genesis block.
	isInitialized bool

	// Protects most of the fields below this point.
	ChainLock deadlock.RWMutex

	// These should only be accessed after acquiring the ChainLock.
	//
	// An in-memory index of the "tree" of blocks we are currently aware of.
	// This index includes forks and side-chains but does not include unconnectedTxns.
	blockIndex map[BlockHash]*BlockNode
	// An in-memory slice of the blocks on the main chain only. The end of
	// this slice is the best known tip that we have at any given time.
	bestChain    []*BlockNode
	bestChainMap map[BlockHash]*BlockNode

	bestHeaderChain    []*BlockNode
	bestHeaderChainMap map[BlockHash]*BlockNode

	// We keep track of orphan blocks with the following data structures. Orphans
	// are not written to disk and are only cached in memory. Moreover we only keep
	// up to MaxOrphansInMemory of them in order to prevent memory exhaustion.
	orphanList *list.List

	// We connect many blocks in the same view and flush every X number of blocks
	blockView *UtxoView

	// State checksum is used to verify integrity of state data and when
	// syncing from snapshot in the hyper sync protocol.
	//
	// TODO: These could be rolled into SyncState, or at least into a single
	// variable.
	syncingState                bool
	downloadingHistoricalBlocks bool

	timer *Timer
}

func (bc *Blockchain) CopyBlockIndex() map[BlockHash]*BlockNode {
	newBlockIndex := make(map[BlockHash]*BlockNode)
	for kk, vv := range bc.blockIndex {
		newBlockIndex[kk] = vv
	}
	return newBlockIndex
}

func (bc *Blockchain) CopyBestChain() ([]*BlockNode, map[BlockHash]*BlockNode) {
	newBestChain := []*BlockNode{}
	newBestChainMap := make(map[BlockHash]*BlockNode)
	newBestChain = append(newBestChain, bc.bestChain...)
	for kk, vv := range bc.bestChainMap {
		newBestChainMap[kk] = vv
	}

	return newBestChain, newBestChainMap
}

func (bc *Blockchain) CopyBestHeaderChain() ([]*BlockNode, map[BlockHash]*BlockNode) {
	newBestChain := []*BlockNode{}
	newBestChainMap := make(map[BlockHash]*BlockNode)
	newBestChain = append(newBestChain, bc.bestHeaderChain...)
	for kk, vv := range bc.bestHeaderChainMap {
		newBestChainMap[kk] = vv
	}

	return newBestChain, newBestChainMap
}

// IsFullyStored determines if there are block nodes that haven't been fully stored or processed in the best block chain.
func (bc *Blockchain) IsFullyStored() bool {
	if bc.ChainState() == SyncStateFullyCurrent {
		for _, blockNode := range bc.bestChain {
			if !blockNode.Status.IsFullyProcessed() {
				return false
			}
		}
		return true
	}
	return false
}

// _initChain initializes the in-memory data structures for the Blockchain object
// by reading from the database. If the database has never been initialized before
// then _initChain will initialize it to contain only the genesis block before
// proceeding to read from it.
func (bc *Blockchain) _initChain() error {
	// See if we have a best chain hash stored in the db.
	var bestBlockHash *BlockHash
	if bc.postgres != nil {
		chain := bc.postgres.GetChain(MAIN_CHAIN)
		if chain != nil {
			bestBlockHash = chain.TipHash
		}
	} else {
		bestBlockHash = DbGetBestHash(bc.db, bc.snapshot, ChainTypeDeSoBlock)
	}
	// When we load up initially, the best header hash is just the tip of the best
	// block chain, since we don't store headers for which we don't have corresponding
	// blocks.
	bestHeaderHash := bestBlockHash

	// If there is no best chain hash in the db then it means we've never
	// initialized anything so take the time to do it now.
	if bestBlockHash == nil || bestHeaderHash == nil {
		var err error

		if bc.postgres != nil {
			err = bc.postgres.InitGenesisBlock(bc.params, bc.db)
		} else {
			err = InitDbWithDeSoGenesisBlock(bc.params, bc.db, bc.eventManager, bc.snapshot)
		}
		if err != nil {
			return errors.Wrapf(err, "_initChain: Problem initializing db with genesis block")
		}

		// After initializing the db to contain only the genesis block,
		// set the best hash we're aware of equal to it.
		bestBlockHash = MustDecodeHexBlockHash(bc.params.GenesisBlockHashHex)
		bestHeaderHash = bestBlockHash
	}

	// At this point we should have bestHashes set and the db should have been
	// initialized to contain a block index and a best chain that we can read
	// in.

	// Read in the nodes using the (<height, hash> -> node) index. The nodes will
	// be iterated over starting with height 0 and ending with the height of the
	// longest chain we're aware of. As we go, check that all the blocks connect
	// to previous blocks we've read in and error if they don't. This works because
	// reading blocks in height order as we do here ensures that we'll always
	// add a block's parents, if they exist, before adding the block itself.
	var err error
	if bc.postgres != nil {
		bc.blockIndex, err = bc.postgres.GetBlockIndex()
	} else {
		bc.blockIndex, err = GetBlockIndex(bc.db, false /*bitcoinNodes*/)
	}
	if err != nil {
		return errors.Wrapf(err, "_initChain: Problem reading block index from db")
	}

	// At this point the blockIndex should contain a full node tree with all
	// nodes pointing to valid parent nodes.
	{
		// Find the tip node with the best node hash.
		tipNode := bc.blockIndex[*bestBlockHash]
		if tipNode == nil {
			return fmt.Errorf("_initChain(block): Best hash (%#v) not found in block index", bestBlockHash)
		}

		// Walk back from the best node to the genesis block and store them all
		// in bestChain.
		bc.bestChain, err = GetBestChain(tipNode, bc.blockIndex)
		if err != nil {
			return errors.Wrapf(err, "_initChain(block): Problem reading best chain from db")
		}
		for _, bestChainNode := range bc.bestChain {
			bc.bestChainMap[*bestChainNode.Hash] = bestChainNode
		}
	}

	// TODO: This code is a bit repetitive but this seemed clearer than factoring it out.
	{
		// Find the tip node with the best node hash.
		tipNode := bc.blockIndex[*bestHeaderHash]
		if tipNode == nil {
			return fmt.Errorf("_initChain(header): Best hash (%#v) not found in block index", bestHeaderHash)
		}

		// Walk back from the best node to the genesis block and store them all
		// in bestChain.
		bc.bestHeaderChain, err = GetBestChain(tipNode, bc.blockIndex)
		if err != nil {
			return errors.Wrapf(err, "_initChain(header): Problem reading best chain from db")
		}
		for _, bestHeaderChainNode := range bc.bestHeaderChain {
			bc.bestHeaderChainMap[*bestHeaderChainNode.Hash] = bestHeaderChainNode
		}
	}

	bc.isInitialized = true

	return nil
}

// NewBlockchain returns a new blockchain object. It initializes some in-memory
// data structures by reading from the db. It also initializes the db if it hasn't
// been initialized in the past. This function should only be called once per
// db, and one should never run two blockchain objects over the same db at the same
// time as they will likely step on each other and become inconsistent.
func NewBlockchain(
	trustedBlockProducerPublicKeyStrs []string,
	trustedBlockProducerStartHeight uint64,
	maxSyncBlockHeight uint32,
	params *DeSoParams,
	timeSource chainlib.MedianTimeSource,
	db *badger.DB,
	postgres *Postgres,
	sqsQueue *SQSQueue,
	eventManager *EventManager,
	snapshot *Snapshot,
	archivalMode bool,
) (*Blockchain, error) {

	trustedBlockProducerPublicKeys := make(map[PkMapKey]bool)
	for _, keyStr := range trustedBlockProducerPublicKeyStrs {
		pkBytes, _, err := Base58CheckDecode(keyStr)
		if err != nil {
			return nil, fmt.Errorf("Error decoding trusted block producer public key: %v", err)
		}
		trustedBlockProducerPublicKeys[MakePkMapKey(pkBytes)] = true
	}

	timer := &Timer{}
	timer.Initialize()

	bc := &Blockchain{
		db:                              db,
		postgres:                        postgres,
<<<<<<< HEAD
		sqsQueue:                        sqsQueue,
=======
>>>>>>> 92335f6f
		snapshot:                        snapshot,
		timeSource:                      timeSource,
		trustedBlockProducerPublicKeys:  trustedBlockProducerPublicKeys,
		trustedBlockProducerStartHeight: trustedBlockProducerStartHeight,
		MaxSyncBlockHeight:              maxSyncBlockHeight,
		params:                          params,
		eventManager:                    eventManager,
		archivalMode:                    archivalMode,

		blockIndex:   make(map[BlockHash]*BlockNode),
		bestChainMap: make(map[BlockHash]*BlockNode),

		bestHeaderChainMap: make(map[BlockHash]*BlockNode),

		orphanList: list.New(),
		timer:      timer,
	}

	// Hold the chain lock whenever we modify this object from now on.
	bc.ChainLock.Lock()
	defer bc.ChainLock.Unlock()

	// Initialize all the in-memory data structures by loading our state
	// from the db. This function creates an initial database state containing
	// only the genesis block if we've never initialized the database before.
	if err := bc._initChain(); err != nil {
		return nil, errors.Wrapf(err, "NewBlockchain: ")
	}

	return bc, nil
}

// log2FloorMasks defines the masks to use when quickly calculating
// floor(log2(x)) in a constant log2(32) = 5 steps, where x is a uint32, using
// shifts.  They are derived from (2^(2^x) - 1) * (2^(2^x)), for x in 4..0.
var log2FloorMasks = []uint32{0xffff0000, 0xff00, 0xf0, 0xc, 0x2}

// fastLog2Floor calculates and returns floor(log2(x)) in a constant 5 steps.
func fastLog2Floor(n uint32) uint8 {
	rv := uint8(0)
	exponent := uint8(16)
	for i := 0; i < 5; i++ {
		if n&log2FloorMasks[i] != 0 {
			rv += exponent
			n >>= exponent
		}
		exponent >>= 1
	}
	return rv
}

// locateInventory returns the node of the block after the first known block in
// the locator along with the number of subsequent nodes needed to either reach
// the provided stop hash or the provided max number of entries.
//
// In addition, there are two special cases:
//
// - When no locators are provided, the stop hash is treated as a request for
//   that block, so it will either return the node associated with the stop hash
//   if it is known, or nil if it is unknown
// - When locators are provided, but none of them are known, nodes starting
//   after the genesis block will be returned
//
// This is primarily a helper function for the locateBlocks and locateHeaders
// functions.
//
// This function MUST be called with the chain state lock held (for reads).
func locateInventory(locator []*BlockHash, stopHash *BlockHash, maxEntries uint32,
	blockIndex map[BlockHash]*BlockNode, bestChainList []*BlockNode,
	bestChainMap map[BlockHash]*BlockNode) (*BlockNode, uint32) {

	// There are no block locators so a specific block is being requested
	// as identified by the stop hash.
	stopNode, stopNodeExists := blockIndex[*stopHash]
	if len(locator) == 0 {
		if !stopNodeExists {
			// No blocks with the stop hash were found so there is
			// nothing to do.
			return nil, 0
		}
		return stopNode, 1
	}

	// Find the most recent locator block hash in the main chain. In the
	// case none of the hashes in the locator are in the main chain, fall
	// back to the genesis block.
	startNode := bestChainList[0]
	for _, hash := range locator {
		node, bestChainContainsNode := bestChainMap[*hash]
		if bestChainContainsNode {
			startNode = node
			break
		}
	}

	// Start at the block after the most recently known block. When there
	// is no next block it means the most recently known block is the tip of
	// the best chain, so there is nothing more to do.
	nextNodeHeight := uint32(startNode.Header.Height) + 1
	if uint32(len(bestChainList)) <= nextNodeHeight {
		return nil, 0
	}
	startNode = bestChainList[nextNodeHeight]

	// Calculate how many entries are needed.
	tip := bestChainList[len(bestChainList)-1]
	total := uint32((tip.Header.Height - startNode.Header.Height) + 1)
	if stopNodeExists && stopNode.Header.Height >= startNode.Header.Height {

		_, bestChainContainsStopNode := bestChainMap[*stopNode.Hash]
		if bestChainContainsStopNode {
			total = uint32((stopNode.Header.Height - startNode.Header.Height) + 1)
		}
	}
	if total > maxEntries {
		total = maxEntries
	}

	return startNode, total
}

// locateHeaders returns the headers of the blocks after the first known block
// in the locator until the provided stop hash is reached, or up to the provided
// max number of block headers.
//
// See the comment on the exported function for more details on special cases.
//
// This function MUST be called with the ChainLock held (for reads).
func locateHeaders(locator []*BlockHash, stopHash *BlockHash, maxHeaders uint32,
	blockIndex map[BlockHash]*BlockNode, bestChainList []*BlockNode,
	bestChainMap map[BlockHash]*BlockNode) []*MsgDeSoHeader {

	// Find the node after the first known block in the locator and the
	// total number of nodes after it needed while respecting the stop hash
	// and max entries.
	node, total := locateInventory(locator, stopHash, maxHeaders,
		blockIndex, bestChainList, bestChainMap)
	if total == 0 {
		return nil
	}

	// Populate and return the found headers.
	headers := make([]*MsgDeSoHeader, 0, total)
	for ii := uint32(0); ii < total; ii++ {
		headers = append(headers, node.Header)
		if uint32(len(headers)) == total {
			break
		}
		node = bestChainList[node.Header.Height+1]
	}
	return headers
}

// LocateBestBlockChainHeaders returns the headers of the blocks after the first known block
// in the locator until the provided stop hash is reached, or up to a max of
// wire.MaxBlockHeadersPerMsg headers. Note that it returns the best headers
// considering only headers for which we have blocks (that is, it considers the
// best *block* chain we have rather than the best *header* chain). This is
// the correct thing to do because in general this function is called in order
// to serve a response to a peer's GetHeaders request.
//
// In addition, there are two special cases:
//
// - When no locators are provided, the stop hash is treated as a request for
//   that header, so it will either return the header for the stop hash itself
//   if it is known, or nil if it is unknown
// - When locators are provided, but none of them are known, headers starting
//   after the genesis block will be returned
//
// This function is safe for concurrent access.
func (bc *Blockchain) LocateBestBlockChainHeaders(locator []*BlockHash, stopHash *BlockHash) []*MsgDeSoHeader {
	// TODO: Shouldn't we hold a ChainLock here? I think it's fine though because the place
	// where it's currently called is single-threaded via a channel in server.go. Going to
	// avoid messing with it for now.
	headers := locateHeaders(locator, stopHash, MaxHeadersPerMsg,
		bc.blockIndex, bc.bestChain, bc.bestChainMap)

	return headers
}

// LatestLocator returns a block locator for the passed block node. The passed
// node can be nil in which case the block locator for the current tip
// associated with the view will be returned.
//
// BlockLocator is used to help locate a specific block.  The algorithm for
// building the block locator is to add the hashes in reverse order until
// the genesis block is reached.  In order to keep the list of locator hashes
// to a reasonable number of entries, first the most recent previous 12 block
// hashes are added, then the step is doubled each loop iteration to
// exponentially decrease the number of hashes as a function of the distance
// from the block being located.
//
// For example, assume a block chain with a side chain as depicted below:
// 	genesis -> 1 -> 2 -> ... -> 15 -> 16  -> 17  -> 18
// 	                              \-> 16a -> 17a
//
// The block locator for block 17a would be the hashes of blocks:
// [17a 16a 15 14 13 12 11 10 9 8 7 6 4 genesis]
//
// Caller is responsible for acquiring the ChainLock before calling this function.
func (bc *Blockchain) LatestLocator(tip *BlockNode) []*BlockHash {

	// Calculate the max number of entries that will ultimately be in the
	// block locator. See the description of the algorithm for how these
	// numbers are derived.
	var maxEntries uint8
	if tip.Header.Height <= 12 {
		maxEntries = uint8(tip.Header.Height) + 1
	} else {
		// Requested hash itself + previous 10 entries + genesis block.
		// Then floor(log2(height-10)) entries for the skip portion.
		adjustedHeight := uint32(tip.Header.Height) - 10
		maxEntries = 12 + fastLog2Floor(adjustedHeight)
	}
	locator := make([]*BlockHash, 0, maxEntries)

	step := int32(1)
	for tip != nil {
		locator = append(locator, tip.Hash)

		// Nothing more to add once the genesis block has been added.
		if tip.Header.Height == 0 {
			break
		}

		// Calculate height of previous node to include ensuring the
		// final node is the genesis block.
		height := int32(tip.Header.Height) - step
		if height < 0 {
			height = 0
		}

		// When the node is in the current chain view, all of its
		// ancestors must be too, so use a much faster O(1) lookup in
		// that case.  Otherwise, fall back to walking backwards through
		// the nodes of the other chain to the correct ancestor.
		if _, exists := bc.bestHeaderChainMap[*tip.Hash]; exists {
			tip = bc.bestHeaderChain[height]
		} else {
			tip = tip.Ancestor(uint32(height))
		}

		// Once 11 entries have been included, start doubling the
		// distance between included hashes.
		if len(locator) > 10 {
			step *= 2
		}
	}

	return locator
}

func (bc *Blockchain) HeaderLocatorWithNodeHash(blockHash *BlockHash) ([]*BlockHash, error) {
	node, exists := bc.blockIndex[*blockHash]
	if !exists {
		return nil, fmt.Errorf("Blockchain.HeaderLocatorWithNodeHash: Node for hash %v is not in our blockIndex", blockHash)
	}

	return bc.LatestLocator(node), nil
}

// LatestHeaderLocator calls LatestLocator in order to fetch a locator
// for the best header chain.
func (bc *Blockchain) LatestHeaderLocator() []*BlockHash {
	headerTip := bc.headerTip()

	return bc.LatestLocator(headerTip)
}

func (bc *Blockchain) GetBlockNodesToFetch(
	numBlocks int, _maxHeight int, blocksToIgnore map[BlockHash]bool) []*BlockNode {

	// Get the tip of the main block chain.
	bestBlockTip := bc.blockTip()

	// If the maxHeight is set to < 0, then we don't want to use it as a constraint.
	maxHeight := uint32(math.MaxUint32)
	if _maxHeight >= 0 {
		maxHeight = uint32(_maxHeight)
	}

	// If the tip of the best block chain is in the main header chain, make that
	// the start point for our fetch.
	headerNodeStart, blockTipExistsInBestHeaderChain := bc.bestHeaderChainMap[*bestBlockTip.Hash]
	if !blockTipExistsInBestHeaderChain {
		// If the hash of the tip of the best blockchain is not in the best header chain, then
		// this is a case where the header chain has forked off from the best block
		// chain. In this situation, the best header chain is taken as the source of truth
		// and so we iterate backward over the best header chain starting at the tip
		// until we find the first block that has StatusBlockProcessed. Then we fetch
		// blocks starting from there. Note that, at minimum, the genesis block has
		// StatusBlockProcessed so this loop is guaranteed to terminate successfully.
		headerNodeStart = bc.headerTip()
		for headerNodeStart != nil && (headerNodeStart.Status&StatusBlockProcessed) == 0 {
			headerNodeStart = headerNodeStart.Parent
		}

		if headerNodeStart == nil {
			// If for some reason we ended up with the headerNode being nil, log
			// an error and set it to the genesis block.
			glog.Errorf("GetBlockToFetch: headerNode was nil after iterating " +
				"backward through best header chain; using genesis block")
			headerNodeStart = bc.bestHeaderChain[0]
		}
	}

	// At this point, headerNodeStart should point to a node in the best header
	// chain that has StatusBlockProcessed set. As such, the blocks we need to
	// fetch are those right after this one. Fetch the desired number.
	currentHeight := headerNodeStart.Height + 1
	blockNodesToFetch := []*BlockNode{}
	heightLimit := maxHeight
	if heightLimit >= uint32(len(bc.bestHeaderChain)) {
		heightLimit = uint32(len(bc.bestHeaderChain) - 1)
	}
	for currentHeight <= heightLimit &&
		len(blockNodesToFetch) < numBlocks {

		// Get the current hash and increment the height.
		currentNode := bc.bestHeaderChain[currentHeight]
		currentHeight++

		if _, exists := blocksToIgnore[*currentNode.Hash]; exists {
			continue
		}

		blockNodesToFetch = append(blockNodesToFetch, currentNode)
	}

	// Return the nodes for the blocks we should fetch.
	return blockNodesToFetch
}

func (bc *Blockchain) HasHeader(headerHash *BlockHash) bool {
	_, exists := bc.blockIndex[*headerHash]
	return exists
}

func (bc *Blockchain) HeaderAtHeight(blockHeight uint32) *BlockNode {
	if blockHeight >= uint32(len(bc.bestHeaderChain)) {
		return nil
	}

	return bc.bestHeaderChain[blockHeight]
}

func (bc *Blockchain) HasBlock(blockHash *BlockHash) bool {
	node, nodeExists := bc.blockIndex[*blockHash]
	if !nodeExists {
		glog.V(2).Infof("Blockchain.HasBlock: Node with hash %v does not exist in node index", blockHash)
		return false
	}

	if (node.Status & StatusBlockProcessed) == 0 {
		glog.V(2).Infof("Blockchain.HasBlock: Node %v does not have StatusBlockProcessed so we don't have the block", node)
		return false
	}

	// Node exists with StatusBlockProcess set means we have it.
	return true
}

// Don't need a lock because blocks don't get removed from the db after they're added
func (bc *Blockchain) GetBlock(blockHash *BlockHash) *MsgDeSoBlock {
	blk, err := GetBlock(blockHash, bc.db, bc.snapshot)
	if err != nil {
		glog.V(2).Infof("Blockchain.GetBlock: Failed to fetch node with hash %v from the db: %v", blockHash, err)
		return nil
	}

	return blk
}

func (bc *Blockchain) GetBlockAtHeight(height uint32) *MsgDeSoBlock {
	numBlocks := uint32(len(bc.bestChain))

	if height >= numBlocks {
		return nil
	}

	return bc.GetBlock(bc.bestChain[height].Hash)
}

// GetBlockNodeWithHash looks for a block node in the bestChain list that matches the hash.
func (bc *Blockchain) GetBlockNodeWithHash(hash *BlockHash) *BlockNode {
	for _, blockNode := range bc.bestChain {
		if blockNode.Hash.IsEqual(hash) {
			return blockNode
		}
	}

	return nil
}

// isTipMaxed compares the tip height to the MaxSyncBlockHeight height.
func (bc *Blockchain) isTipMaxed(tip *BlockNode) bool {
	if bc.MaxSyncBlockHeight > 0 {
		return tip.Height >= bc.MaxSyncBlockHeight
	}
	return false
}

func (bc *Blockchain) isTipCurrent(tip *BlockNode) bool {
	if bc.MaxSyncBlockHeight > 0 {
		return tip.Height >= bc.MaxSyncBlockHeight
	}

	minChainWorkBytes, _ := hex.DecodeString(bc.params.MinChainWorkHex)

	// Not current if the cumulative work is below the threshold.
	if tip.CumWork.Cmp(BytesToBigint(minChainWorkBytes)) < 0 {
		//glog.V(2).Infof("Blockchain.isTipCurrent: Tip not current because "+
		//"CumWork (%v) is less than minChainWorkBytes (%v)",
		//tip.CumWork, BytesToBigint(minChainWorkBytes))
		return false
	}

	// Not current if the tip has a timestamp older than the maximum
	// tip age.
	tipTime := time.Unix(int64(tip.Header.TstampSecs), 0)
	oldestAllowedTipTime := bc.timeSource.AdjustedTime().Add(-1 * bc.params.MaxTipAge)

	return !tipTime.Before(oldestAllowedTipTime)
}

type SyncState uint8

const (
	// SyncStateSyncingHeaders indicates that our header chain is not current.
	// This is the state a node will start in when it hasn't downloaded
	// anything from its peers. Because we always download headers and
	// validate them before we download blocks, SyncingHeaders implies that
	// the block tip is also not current yet.
	SyncStateSyncingHeaders SyncState = iota
	// SyncStateSyncingSnapshot indicates that our header chain is current, and
	// we're syncing state from a snapshot. This is part of the hyper sync
	// protocol, where the node first downloads the header chain and then
	// proceeds to download state from some recent point in time. After we
	// download the snapshot, we will continue downloading blocks from the
	// snapshot height, rather than from genesis.
	SyncStateSyncingSnapshot
	// SyncStateSyncingBlocks indicates that our header chain is current but
	// that the block chain we have is not current yet. In particular, it
	// means, among other things, that the tip of the block chain is still
	// older than max tip age.
	SyncStateSyncingBlocks
	// SyncStateNeedBlocksss indicates that our header chain is current and our
	// block chain is current but that there are headers in our main chain for
	// which we have not yet processed blocks.
	SyncStateNeedBlocksss
	// SyncStateSyncingHistoricalBlocks indicates that our node was bootstrapped using
	// hypersync and that we're currently downloading historical blocks
	SyncStateSyncingHistoricalBlocks
	// SyncStateFullyCurrent indicates that our header chain is current and that
	// we've fetched all the blocks corresponding to this chain.
	SyncStateFullyCurrent
)

func (ss SyncState) String() string {
	switch ss {
	case SyncStateSyncingHeaders:
		return "SYNCING_HEADERS"
	case SyncStateSyncingSnapshot:
		return "SYNCING_SNAPSHOT"
	case SyncStateSyncingBlocks:
		return "SYNCING_BLOCKS"
	case SyncStateNeedBlocksss:
		return "NEED_BLOCKS"
	case SyncStateSyncingHistoricalBlocks:
		return "SYNCING_HISTORICAL_BLOCKS"
	case SyncStateFullyCurrent:
		return "FULLY_CURRENT"
	default:
		return fmt.Sprintf("UNRECOGNIZED(%d) - make sure String() is up to date", ss)
	}
}

//  - Latest block height is after the latest checkpoint (if enabled)
//  - Latest block has a timestamp newer than 24 hours ago
//
// This function MUST be called with the ChainLock held (for reads).
func (bc *Blockchain) chainState() SyncState {
	// If the header is not current, then we're in the SyncStateSyncingHeaders.
	headerTip := bc.headerTip()
	if headerTip == nil {
		return SyncStateSyncingHeaders
	}

	if !bc.isTipCurrent(headerTip) {
		return SyncStateSyncingHeaders
	}

	// If the header tip is current and the block tip is far in the past, then we're in the SyncStateSyncingSnapshot state.
	if bc.syncingState {
		return SyncStateSyncingSnapshot
	}

	// If we get here that means that the block tip is pretty much up to date, so we'll either be downloading historical
	// blocks if we're in the archival mode, or we'll download the remaining, most recent blocks.

	// If the node is the archival mode and we're downloading historical blocks,
	// then we're in the SyncStateSyncingHistoricalBlocks state.
	if bc.downloadingHistoricalBlocks {
		return SyncStateSyncingHistoricalBlocks
	}

	// If the header tip is current but the block tip isn't then we're in
	// the SyncStateSyncingBlocks state.
	blockTip := bc.blockTip()
	if !bc.isTipCurrent(blockTip) {
		return SyncStateSyncingBlocks
	}

	// If the header tip is current and the block tip is current but the block
	// tip is not equal to the header tip then we're in SyncStateNeedBlocks.
	if *blockTip.Hash != *headerTip.Hash {
		return SyncStateNeedBlocksss
	}

	// If none of the checks above returned it means we're current.
	return SyncStateFullyCurrent
}

func (bc *Blockchain) ChainState() SyncState {
	return bc.chainState()
}

func (bc *Blockchain) isSyncing() bool {
	syncState := bc.chainState()
	return syncState == SyncStateSyncingHeaders || syncState == SyncStateSyncingBlocks ||
		syncState == SyncStateSyncingSnapshot || syncState == SyncStateSyncingHistoricalBlocks
}

// Check if the node is in the archival mode by going through blocks in the best chain and looking up their status.
func (bc *Blockchain) checkArchivalMode() bool {
	// If node is not in the archival mode or if snapshot is nil then there is nothing to check.
	if !bc.archivalMode || bc.snapshot == nil {
		return false
	}

	// If for some reason snapshot metadata is not initialized then we should also return false.
	if bc.snapshot.CurrentEpochSnapshotMetadata == nil {
		glog.Errorf("checkArchivalMode: Snapshot epoch metadata is nil, this should generally not happen.")
		return false
	}

	firstSnapshotHeight := bc.snapshot.CurrentEpochSnapshotMetadata.FirstSnapshotBlockHeight
	for _, blockNode := range bc.bestChain {
		if uint64(blockNode.Height) > firstSnapshotHeight {
			return false
		}

		// Check if we have blocks that have been processed and validated but not stored. This would indicate that there
		// are historical blocks that we are yet to download.
		if (blockNode.Status&StatusBlockProcessed) == 1 &&
			(blockNode.Status&StatusBlockValidated) == 1 &&
			(blockNode.Status&StatusBlockStored) == 0 {

			return true
		}
	}

	// If we get here, it means that all blocks have been processed and stored, so there is nothing to do.
	return false
}

// isHyperSyncCondition checks if the block tip is more than a snapshot period away from the header tip. If that's the case
// then it is likely faster to delete the entire database and HyperSync the state from scratch, rather than syncing blocks.
func (bc *Blockchain) isHyperSyncCondition() bool {
	// If HyperSync is turned off then there's nothing to do.
	if bc.snapshot == nil {
		return false
	}

	blockTip := bc.blockTip()
	headerTip := bc.headerTip()
	if uint64(headerTip.Height-blockTip.Height) >= SnapshotBlockHeightPeriod {
		return true
	}
	return false
}

// headerTip returns the tip of the header chain. Because we fetch headers
// before we fetch blocks, we track a chain for headers as separate from the
// main chain for blocks, which is why separate functions are required for
// each of them.
func (bc *Blockchain) headerTip() *BlockNode {
	if len(bc.bestHeaderChain) == 0 {
		return nil
	}

	// Note this should always work because we should have the genesis block
	// in here.
	return bc.bestHeaderChain[len(bc.bestHeaderChain)-1]
}

func (bc *Blockchain) HeaderTip() *BlockNode {
	return bc.headerTip()
}

// TODO: This breaks law of demeter and we should fix it
func (bc *Blockchain) DB() *badger.DB {
	return bc.db
}

// TODO: This breaks law of demeter and we should fix it
func (bc *Blockchain) Postgres() *Postgres {
	return bc.postgres
}

func (bc *Blockchain) Snapshot() *Snapshot {
	return bc.snapshot
}

// blockTip returns the tip of the main block chain. We fetch headers first
// and then, once the header chain looks good, we fetch blocks. As such, we
// store two separate "best" chains: One containing the best headers, and
// the other containing the best blocks. The header chain is essentially a
// trail-blazer, validating headers as fast as it can before later fetching
// blocks for the headers that seem legitimate and adding them to the "real"
// best chain. If, while adding blocks to the best block chain, we realize
// some of the blocks are invalid, the best header chain is then adjusted to
// invalidate and chop off the headers corresponding to those blocks and
// their ancestors so the two generally stay in sync.
func (bc *Blockchain) blockTip() *BlockNode {
	var tip *BlockNode

	if len(bc.bestChain) == 0 {
		return nil
	}

	tip = bc.bestChain[len(bc.bestChain)-1]

	return tip
}

func (bc *Blockchain) BlockTip() *BlockNode {
	return bc.blockTip()
}

func (bc *Blockchain) BestChain() []*BlockNode {
	return bc.bestChain
}

func (bc *Blockchain) SetBestChain(bestChain []*BlockNode) {
	bc.bestChain = bestChain
}

func (bc *Blockchain) SetBestChainMap(bestChain []*BlockNode, bestChainMap map[BlockHash]*BlockNode, blockIndex map[BlockHash]*BlockNode) {
	bc.bestChain = bestChain
	bc.bestChainMap = bestChainMap
	bc.blockIndex = blockIndex
}

func (bc *Blockchain) _validateOrphanBlock(desoBlock *MsgDeSoBlock) error {
	// Error if the block is missing a parent hash or header.
	if desoBlock.Header == nil {
		return fmt.Errorf("_validateOrphanBlock: Block is missing header")
	}
	parentHash := desoBlock.Header.PrevBlockHash
	if parentHash == nil {
		return fmt.Errorf("_validateOrphanBlock: Block is missing parent hash")
	}

	// Check that the block size isn't bigger than the max allowed. This prevents
	// an attack vector where someone might try and send us very large orphan blocks in
	// an attempt to exhaust our memory.
	serializedBlock, err := desoBlock.ToBytes(false)
	if err != nil {
		return fmt.Errorf("_validateOrphanBlock: Could not serialize block")
	}
	if uint64(len(serializedBlock)) > bc.params.MaxBlockSizeBytes {
		return RuleErrorBlockTooBig
	}

	// No more validation is needed since the orphan will be properly validated
	// if and when we ever end up adding it to our block index either on the main
	// chain or on a side chain.
	//
	// TODO: It would be nice to do some kind of PoW check on unconnectedTxns, but it
	// seems useless because anyone who has access to MaxOrphansInMemory orphan
	// blocks has the ability to fill our orphan lists with garbage. Put another
	// way, a simple PoW check on orphan blocks doesn't seem to increase the cost
	// of an attack materially and could have negative effects if e.g. legitimate unconnectedTxns
	// earlier in the chain get filtered out because their difficulty is too low.
	// Moreover, while being attacked would be a minor inconvenience it doesn't
	// stop the node from reaching consensus eventually. So we'll punt on defending
	// against it unless/until it actually becomes a problem.

	return nil
}

// ProcessOrphanBlock runs some very basic validation on the orphan block and adds
// it to our orphan data structure if it passes. If there are too many orphan blocks
// in our data structure, it also evicts the oldest block to make room for this one.
//
// TODO: Currently we only remove orphan blocks if we have too many. This means in
// a steady state we are potentially keeping MaxOrphansInMemory at all times, which
// is wasteful of resources. Better would be to clean up orphan blocks once they're
// too old or something like that.
func (bc *Blockchain) ProcessOrphanBlock(desoBlock *MsgDeSoBlock, blockHash *BlockHash) error {
	err := bc._validateOrphanBlock(desoBlock)
	if err != nil {
		return errors.Wrapf(err, "ProcessOrphanBlock: Problem validating orphan block")
	}

	// If this block is already in the orphan list then don't add it.
	//
	// TODO: We do a basic linear search here because there are so few unconnectedTxns
	// in our list. If we want to track more unconnectedTxns in the future we would probably
	// want to manage this with a map.
	for orphanElem := bc.orphanList.Front(); orphanElem != nil; orphanElem = orphanElem.Next() {
		orphanBlock := orphanElem.Value.(*OrphanBlock)
		if *orphanBlock.Hash == *blockHash {
			return RuleErrorDuplicateOrphan
		}
	}

	// At this point we know we are adding a new orphan to the list.

	// If we are at capacity remove an orphan block by simply deleting the front
	// element of the orphan list, which is also the oldest orphan.
	if bc.orphanList.Len() >= MaxOrphansInMemory {
		elemToRemove := bc.orphanList.Front()
		bc.orphanList.Remove(elemToRemove)
	}

	// Add the orphan block to our data structure. We can also assume the orphan
	// is not a duplicate and therefore simply add a new entry to the end of the list.
	bc.orphanList.PushBack(&OrphanBlock{
		Block: desoBlock,
		Hash:  blockHash,
	})

	return nil
}

func (bc *Blockchain) MarkBlockInvalid(node *BlockNode, errOccurred RuleError) {
	// Print a stack trace when this happens
	glog.Errorf("MarkBlockInvalid: Block height: %v, Block hash: %v, Error: %v", node.Height, node.Hash, errOccurred)
	glog.Error("MarkBlockInvalid: Printing stack trace so error is easy to find: ")
	glog.Error(string(debug.Stack()))

	// TODO: Not marking blocks invalid makes debugging easier when we hit an issuse,
	// and makes it so that we don't need to start the node from scratch when it has a
	// problem. But it can also make connecting to a bad peer more risky. In the future, once
	// syncing issues are all resolved, bad blocks should be marked as such and probably
	// not reprocessed.
	glog.Error("MarkBlockInvalid: Not marking blocks invalid for now because it makes debugging easier")

	//panic(errOccurred)

	// Mark the node's block as invalid.
	//node.Status |= StatusBlockValidateFailed
	//
	//// If this node happens to be in the main header chain, mark
	//// every node after this one in the header chain as invalid and
	//// remove these nodes from the header chain to keep it in sync.
	//if _, nodeInHeaderChain := bc.bestHeaderChainMap[*node.Hash]; nodeInHeaderChain {
	//	for ii := node.Height; ii < uint32(len(bc.bestHeaderChain)); ii++ {
	//		// Update the status of the node. Mark it as processed since that's used
	//		// to determine whether we shoudl fetch the block.
	//		headerNode := bc.bestHeaderChain[ii]
	//		headerNode.Status |= (StatusBlockProcessed & StatusBlockValidateFailed)
	//		if err := PutHeightHashToNodeInfo(headerNode, bc.db, false /*bitcoinNodes*/); err != nil {
	//			// Log if an error occurs but no need to return it.
	//			glog.Error(errors.Wrapf(err,
	//				"MarkBlockInvalid: Problem calling PutHeightHashToNodeInfo on header node"))
	//		}
	//
	//		delete(bc.bestHeaderChainMap, *headerNode.Hash)
	//	}
	//	// Chop off the nodes now that we've updated the status of all of them.
	//	bc.bestHeaderChain = bc.bestHeaderChain[:node.Height]
	//
	//	// Note there is no need to update the db for the header chain because we don't
	//	// store nodes for headers on the db.
	//
	//	// At this point the header main chain should be fully updated in memory
	//	// and in the db to reflect that all nodes from this one onward are invalid
	//	// and should no longer be considered as part of the main chain.
	//}
	//
	//// Update the node on the db to reflect the status change.
	////
	//// Put the node in our node index in the db under the
	////   <height uin32, blockhash BlockHash> -> <node info>
	//// index.
	//if err := PutHeightHashToNodeInfo(node, bc.db, false /*bitcoinNodes*/); err != nil {
	//	// Log if an error occurs but no need to return it.
	//	glog.Error(errors.Wrapf(err,
	//		"MarkBlockInvalid: Problem calling PutHeightHashToNodeInfo"))
	//}
}

func _FindCommonAncestor(node1 *BlockNode, node2 *BlockNode) *BlockNode {
	if node1 == nil || node2 == nil {
		// If either node is nil then there can't be a common ancestor.
		return nil
	}

	// Get the two nodes to be at the same height.
	if node1.Height > node2.Height {
		node1 = node1.Ancestor(node2.Height)
	} else if node1.Height < node2.Height {
		node2 = node2.Ancestor(node1.Height)
	}

	// Iterate the nodes backward until they're either the same or we
	// reach the end of the lists. We only need to check node1 for nil
	// since they're the same height and we are iterating both back
	// in tandem.
	for node1 != nil && node1 != node2 {
		node1 = node1.Parent
		node2 = node2.Parent
	}

	// By now either node1 == node2 and we found the common ancestor or
	// both nodes are nil, which means we reached the bottom without finding
	// a common ancestor.
	return node1
}

func CheckTransactionSanity(txn *MsgDeSoTxn) error {
	// We don't check the sanity of block reward transactions.
	if txn.TxnMeta.GetTxnType() == TxnTypeBlockReward {
		return nil
	}

	// All transactions are required to have a valid public key set unless they are one
	// of the following:
	// - BitcoinExchange transactions don't need a PublicKey because the public key can
	//   easily be derived from the BitcoinTransaction embedded in the TxnMeta.
	requiresPublicKey := txn.TxnMeta.GetTxnType() != TxnTypeBitcoinExchange
	if requiresPublicKey {
		if len(txn.PublicKey) != btcec.PubKeyBytesLenCompressed {
			return errors.Wrapf(RuleErrorTransactionMissingPublicKey, "CheckTransactionSanity: ")
		}
	}

	// Every txn must have at least one input unless it is one of the following
	// transaction types.
	// - BitcoinExchange transactions will be rejected if they're duplicates in
	//   spite of the fact that they don't have inputs or outputs.
	//
	// Note this function isn't run on BlockReward transactions, but that they're
	// allowed to have zero inputs as well. In the case of BlockRewards, they could
	// have duplicates if someone uses the same public key without changing the
	// ExtraNonce field, but this is not the default behavior, and in general the
	// only thing a duplicate will do is make a previous transaction invalid, so
	// there's not much incentive to do it.
	//
	// TODO: The above is easily fixed by requiring something like block height to
	// be present in the ExtraNonce field.
	canHaveZeroInputs := (txn.TxnMeta.GetTxnType() == TxnTypeBitcoinExchange ||
		txn.TxnMeta.GetTxnType() == TxnTypePrivateMessage)
	if len(txn.TxInputs) == 0 && !canHaveZeroInputs {
		glog.V(2).Infof("CheckTransactionSanity: Txn needs at least one input: %v", spew.Sdump(txn))
		return RuleErrorTxnMustHaveAtLeastOneInput
	}

	// Loop through the outputs and do a few sanity checks.
	var totalOutNanos uint64
	for _, txout := range txn.TxOutputs {
		// Check that each output's amount is not bigger than the max as a
		// sanity check.
		if txout.AmountNanos > MaxNanos {
			return RuleErrorOutputExceedsMax
		}
		// Check that this output doesn't overflow the total as a sanity
		// check. This is frankly impossible since our maximum limit is
		// not close to the max size of a uint64 but check it nevertheless.
		if totalOutNanos >= math.MaxUint64-txout.AmountNanos {
			return RuleErrorOutputOverflowsTotal
		}
		// Check that the total isn't bigger than the max supply.
		if totalOutNanos > MaxNanos {
			return RuleErrorTotalOutputExceedsMax
		}
	}

	// Loop through the inputs and do a few sanity checks.
	existingInputs := make(map[DeSoInput]bool)
	for _, txin := range txn.TxInputs {
		if _, exists := existingInputs[*txin]; exists {
			return RuleErrorDuplicateInputs
		}
		existingInputs[*txin] = true
	}

	return nil
}

func GetReorgBlocks(tip *BlockNode, newNode *BlockNode) (_commonAncestor *BlockNode, _detachNodes []*BlockNode, _attachNodes []*BlockNode) {
	// Find the common ancestor of this block and the main header chain.
	commonAncestor := _FindCommonAncestor(tip, newNode)
	// Log a warning if the reorg is going to be a big one.
	numBlocks := tip.Height - commonAncestor.Height
	if numBlocks > 10 {
		glog.Warningf("GetReorgBlocks: Proceeding with reorg of (%d) blocks from "+
			"block (%v) at height (%d) to block (%v) at height of (%d)",
			numBlocks, tip, tip.Height, newNode, newNode.Height)
	}

	// Get the blocks to detach. Start at the tip and work backwards to the
	// common ancestor (but don't include the common ancestor since we don't
	// need to roll that back).
	//
	// detachBlocks will have the current tip as its first element and parents
	// of the tip thereafter.
	detachBlocks := []*BlockNode{}
	for currentBlock := tip; *currentBlock.Hash != *commonAncestor.Hash; currentBlock = currentBlock.Parent {
		detachBlocks = append(detachBlocks, currentBlock)
	}

	// Get the blocks to attach. Start at the new node and work backwards to
	// the common ancestor (but don't include the common ancestor since we'll
	// be using it as the new tip after we detach all the blocks from the current
	// tip).
	//
	// attachNodes will have the new node as its first element and work back to
	// the node right after the common ancestor as its last element.
	attachBlocks := []*BlockNode{}
	for currentBlock := newNode; *currentBlock.Hash != *commonAncestor.Hash; currentBlock = currentBlock.Parent {
		attachBlocks = append(attachBlocks, currentBlock)
	}
	// Reverse attachBlocks so that the node right after the common ancestor
	// will be the first element and the node at the end of the list will be
	// the new node.
	for i, j := 0, len(attachBlocks)-1; i < j; i, j = i+1, j-1 {
		attachBlocks[i], attachBlocks[j] = attachBlocks[j], attachBlocks[i]
	}

	return commonAncestor, detachBlocks, attachBlocks
}

func updateBestChainInMemory(mainChainList []*BlockNode, mainChainMap map[BlockHash]*BlockNode, detachBlocks []*BlockNode, attachBlocks []*BlockNode) (
	chainList []*BlockNode, chainMap map[BlockHash]*BlockNode) {

	// Remove the nodes we detached from the end of the best chain node list.
	tipIndex := len(mainChainList) - 1
	for blockOffset := 0; blockOffset < len(detachBlocks); blockOffset++ {
		blockIndex := tipIndex - blockOffset
		delete(mainChainMap, *mainChainList[blockIndex].Hash)
	}
	mainChainList = mainChainList[:len(mainChainList)-len(detachBlocks)]

	// Add the nodes we attached to the end of the list. Note that this loop iterates
	// forward because attachBlocks has the node right after the common ancestor
	// first, with the new tip at the end.
	for _, attachNode := range attachBlocks {
		mainChainList = append(mainChainList, attachNode)
		mainChainMap[*attachNode.Hash] = attachNode
	}

	return mainChainList, mainChainMap
}

// Caller must acquire the ChainLock for writing prior to calling this.
func (bc *Blockchain) processHeader(blockHeader *MsgDeSoHeader, headerHash *BlockHash) (_isMainChain bool, _isOrphan bool, _err error) {
	// Start by checking if the header already exists in our node
	// index. If it does, then return an error. We should generally
	// expect that processHeader will only be called on headers we
	// haven't seen before.
	_, nodeExists := bc.blockIndex[*headerHash]
	if nodeExists {
		return false, false, HeaderErrorDuplicateHeader
	}

	// If we're here then it means we're processing a header we haven't
	// seen before.

	// Reject the header if it is more than N seconds in the future.
	tstampDiff := int64(blockHeader.TstampSecs) - bc.timeSource.AdjustedTime().Unix()
	if tstampDiff > int64(bc.params.MaxTstampOffsetSeconds) {
		glog.V(1).Infof("HeaderErrorBlockTooFarInTheFuture: tstampDiff %d > "+
			"MaxTstampOffsetSeconds %d. blockHeader.TstampSecs=%d; adjustedTime=%d",
			tstampDiff, bc.params.MaxTstampOffsetSeconds, blockHeader.TstampSecs,
			bc.timeSource.AdjustedTime().Unix())
		return false, false, HeaderErrorBlockTooFarInTheFuture
	}

	// Try to find this header's parent in our block index.
	// If we can't find the parent then this header is an orphan and we
	// can return early because we don't process unconnectedTxns.
	// TODO: Should we just return an error if the header is an orphan?
	if blockHeader.PrevBlockHash == nil {
		return false, false, HeaderErrorNilPrevHash
	}
	parentNode, parentNodeExists := bc.blockIndex[*blockHeader.PrevBlockHash]
	if !parentNodeExists {
		// This block is an orphan if its parent doesn't exist and we don't
		// process unconnectedTxns.
		return false, true, nil
	}

	// If the parent node is invalid then this header is invalid as well. Note that
	// if the parent node exists then its header must either be Validated or
	// ValidateFailed.
	parentHeader := parentNode.Header
	if parentHeader == nil || (parentNode.Status&(StatusHeaderValidateFailed|StatusBlockValidateFailed)) != 0 {
		return false, false, errors.Wrapf(
			HeaderErrorInvalidParent, "Parent header: %v, Status check: %v, Parent node status: %v, Parent node header: %v",
			parentHeader, (parentNode.Status&(StatusHeaderValidateFailed|StatusBlockValidateFailed)) != 0,
			parentNode.Status,
			parentNode.Header)
	}

	// Verify that the height is one greater than the parent.
	prevHeight := parentHeader.Height
	if blockHeader.Height != prevHeight+1 {
		glog.Errorf("processHeader: Height of block (=%d) is not equal to one greater "+
			"than the parent height (=%d)", blockHeader.Height, prevHeight)
		return false, false, HeaderErrorHeightInvalid
	}

	// Make sure the block timestamp is greater than the previous block's timestamp.
	// Note Bitcoin checks that the timestamp is greater than the median
	// of the last 11 blocks. While this seems to work for Bitcoin for now it seems
	// vulnerable to a "time warp" attack (requires 51%) and
	// we can do a little better by forcing a harder constraint of making
	// sure a timestamp is larger than the of the previous block. It seems
	// the only real downside of this is some complexity on the miner side
	// of having to account for what happens if a block appears that is from
	// some nearby time in the future rather than the current time. But this
	// burden seems worth it in order to
	// preclude a known and fairly damaging attack from being possible. Moreover,
	// while there are more complicated schemes to fight other attacks based on
	// timestamp manipulation, their benefits seem marginal and not worth the
	// added complexity they entail for now.
	//
	// Discussion of time warp attack and potential fixes for BTC:
	// https://lists.linuxfoundation.org/pipermail/bitcoin-dev/2018-August/016342.html
	// Discussion of more complex attacks and potential fixes:
	// https://github.com/zawy12/difficulty-algorithms/issues/30
	//
	// TODO: Consider a per-block difficulty adjustment scheme like Ethereum has.
	// This commentary is useful to consider with regard to that:
	//   https://github.com/zawy12/difficulty-algorithms/issues/45
	if blockHeader.TstampSecs <= parentHeader.TstampSecs {
		glog.Warningf("processHeader: Rejecting header because timestamp %v is "+
			"before timestamp of previous block %v",
			time.Unix(int64(blockHeader.TstampSecs), 0),
			time.Unix(int64(parentHeader.TstampSecs), 0))
		return false, false, HeaderErrorTimestampTooEarly
	}

	// Check that the proof of work beats the difficulty as calculated from
	// the parent block. Note that if the parent block is in the block index
	// then it has necessarily had its difficulty validated, and so using it to
	// do this check makes sense.
	diffTarget, err := CalcNextDifficultyTarget(
		parentNode, blockHeader.Version, bc.params)
	if err != nil {
		return false, false, errors.Wrapf(err,
			"ProcessBlock: Problem computing difficulty "+
				"target from parent block %s", hex.EncodeToString(parentNode.Hash[:]))
	}
	diffTargetBigint := HashToBigint(diffTarget)
	blockHashBigint := HashToBigint(headerHash)
	if diffTargetBigint.Cmp(blockHashBigint) < 0 {
		return false, false,
			errors.Wrapf(HeaderErrorBlockDifficultyAboveTarget, "Target: %v, Actual: %v", diffTarget, headerHash)
	}

	// At this point the header seems sane so we store it in the db and add
	// it to our in-memory block index. Note we're not doing this atomically.
	// Worst-case, we have a block in our db with no pointer to it in our index,
	// which isn't a big deal.
	//
	// Note in the calculation of CumWork below we are adding the work specified
	// in the difficulty *target* rather than the work actually done to mine the
	// block. There is a very good reason for this, which is that it materially
	// increases a miner's incentive to reveal their block immediately after it's
	// been mined as opposed to try and play games where they withhold their block
	// and try to mine on top of it before revealing it to everyone.
	newWork := BytesToBigint(ExpectedWorkForBlockHash(diffTarget)[:])
	cumWork := newWork.Add(newWork, parentNode.CumWork)
	newNode := NewBlockNode(
		parentNode,
		headerHash,
		uint32(blockHeader.Height),
		diffTarget,
		cumWork,
		blockHeader,
		StatusHeaderValidated)

	// Note that we don't store a node for this header on the db until we have downloaded
	// a corresponding block. This has the effect of preventing us against disk-fill
	// attacks. If we instead stored headers on the db then we'd have to deal with an
	// attack that looks as follows:
	// - Attacker makes us download a lot of low-difficulty headers until we eventually
	//   get current and disconnect because the chainwork is too low (having stored all
	//   of those header nodes on the db).
	// - Attacker repeats this over and over again until our db on disk is really full.
	//
	// The above is mitigated because we don't download blocks until we have a header chain
	// with enough work, which means we won't store anything that doesn't have a lot of work
	// built on it.

	// If all went well with storing the header, set it in our in-memory
	// index. If we're still syncing then it's safe to just set it. Otherwise, we
	// need to make a copy first since there could be some concurrency issues.
	if bc.isSyncing() {
		bc.blockIndex[*newNode.Hash] = newNode
	} else {
		newBlockIndex := bc.CopyBlockIndex()
		newBlockIndex[*newNode.Hash] = newNode
		bc.blockIndex = newBlockIndex
	}

	// Update the header chain if this header has more cumulative work than
	// the header chain's tip. Note that we can assume all ancestors of this
	// header are valid at this point.
	isMainChain := false
	headerTip := bc.headerTip()
	if headerTip.CumWork.Cmp(newNode.CumWork) < 0 {
		isMainChain = true

		_, detachBlocks, attachBlocks := GetReorgBlocks(headerTip, newNode)
		bc.bestHeaderChain, bc.bestHeaderChainMap = updateBestChainInMemory(
			bc.bestHeaderChain, bc.bestHeaderChainMap, detachBlocks, attachBlocks)

		// Note that we don't store the best header hash here and so this is an
		// in-memory-only adjustment. See the comment above on preventing attacks.
	}

	return isMainChain, false, nil
}

// ProcessHeader is a wrapper around processHeader, which does the leg-work, that
// acquires the ChainLock first.
func (bc *Blockchain) ProcessHeader(blockHeader *MsgDeSoHeader, headerHash *BlockHash) (_isMainChain bool, _isOrphan bool, _err error) {
	bc.ChainLock.Lock()
	defer bc.ChainLock.Unlock()

	return bc.processHeader(blockHeader, headerHash)
}

func (bc *Blockchain) ProcessBlock(desoBlock *MsgDeSoBlock, verifySignatures bool) (_isMainChain bool, _isOrphan bool, _err error) {
	// TODO: Move this to be more isolated.
	bc.ChainLock.Lock()
	defer bc.ChainLock.Unlock()

	blockHeight := uint64(bc.BlockTip().Height + 1)

	bc.timer.Start("Blockchain.ProcessBlock: Initial")
	if desoBlock == nil {
		return false, false, fmt.Errorf("ProcessBlock: Block is nil")
	}

	// Start by getting and validating the block's header.
	blockHeader := desoBlock.Header
	if blockHeader == nil {
		return false, false, fmt.Errorf("ProcessBlock: Block header was nil")
	}
	blockHash, err := blockHeader.Hash()
	if err != nil {
		return false, false, errors.Wrapf(err, "ProcessBlock: Problem computing block hash")
	}
	// If a trusted block producer public key is set, then we only accept blocks
	// if they have been signed by one of these public keys.
	if len(bc.trustedBlockProducerPublicKeys) > 0 {
		if blockHeader.Height >= bc.trustedBlockProducerStartHeight {
			if desoBlock.BlockProducerInfo == nil ||
				desoBlock.BlockProducerInfo.Signature == nil {

				return false, false, errors.Wrapf(RuleErrorMissingBlockProducerSignature,
					"ProcessBlock: Block signature is required since "+
						"--trusted_block_producer_public_keys is set *and* block height "+
						"%v is >= --trusted_block_producer_block_height %v.", blockHeader.Height,
					bc.trustedBlockProducerStartHeight)
			}
			// At this point, we are confident that a signature is embedded in
			// the block.

			// Verify that the public key has the valid length
			publicKey := desoBlock.BlockProducerInfo.PublicKey
			if len(publicKey) != btcec.PubKeyBytesLenCompressed {
				return false, false, errors.Wrapf(RuleErrorInvalidBlockProducerPublicKey,
					"ProcessBlock: Block producer public key is invalid even though "+
						"--trusted_block_producer_public_keys is set *and* block height "+
						"%v is >= --trusted_block_producer_block_height %v.", blockHeader.Height,
					bc.trustedBlockProducerStartHeight)
			}

			// Verify that the public key is in the allowed set.
			if _, exists := bc.trustedBlockProducerPublicKeys[MakePkMapKey(publicKey)]; !exists {
				return false, false, errors.Wrapf(RuleErrorBlockProducerPublicKeyNotInWhitelist,
					"ProcessBlock: Block producer public key %v is not in the allowed list of "+
						"--trusted_block_producer_public_keys: %v.", PkToStringBoth(publicKey),
					bc.trustedBlockProducerPublicKeys)
			}

			// Verify that the public key has not been forbidden.
			dbEntry := DbGetForbiddenBlockSignaturePubKey(bc.db, bc.snapshot, publicKey)
			if dbEntry != nil {
				return false, false, errors.Wrapf(RuleErrorForbiddenBlockProducerPublicKey,
					"ProcessBlock: Block producer public key %v is forbidden", PkToStringBoth(publicKey))
			}

			// At this point we are confident that we have a valid public key that is
			// trusted.

			signature := desoBlock.BlockProducerInfo.Signature
			pkObj, err := btcec.ParsePubKey(publicKey, btcec.S256())
			if err != nil {
				return false, false, errors.Wrapf(err,
					"ProcessBlock: Error parsing block producer public key: %v.",
					PkToStringBoth(publicKey))
			}
			if !signature.Verify(blockHash[:], pkObj) {
				return false, false, errors.Wrapf(RuleErrorInvalidBlockProducerSIgnature,
					"ProcessBlock: Error validating signature %v for public key %v: %v.",
					hex.EncodeToString(signature.Serialize()),
					PkToStringBoth(publicKey),
					err)
			}
		}
	}
	bc.timer.End("Blockchain.ProcessBlock: Initial")
	bc.timer.Start("Blockchain.ProcessBlock: BlockNode")

	// See if a node for the block exists in our node index.
	nodeToValidate, nodeExists := bc.blockIndex[*blockHash]
	// If no node exists for this block at all, then process the header
	// first before we do anything. This should create a node and set
	// the header validation status for it.
	if !nodeExists {
		_, isOrphan, err := bc.processHeader(blockHeader, blockHash)
		if err != nil {
			// If an error occurred processing the header, then the header
			// should be marked as invalid, which should be sufficient.
			return false, false, err
		}
		// If the header is an orphan, return early. We don't process orphan
		// blocks. If the block and its header are truly legitimate then we
		// should re-request it and its parents from a peer and reprocess it
		// once it is no longer an orphan.
		if isOrphan {
			return false, true, nil
		}

		// Reset the pointers after having presumably added the header to the
		// block index.
		nodeToValidate, nodeExists = bc.blockIndex[*blockHash]
	}
	// At this point if the node still doesn't exist or if the header's validation
	// failed then we should return an error for the block. Note that at this point
	// the header must either be Validated or ValidateFailed.
	if !nodeExists || (nodeToValidate.Status&StatusHeaderValidated) == 0 {
		return false, false, RuleErrorInvalidBlockHeader
	}

	// At this point, we are sure that the block's header is not an orphan and
	// that its header has been properly validated. The block itself could still
	// be an orphan, however, for example if we've processed the header of the parent but
	// not the parent block itself.
	//
	// Find the parent node in our block index. If the node doesn't exist or if the
	// node exists without StatusBlockProcessed, then the current block is an orphan.
	// In this case go ahead and return early. If its parents are truly legitimate then we
	// should re-request it and its parents from a node and reprocess it
	// once it is no longer an orphan.
	parentNode, parentNodeExists := bc.blockIndex[*blockHeader.PrevBlockHash]
	if !parentNodeExists || (parentNode.Status&StatusBlockProcessed) == 0 {
		return false, true, nil
	}

	if nodeToValidate.Status.IsFullyProcessed() {
		return false, false, RuleErrorBlockAlreadyExists
	}

	// At this point, because we know the block isn't an orphan, go ahead and mark
	// it as processed. This flag is basically used to avoid situations in which we
	// continuously try to fetch and reprocess a block because we forgot to mark
	// it as invalid (which would be a bug but this behavior allows us to handle
	// it more gracefully).
	nodeToValidate.Status |= StatusBlockProcessed

	if bc.postgres != nil {
		if err := bc.postgres.UpsertBlock(nodeToValidate); err != nil {
			return false, false, errors.Wrapf(err,
				"ProcessBlock: Problem saving block with StatusBlockProcessed")
		}
	} else {
		if err := PutHeightHashToNodeInfo(bc.db, bc.snapshot, nodeToValidate, false /*bitcoinNodes*/); err != nil {
			return false, false, errors.Wrapf(
				err, "ProcessBlock: Problem calling PutHeightHashToNodeInfo with StatusBlockProcessed")
		}
	}

	// Reject the block if any of the following apply to the parent:
	// - Its header is nil.
	// - Its header or its block validation failed.
	if parentNode.Header == nil ||
		(parentNode.Status&(StatusHeaderValidateFailed|StatusBlockValidateFailed)) != 0 {

		bc.MarkBlockInvalid(nodeToValidate, RuleErrorPreviousBlockInvalid)
		return false, false, RuleErrorPreviousBlockInvalid
	}

	// At this point, we know that we are processing a block we haven't seen
	// before and we know that the parent block is stored and not invalid.

	// Make sure the block size is not too big.
	serializedBlock, err := desoBlock.ToBytes(false)
	if err != nil {
		// Don't mark the block invalid here since the serialization is
		// potentially a network issue not an issue with the actual block.
		return false, false, fmt.Errorf("ProcessBlock: Problem serializing block")
	}
	if uint64(len(serializedBlock)) > bc.params.MaxBlockSizeBytes {
		bc.MarkBlockInvalid(nodeToValidate, RuleErrorBlockTooBig)
		return false, false, RuleErrorBlockTooBig
	}

	// Block must have at least one transaction.
	if len(desoBlock.Txns) == 0 {
		bc.MarkBlockInvalid(nodeToValidate, RuleErrorNoTxns)
		return false, false, RuleErrorNoTxns
	}

	// The first transaction in a block must be a block reward.
	firstTxn := desoBlock.Txns[0]
	if firstTxn.TxnMeta.GetTxnType() != TxnTypeBlockReward {
		return false, false, RuleErrorFirstTxnMustBeBlockReward
	}

	// Do some txn sanity checks.
	for _, txn := range desoBlock.Txns[1:] {
		// There shouldn't be more than one block reward in the transaction list.
		if txn.TxnMeta.GetTxnType() == TxnTypeBlockReward {
			bc.MarkBlockInvalid(nodeToValidate, RuleErrorMoreThanOneBlockReward)
			return false, false, RuleErrorMoreThanOneBlockReward
		}

		if err := CheckTransactionSanity(txn); err != nil {
			bc.MarkBlockInvalid(
				nodeToValidate, RuleError(errors.Wrapf(RuleErrorTxnSanity, "Error: %v", err).Error()))
			return false, false, err
		}
	}

	// Compute and check the merkle root of all the txns.
	merkleRoot, txHashes, err := ComputeMerkleRoot(desoBlock.Txns)
	if err != nil {
		// Don't mark the block invalid here since the serialization is
		// potentially a network issue not an issue with the actual block.
		return false, false, errors.Wrapf(err, "ProcessBlock: Problem computing merkle root")
	}
	if *merkleRoot != *blockHeader.TransactionMerkleRoot {
		bc.MarkBlockInvalid(nodeToValidate, RuleErrorInvalidTxnMerkleRoot)
		glog.Errorf("ProcessBlock: Merkle root in block %v does not match computed "+
			"merkle root %v", blockHeader.TransactionMerkleRoot, merkleRoot)
		return false, false, RuleErrorInvalidTxnMerkleRoot
	}

	// Check for duplicate txns now that they're hashed.
	existingTxns := make(map[BlockHash]bool)
	for ii := range desoBlock.Txns {
		currentHash := *txHashes[ii]
		if _, exists := existingTxns[currentHash]; exists {
			bc.MarkBlockInvalid(nodeToValidate, RuleErrorDuplicateTxn)
			return false, false, RuleErrorDuplicateTxn
		}
		existingTxns[currentHash] = true
	}

	// Try and store the block and its corresponding node info since it has passed
	// basic validation.
	nodeToValidate.Status |= StatusBlockStored
	bc.timer.End("Blockchain.ProcessBlock: BlockNode")
	bc.timer.Start("Blockchain.ProcessBlock: Db Update")

	if bc.postgres != nil {
		if err = bc.postgres.UpsertBlock(nodeToValidate); err != nil {
			err = errors.Wrapf(err, "ProcessBlock: Problem saving block with StatusBlockStored")
		}
	} else {
		err = bc.db.Update(func(txn *badger.Txn) error {
			if bc.snapshot != nil {
				bc.snapshot.PrepareAncestralRecordsFlush()
				defer bc.snapshot.StartAncestralRecordsFlush(true)
				glog.V(2).Infof("ProcessBlock: Preparing snapshot flush")
			}
			// Store the new block in the db under the
			//   <blockHash> -> <serialized block>
			// index.
			// TODO: In the archival mode, we'll be setting ancestral entries for the block reward. Note that it is
			// 	set in PutBlockWithTxn. Block rewards are part of the state, and they should be identical to the ones
			// 	we've fetched during Hypersync. Is there an edge-case where for some reason they're not identical? Or
			// 	somehow ancestral records get corrupted?
			if err := PutBlockWithTxn(txn, bc.snapshot, desoBlock); err != nil {
				return errors.Wrapf(err, "ProcessBlock: Problem calling PutBlock")
			}

			// Store the new block's node in our node index in the db under the
			//   <height uin32, blockhash BlockHash> -> <node info>
			// index.
			if err := PutHeightHashToNodeInfoWithTxn(txn, bc.snapshot, nodeToValidate, false /*bitcoinNodes*/); err != nil {
				return errors.Wrapf(err, "ProcessBlock: Problem calling PutHeightHashToNodeInfo before validation")
			}

			return nil
		})
	}

	if err != nil {
		return false, false, errors.Wrapf(err, "ProcessBlock: Problem storing block after basic validation")
	}

	if nodeToValidate.Status&StatusBlockValidated != 0 {
		return true, false, nil
	}

	// Now we try and add the block to the main block chain (note that it should
	// already be on the main header chain if we've made it this far).

	// Get the current tip.
	currentTip := bc.blockTip()

	// See if the current tip is equal to the block's parent.
	isMainChain := false

	bc.timer.End("Blockchain.ProcessBlock: Db Update")

	if *parentNode.Hash == *currentTip.Hash {
		bc.timer.Start("Blockchain.ProcessBlock: Transactions Validation")
		// Create a new UtxoView representing the current tip.
		//
		// TODO: An optimization can be made here where we pre-load all the inputs this txn
		// requires into the view before-hand. This basically requires two passes over
		// the txns to account for txns that spend previous txns in the block, but it would
		// almost certainly be more efficient than doing a separate db call for each input
		// and output.
		if bc.blockView == nil {
			utxoView, err := NewUtxoView(bc.db, bc.params, bc.postgres, bc.snapshot)
			if err != nil {
				return false, false, errors.Wrapf(err, "ProcessBlock: Problem initializing UtxoView in simple connect to tip")
			}

			bc.blockView = utxoView
		}

		// Preload the view with almost all of the data it will need to connect the block
		err := bc.blockView.Preload(desoBlock, blockHeight)
		if err != nil {
			glog.Errorf("ProcessBlock: Problem preloading the view: %v", err)
		}

		// Verify that the utxo view is pointing to the current tip.
		if *bc.blockView.TipHash != *currentTip.Hash {
			//return false, false, fmt.Errorf("ProcessBlock: Tip hash for utxo view (%v) is "+
			//	"not the current tip hash (%v)", utxoView.TipHash, currentTip.Hash)
			glog.Infof("ProcessBlock: Tip hash for utxo view (%v) is "+
				"not the current tip hash (%v)", bc.blockView.TipHash, currentTip.Hash)
		}

		utxoOpsForBlock, err := bc.blockView.ConnectBlock(desoBlock, txHashes, verifySignatures, nil, blockHeight)
		if err != nil {
			if IsRuleError(err) {
				// If we have a RuleError, mark the block as invalid before
				// returning.
				bc.MarkBlockInvalid(nodeToValidate, RuleError(err.Error()))
				return false, false, err
			}

			// If the error wasn't a RuleError, return without marking the
			// block as invalid, since this means the block may benefit from
			// being reprocessed in the future, which will happen if a reorg
			// puts this block on the main chain.
			return false, false, err
		}
		// If all of the above passed it means the block is valid. So set the
		// status flag on the block to indicate that and write the status to disk.
		nodeToValidate.Status |= StatusBlockValidated
		bc.timer.End("Blockchain.ProcessBlock: Transactions Validation")

		// Now that we have a valid block that we know is connecting to the tip,
		// update our data structures to actually make this connection. Do this
		// in a transaction so that it is atomic.
		if bc.postgres != nil {
			if err = bc.postgres.UpsertBlockAndTransactions(nodeToValidate, desoBlock); err != nil {
				return false, false, errors.Wrapf(err, "ProcessBlock: Problem upserting block and transactions")
			}

			// Write the modified utxo set to the view.
			// FIXME: This codepath breaks the balance computation in handleBlock for Rosetta
			// because it clears the UtxoView before balances can be snapshotted.
			if err := bc.blockView.FlushToDb(blockHeight); err != nil {
				return false, false, errors.Wrapf(err, "ProcessBlock: Problem flushing view to db")
			}

			// Since we don't have utxo operations in postgres, always write UTXO operations for the block to badger
			err = bc.db.Update(func(txn *badger.Txn) error {
				if err = PutUtxoOperationsForBlockWithTxn(txn, bc.snapshot, blockHeight, blockHash, utxoOpsForBlock); err != nil {
					return errors.Wrapf(err, "ProcessBlock: Problem writing utxo operations to db on simple add to tip")
				}
				return nil
			})
		} else {
			bc.timer.Start("Blockchain.ProcessBlock: Transactions Db put")
			err = bc.db.Update(func(txn *badger.Txn) error {
				// This will update the node's status.
				bc.timer.Start("Blockchain.ProcessBlock: Transactions Db height & hash")
				if err := PutHeightHashToNodeInfoWithTxn(txn, bc.snapshot, nodeToValidate, false /*bitcoinNodes*/); err != nil {
					return errors.Wrapf(
						err, "ProcessBlock: Problem calling PutHeightHashToNodeInfo after validation")
				}

				// Set the best node hash to this one. Note the header chain should already
				// be fully aware of this block so we shouldn't update it here.
				if err := PutBestHashWithTxn(txn, bc.snapshot, blockHash, ChainTypeDeSoBlock); err != nil {
					return err
				}
				bc.timer.End("Blockchain.ProcessBlock: Transactions Db height & hash")
				bc.timer.Start("Blockchain.ProcessBlock: Transactions Db utxo flush")

				// Write the utxo operations for this block to the db so we can have the
				// ability to roll it back in the future.
				if err := PutUtxoOperationsForBlockWithTxn(txn, bc.snapshot, blockHeight, blockHash, utxoOpsForBlock); err != nil {
					return errors.Wrapf(err, "ProcessBlock: Problem writing utxo operations to db on simple add to tip")
				}
				bc.timer.End("Blockchain.ProcessBlock: Transactions Db snapshot & operations")

				// Write the modified utxo set to the view.
				if err := bc.blockView.FlushToDbWithTxn(txn, blockHeight); err != nil {
					return errors.Wrapf(err, "ProcessBlock: Problem writing utxo view to db on simple add to tip")
				}
				bc.timer.End("Blockchain.ProcessBlock: Transactions Db utxo flush")
				bc.timer.Start("Blockchain.ProcessBlock: Transactions Db snapshot & operations")

				return nil
			})
			bc.timer.End("Blockchain.ProcessBlock: Transactions Db put")
		}
		bc.timer.Start("Blockchain.ProcessBlock: Transactions Db end")

		if err != nil {
			return false, false, errors.Wrapf(err, "ProcessBlock: Problem writing block info to db on simple add to tip")
		}

		// Now that we've set the best chain in the db, update our in-memory data
		// structure to reflect this. Do a quick check first to make sure it's consistent.
		lastIndex := len(bc.bestChain) - 1
		bestChainHash := bc.bestChain[lastIndex].Hash

		if *bestChainHash != *nodeToValidate.Header.PrevBlockHash {
			return false, false, fmt.Errorf("ProcessBlock: Last block in bestChain "+
				"data structure (%v) is not equal to parent hash of block being "+
				"added to tip (%v)", bestChainHash, nodeToValidate.Header.PrevBlockHash)
		}

		// If we're syncing there's no risk of concurrency issues. Otherwise, we
		// need to make a copy in order to be save.
		if bc.isSyncing() {
			bc.bestChain = append(bc.bestChain, nodeToValidate)
			bc.bestChainMap[*nodeToValidate.Hash] = nodeToValidate
		} else {
			newBestChain, newBestChainMap := bc.CopyBestChain()
			newBestChain = append(newBestChain, nodeToValidate)
			newBestChainMap[*nodeToValidate.Hash] = nodeToValidate
			bc.bestChain, bc.bestChainMap = newBestChain, newBestChainMap
		}

		// This node is on the main chain so set this variable.
		isMainChain = true

		// At this point we should have the following:
		// * The block has been written to disk.
		// * The block is in our in-memory node tree data structure.
		// * The node tree has been updated on disk.
		// * The block is on our in-memory main chain data structure.
		// * The on-disk data structure should be updated too:
		//   - The best hash should now be set to this block.
		//   - The <height -> hash> index representing the main chain should be updated
		//     to have this block.
		//   - The utxo db should be updated to reflect the effects of adding this block.
		//   - The utxo operations performed for this block should also be stored so we
		//     can roll the block back in the future if needed.

		// Notify any listeners.
		if bc.eventManager != nil {
			bc.eventManager.blockConnected(&BlockEvent{
				Block:    desoBlock,
				UtxoView: bc.blockView,
				UtxoOps:  utxoOpsForBlock,
			})
		}

		bc.blockView = nil
		bc.timer.End("Blockchain.ProcessBlock: Transactions Db end")

	} else if nodeToValidate.CumWork.Cmp(currentTip.CumWork) <= 0 {
		// A block has less cumulative work than our tip. In this case, we just ignore
		// the block for now. It is stored in our <hash -> block_data> map on disk as well
		// as in our in-memory node tree data structure (which is also stored on disk).
		// Eventually, if enough work gets added to the block, then we'll
		// add it via a reorg.
	} else {
		// In this case the block is not attached to our tip and the cumulative work
		// of the block is greater than our tip. This means we have a fork that has
		// the potential to become our new main chain so we need to do a reorg to
		// process it. A reorg consists of the following:
		// 1) Find the common ancestor of this block and the main chain.
		// 2) Roll back all of the main chain blocks back to this common ancestor.
		// 3) Verify and add the new blocks up to this one.
		//
		// Note that if verification fails while trying to add the new blocks then
		// we will not wind up accepting the changes. For this reason all of the
		// above steps are processed using an in-memory view before writing anything
		// to the database.

		// Find the common ancestor of this block and the main chain.
		commonAncestor, detachBlocks, attachBlocks := GetReorgBlocks(currentTip, nodeToValidate)
		// Log a warning if the reorg is going to be a big one.
		numBlocks := currentTip.Height - commonAncestor.Height
		if numBlocks > 10 {
			glog.Warningf("ProcessBlock: Proceeding with reorg of (%d) blocks from "+
				"block (%v) at height (%d) to block (%v) at height of (%d)",
				numBlocks, currentTip, currentTip.Height, nodeToValidate, nodeToValidate.Height)
		}

		// Create an empty view referencing the current tip.
		//
		// TODO: An optimization can be made here where we pre-load all the inputs this txn
		// requires into the view before-hand. This basically requires two passes over
		// the txns to account for txns that spend previous txns in the block, but it would
		// almost certainly be more efficient than doing a separate db call for each input
		// and output
		utxoView, err := NewUtxoView(bc.db, bc.params, bc.postgres, bc.snapshot)
		if err != nil {
			return false, false, errors.Wrapf(err, "processblock: Problem initializing UtxoView in reorg")
		}
		// Verify that the utxo view is pointing to the current tip.
		if *utxoView.TipHash != *currentTip.Hash {
			return false, false, fmt.Errorf("ProcessBlock: Tip hash for utxo view (%v) is "+
				"not the current tip hash (%v)", *utxoView.TipHash, *currentTip)
		}

		// Go through and detach all of the blocks down to the common ancestor. We
		// shouldn't encounter any errors but if we do, return without marking the
		// block as invalid.
		var blocksToDetach []*MsgDeSoBlock
		for _, nodeToDetach := range detachBlocks {
			// Fetch the utxo operations for the block we're detaching. We need these
			// in order to be able to detach the block.
			utxoOps, err := GetUtxoOperationsForBlock(bc.db, bc.snapshot, nodeToDetach.Hash)
			if err != nil {
				return false, false, errors.Wrapf(err, "ProcessBlock: Problem fetching "+
					"utxo operations during detachment of block (%v) "+
					"in reorg", nodeToDetach)
			}

			// Fetch the block itself since we need some info from it to roll
			// it back.
			blockToDetach, err := GetBlock(nodeToDetach.Hash, bc.db, bc.snapshot)
			blocksToDetach = append(blocksToDetach, blockToDetach)
			if err != nil {
				return false, false, errors.Wrapf(err, "ProcessBlock: Problem fetching "+
					"block (%v) during detach in reorg", nodeToDetach)
			}

			// Compute the hashes for all the transactions.
			txHashes, err := ComputeTransactionHashes(blockToDetach.Txns)
			if err != nil {
				return false, false, errors.Wrapf(err, "ProcessBlock: Problem computing "+
					"transaction hashes during detachment of block (%v)", nodeToDetach)
			}

			// Now roll the block back in the view.
			if err := utxoView.DisconnectBlock(blockToDetach, txHashes, utxoOps, blockHeight); err != nil {
				return false, false, errors.Wrapf(err, "ProcessBlock: Problem rolling back "+
					"block (%v) during detachment in reorg", nodeToDetach)
			}
			// Double-check that the view's hash is now at the block's parent.
			if *utxoView.TipHash != *blockToDetach.Header.PrevBlockHash {
				return false, false, fmt.Errorf("ProcessBlock: Block hash in utxo view (%v) "+
					"does not match parent block hash (%v) after executing "+
					"DisconnectBlock", utxoView.TipHash, blockToDetach.Header.PrevBlockHash)
			}
		}

		// If we made it here, we were able to successfully detach all of the blocks
		// such that the view is now at the common ancestor. Double-check that this is
		// the case.
		if *utxoView.TipHash != *commonAncestor.Hash {
			return false, false, fmt.Errorf("ProcessBlock: Block hash in utxo view (%v) "+
				"does not match common ancestor hash (%v) after executing "+
				"DisconnectBlock", utxoView.TipHash, commonAncestor.Hash)
		}

		// Now that the view has the common ancestor as the tip, we can try and attach
		// each new block to it to see if the reorg will work.
		//
		// Keep track of the utxo operations we get from attaching the blocks.
		utxoOpsForAttachBlocks := [][][]*UtxoOperation{}
		// Also keep track of any errors that we might have come across.
		ruleErrorsFound := []RuleError{}
		// The first element will be the node right after the common ancestor and
		// the last element will be the new node we need to attach.
		var blocksToAttach []*MsgDeSoBlock
		for _, attachNode := range attachBlocks {

			// Fetch the block itself since we need some info from it to try and
			// connect it.
			blockToAttach, err := GetBlock(attachNode.Hash, bc.db, bc.snapshot)
			blocksToAttach = append(blocksToAttach, blockToAttach)
			if err != nil {
				return false, false, errors.Wrapf(err, "ProcessBlock: Problem fetching "+
					"block (%v) during attach in reorg", attachNode)
			}

			// If the parent node has been marked as invalid then mark this node as
			// invalid as well.
			if (attachNode.Parent.Status & StatusBlockValidateFailed) != 0 {
				bc.MarkBlockInvalid(attachNode, RuleErrorPreviousBlockInvalid)
				continue
			}

			// Compute the tx hashes for the block since we need them to perform
			// the connection.
			txHashes, err := ComputeTransactionHashes(blockToAttach.Txns)
			if err != nil {
				return false, false, errors.Wrapf(err, "ProcessBlock: Problem computing "+
					"transaction hashes during attachment of block (%v) in reorg", blockToAttach)
			}

			// Initialize the utxo operations slice.
			utxoOps, err := utxoView.ConnectBlock(
				blockToAttach, txHashes, verifySignatures, nil, blockHeight)
			if err != nil {
				if IsRuleError(err) {
					// If we have a RuleError, mark the block as invalid. But don't return
					// yet because we need to mark all of the child blocks as invalid as
					// well first.
					bc.MarkBlockInvalid(attachNode, RuleError(err.Error()))
					ruleErrorsFound = append(ruleErrorsFound, RuleError(err.Error()))
					continue
				} else {
					// If the error wasn't a RuleError, return without marking the
					// block as invalid, since this means the block may benefit from
					// being reprocessed in the future.
					return false, false, errors.Wrapf(err, "ProcessBlock: Problem trying to attach block (%v) in reorg", attachNode)
				}
			}

			// If we made it here then we were able to connect the block successfully.
			// So mark its status as valid and update the node index accordingly.
			attachNode.Status |= StatusBlockValidated
			if err := PutHeightHashToNodeInfo(bc.db, bc.snapshot, attachNode, false /*bitcoinNodes*/); err != nil {
				return false, false, errors.Wrapf(
					err, "ProcessBlock: Problem calling PutHeightHashToNodeInfo after validation in reorg")
			}

			// Add the utxo operations to our list.
			utxoOpsForAttachBlocks = append(utxoOpsForAttachBlocks, utxoOps)
		}

		// At this point, either we were able to attach all of the blocks OR the block
		// we are processing is invalid (possibly due to one of its parents to being
		// invalid). Regardless, because the attach worked if and only if the block we
		// are processing is valid, it is sufficient to use this block's validity to decide
		// if we want to perform this reorg.
		//
		// Recall that newNode is the node at the tip of the new chain we're trying to
		// reorg to which is also the last node in attachBlocks.
		newTipNode := attachBlocks[len(attachBlocks)-1]
		if (newTipNode.Status & StatusBlockValidateFailed) != 0 {
			// In the case where the new tip is invalid, we encountered an error while
			// processing. Return the first error we encountered. Note we should already
			// have marked all the blocks as invalid so no need to do it here.
			return false, false, ruleErrorsFound[0]
		}

		// If we made it this far, we know the reorg will succeed and the view contains
		// the state after applying the reorg. With this information, it is possible to
		// roll back the blocks and fast forward the db to the post-reorg state with a
		// single transaction.
		err = bc.db.Update(func(txn *badger.Txn) error {
			// Set the best node hash to the new tip.
			if err := PutBestHashWithTxn(txn, bc.snapshot, newTipNode.Hash, ChainTypeDeSoBlock); err != nil {
				return err
			}

			for _, detachNode := range detachBlocks {
				// Delete the utxo operations for the blocks we're detaching since we don't need
				// them anymore.
				if err := DeleteUtxoOperationsForBlockWithTxn(txn, bc.snapshot, detachNode.Hash); err != nil {
					return errors.Wrapf(err, "ProcessBlock: Problem deleting utxo operations for block")
				}

				// Note we could be even more aggressive here by deleting the nodes and
				// corresponding blocks from the db here (i.e. not storing any side chain
				// data on the db). But this seems like a minor optimization that comes at
				// the minor cost of side chains not being retained by the network as reliably.
			}

			for ii, attachNode := range attachBlocks {
				// Add the utxo operations for the blocks we're attaching so we can roll them back
				// in the future if necessary.
				if err := PutUtxoOperationsForBlockWithTxn(txn, bc.snapshot, blockHeight, attachNode.Hash, utxoOpsForAttachBlocks[ii]); err != nil {
					return errors.Wrapf(err, "ProcessBlock: Problem putting utxo operations for block")
				}
			}

			// Write the modified utxo set to the view.
			if err := utxoView.FlushToDbWithTxn(txn, blockHeight); err != nil {
				return errors.Wrapf(err, "ProcessBlock: Problem flushing to db")
			}

			return nil
		})
		if err != nil {
			return false, false, errors.Errorf("ProcessBlock: Problem updating: %v", err)
		}

		// Now the db has been updated, update our in-memory best chain. Note that there
		// is no need to update the node index because it was updated as we went along.
		newBestChain, newBestChainMap := bc.CopyBestChain()
		newBestChain, newBestChainMap = updateBestChainInMemory(
			newBestChain, newBestChainMap, detachBlocks, attachBlocks)
		bc.bestChain, bc.bestChainMap = newBestChain, newBestChainMap

		// If we made it here then this block is on the main chain.
		isMainChain = true

		// Signal to the server about all the blocks that were disconnected and
		// connected as a result of this operation. Do this in a goroutine so that
		// if ProcessBlock is called by a consumer of incomingMessages we don't
		// have any risk of deadlocking.
		for ii, nodeToDetach := range detachBlocks {
			// Fetch the block itself since we need some info from it to roll
			// it back.
			blockToDetach := blocksToDetach[ii]
			if err != nil {
				return false, false, errors.Wrapf(err, "ProcessBlock: Problem fetching "+
					"block (%v) during detach in server signal", nodeToDetach)
			}

			// If we have a Server object then call its function
			if bc.eventManager != nil {
				// FIXME: We need to add the UtxoOps here to handle reorgs properly in Rosetta
				// For now it's fine because reorgs are virtually impossible.
				bc.eventManager.blockDisconnected(&BlockEvent{Block: blockToDetach})
			}
		}
		for ii, attachNode := range attachBlocks {

			// Fetch the block itself since we need some info from it to try and
			// connect it.
			blockToAttach := blocksToAttach[ii]
			if err != nil {
				return false, false, errors.Wrapf(err, "ProcessBlock: Problem fetching "+
					"block (%v) during attach in server signal", attachNode)
			}
			// If we have a Server object then call its function
			if bc.eventManager != nil {
				// FIXME: We need to add the UtxoOps here to handle reorgs properly in Rosetta
				// For now it's fine because reorgs are virtually impossible.
				bc.eventManager.blockConnected(&BlockEvent{Block: blockToAttach})
			}
		}
	}

	if bc.snapshot != nil {
		bc.snapshot.FinishProcessBlock(bc.blockTip())
	}
	// If we've made it this far, the block has been validated and we have either added
	// the block to the tip, done nothing with it (because its cumwork isn't high enough)
	// or added it via a reorg and the db and our in-memory data structures reflect this
	// change.
	//
	// Now that we've done all of the above, we need to signal to the server that we've
	// accepted the block

	// Signal the server that we've accepted this block in some way.
	if bc.eventManager != nil {
		bc.eventManager.blockAccepted(&BlockEvent{Block: desoBlock})
	}

	bc.timer.Print("Blockchain.ProcessBlock: Initial")
	bc.timer.Print("Blockchain.ProcessBlock: BlockNode")
	bc.timer.Print("Blockchain.ProcessBlock: Db Update")
	bc.timer.Print("Blockchain.ProcessBlock: Transactions Validation")
	bc.timer.Print("Blockchain.ProcessBlock: Transactions Db put")
	bc.timer.Print("Blockchain.ProcessBlock: Transactions Db end")
	bc.timer.Print("Blockchain.ProcessBlock: Transactions Db height & hash")
	bc.timer.Print("Blockchain.ProcessBlock: Transactions Db utxo flush")

	// At this point, the block we were processing originally should have been added
	// to our data structures and any unconnectedTxns that are no longer unconnectedTxns should have
	// also been processed.
	return isMainChain, false, nil
}

// DisconnectBlocksToHeight will rollback blocks from the db and blockchain structs until block tip reaches the provided
// blockHeight parameter.
func (bc *Blockchain) DisconnectBlocksToHeight(blockHeight uint64) error {
	// Roll back the block and make sure we don't hit any errors.
	bc.ChainLock.Lock()
	defer bc.ChainLock.Unlock()

	if blockHeight < 0 {
		blockHeight = 0
	}

	// NOTE: This function doesn't maintain the snapshot. The checksum should be recalculated after this.

	// There is this edge-case where a partial blockProcess can skew the state. This is because of block reward entries,
	// which are stored along with the block. In particular, if we've stored the block at blockTipHeight + 1, and the node
	// crashed in the middle of ProcessBlock, then the reward entry will be stored in the state, even thought the block tip
	// is at blockTipHeight. So we delete the block reward at the blockTipHeight + 1 to make sure the state is correct.
	// TODO: decouple block reward from PutBlockWithTxn.
	blockTipHeight := bc.bestChain[len(bc.bestChain)-1].Height
	for hashIter, node := range bc.blockIndex {
		hash := hashIter.NewBlockHash()
		if node.Height > blockTipHeight {
			glog.V(1).Info(CLog(Yellow, fmt.Sprintf("DisconnectBlocksToHeight: Found node in blockIndex with "+
				"larger height than the current block tip. Deleting the corresponding block reward. Node: (%v)", node)))
			blockToDetach, err := GetBlock(hash, bc.db, nil)
			if err != nil && err != badger.ErrKeyNotFound {
				return errors.Wrapf(err, "DisconnectBlocksToHeight: Problem getting block with hash: (%v) and "+
					"at height: (%v)", hash, node.Height)
			}
			if blockToDetach != nil {
				if err = DeleteBlockReward(bc.db, nil, blockToDetach); err != nil {
					return errors.Wrapf(err, "DisconnectBlocksToHeight: Problem deleting block reward with hash: "+
						"(%v) and at height: (%v)", hash, node.Height)
				}
			}
		}
	}

	for ii := len(bc.bestChain) - 1; ii > 0 && uint64(bc.bestChain[ii].Height) > blockHeight; ii-- {
		node := bc.bestChain[ii]
		prevHash := *bc.bestChain[ii-1].Hash
		hash := *bc.bestChain[ii].Hash
		height := uint64(bc.bestChain[ii].Height)
		err := bc.db.Update(func(txn *badger.Txn) error {
			utxoView, err := NewUtxoView(bc.db, bc.params, nil, nil)
			if err != nil {
				return err
			}

			if *utxoView.TipHash != hash {
				return fmt.Errorf("DisconnectBlocksToHeight: UtxovView tip hash doesn't match the bestChain hash")
			}
			// Fetch the utxo operations for the block we're detaching. We need these
			// in order to be able to detach the block.
			utxoOps, err := GetUtxoOperationsForBlock(bc.db, nil, &hash)
			if err != nil {
				return err
			}

			// Compute the hashes for all the transactions.
			blockToDetach, err := GetBlock(&hash, bc.db, nil)
			if err != nil {
				return err
			}
			txHashes, err := ComputeTransactionHashes(blockToDetach.Txns)
			if err != nil {
				return err
			}
			err = utxoView.DisconnectBlock(blockToDetach, txHashes, utxoOps, height)
			if err != nil {
				return err
			}

			// Flushing the view after applying and rolling back should work.
			err = utxoView.FlushToDb(height)
			if err != nil {
				return err
			}

			// Set the best node hash to the new tip.
			if err := PutBestHashWithTxn(txn, nil, &prevHash, ChainTypeDeSoBlock); err != nil {
				return err
			}

			// Delete the utxo operations for the blocks we're detaching since we don't need
			// them anymore.
			if err := DeleteUtxoOperationsForBlockWithTxn(txn, nil, &hash); err != nil {
				return errors.Wrapf(err, "DisconnectBlocksToHeight: Problem deleting utxo operations for block")
			}

			if err := DeleteBlockRewardWithTxn(txn, nil, blockToDetach); err != nil {
				return errors.Wrapf(err, "DisconnectBlocksToHeight: Problem deleting block reward")
			}

			node.Status = StatusHeaderValidated
			if err := PutHeightHashToNodeInfoWithTxn(txn, nil, node, false); err != nil {
				return errors.Wrapf(err, "DisconnectBlocksToHeight: Problem deleting height hash to node info")
			}

			// If we have a Server object then call its function
			if bc.eventManager != nil {
				// We need to add the UtxoOps here to handle reorgs properly in Rosetta
				// For now it's fine because reorgs are virtually impossible.
				bc.eventManager.blockDisconnected(&BlockEvent{Block: blockToDetach})
			}

			return nil
		})
		if err != nil {
			return errors.Wrapf(err, "DisconnectBlocksToHeight: Problem disconnecting block "+
				"with hash: (%v) at blockHeight: (%v)", hash, height)
		}

		bc.bestChain = bc.bestChain[:len(bc.bestChain)-1]
		delete(bc.bestChainMap, hash)
	}

	// Remove blocks we've disconnected from the bestHeaderChain.
	for ii := len(bc.bestHeaderChain) - 1; ii > 0 && uint64(bc.bestHeaderChain[ii].Height) > blockHeight; ii-- {
		hash := *bc.bestHeaderChain[ii].Hash
		bc.bestHeaderChain = bc.bestHeaderChain[:len(bc.bestHeaderChain)-1]
		delete(bc.bestHeaderChainMap, hash)
	}

	return nil
}

// ValidateTransaction creates a UtxoView and sees if the transaction can be connected
// to it. If a mempool is provided, this function tries to find dependencies of the
// passed-in transaction in the pool and connect them before trying to connect the
// passed-in transaction.
func (bc *Blockchain) ValidateTransaction(
	txnMsg *MsgDeSoTxn, blockHeight uint32, verifySignatures bool, mempool *DeSoMempool) error {

	// Create a new UtxoView. If we have access to a mempool object, use it to
	// get an augmented view that factors in pending transactions.
	utxoView, err := NewUtxoView(bc.db, bc.params, bc.postgres, bc.snapshot)
	if err != nil {
		return errors.Wrapf(err, "ValidateTransaction: Problem Problem creating new utxo view: ")
	}
	if mempool != nil {
		utxoView, err = mempool.GetAugmentedUtxoViewForPublicKey(txnMsg.PublicKey, txnMsg)
		if err != nil {
			return errors.Wrapf(err, "ValidateTransaction: Problem getting augmented UtxoView from mempool: ")
		}
	}

	// Hash the transaction.
	txHash := txnMsg.Hash()
	txnBytes, err := txnMsg.ToBytes(false)
	if err != nil {
		return errors.Wrapf(err, "ValidateTransaction: Error serializing txn: %v", err)
	}
	txnSize := int64(len(txnBytes))
	// We don't care about the utxoOps or the fee it returns.
	_, _, _, _, err = utxoView._connectTransaction(
		txnMsg,
		txHash,
		txnSize,
		blockHeight,
		verifySignatures,
		false, /*ignoreUtxos*/
	)
	if err != nil {
		return errors.Wrapf(err, "ValidateTransaction: Problem validating transaction: ")
	}

	return nil
}

var (
	maxHash = BlockHash{
		0xff, 0xff, 0xff, 0xff, 0xff, 0xff, 0xff, 0xff, 0xff, 0xff,
		0xff, 0xff, 0xff, 0xff, 0xff, 0xff, 0xff, 0xff, 0xff, 0xff,
		0xff, 0xff, 0xff, 0xff, 0xff, 0xff, 0xff, 0xff, 0xff, 0xff,
		0xff, 0xff}
	maxHashBigint = HashToBigint(&maxHash)
	bigOneInt     = big.NewInt(1)
)

// The number of hashing attempts in expectation it would take to produce the
// hash passed in. This is computed as:
//    E(min(X_i, ..., X_n)) where:
//    - n = (number of attempted hashes) and
//    - the X_i are all U(0, MAX_HASH)
// -> E(min(X_i, ..., X_n)) = MAX_HASH / (n + 1)
// -> E(n) ~= MAX_HASH / min_hash - 1
//    - where min_hash is the block hash
//
// We approximate this as MAX_HASH / (min_hash + 1), adding 1 to min_hash in
// order to mitigate the possibility of a divide-by-zero error.
//
// The value returned is the expected number of hashes performed to produce
// the input hash formatted as a big-endian big integer that uses the
// BlockHash type for convenience (though it is likely to be much lower
// in terms of magnitude than a typical BlockHash object).
func ExpectedWorkForBlockHash(hash *BlockHash) *BlockHash {
	hashBigint := HashToBigint(hash)
	ratioBigint := new(big.Int)
	ratioBigint.Div(maxHashBigint, hashBigint.Add(hashBigint, bigOneInt))
	return BigintToHash(ratioBigint)
}

func ComputeTransactionHashes(txns []*MsgDeSoTxn) ([]*BlockHash, error) {
	txHashes := make([]*BlockHash, len(txns))

	for ii, currentTxn := range txns {
		txHashes[ii] = currentTxn.Hash()
	}

	return txHashes, nil
}

func ComputeMerkleRoot(txns []*MsgDeSoTxn) (_merkle *BlockHash, _txHashes []*BlockHash, _err error) {
	if len(txns) == 0 {
		return nil, nil, fmt.Errorf("ComputeMerkleRoot: Block must contain at least one txn")
	}

	// Compute the hashes of all the transactions.
	hashes := [][]byte{}
	for _, txn := range txns {
		txHash := txn.Hash()
		hashes = append(hashes, txHash[:])
	}

	merkleTree := merkletree.NewTreeFromHashes(merkletree.Sha256DoubleHash, hashes)

	rootHash := &BlockHash{}
	copy(rootHash[:], merkleTree.Root.GetHash()[:])

	txHashes := []*BlockHash{}
	for _, leafNode := range merkleTree.Rows[0] {
		currentHash := &BlockHash{}
		copy(currentHash[:], leafNode.GetHash())
		txHashes = append(txHashes, currentHash)
	}

	return rootHash, txHashes, nil
}

func (bc *Blockchain) GetSpendableUtxosForPublicKey(spendPublicKeyBytes []byte, mempool *DeSoMempool, referenceUtxoView *UtxoView) ([]*UtxoEntry, error) {
	// If we have access to a mempool, use it to account for utxos we might not
	// get otherwise.
	utxoView, err := NewUtxoView(bc.db, bc.params, bc.postgres, bc.snapshot)
	if err != nil {
		return nil, errors.Wrapf(err, "Blockchain.GetSpendableUtxosForPublicKey: Problem initializing UtxoView: ")
	}
	// Use the reference UtxoView if provided. Otherwise try to get one from the mempool.
	// This improves efficiency when we have a UtxoView already handy.
	if referenceUtxoView != nil {
		utxoView = referenceUtxoView
	} else {
		if mempool != nil {
			utxoView, err = mempool.GetAugmentedUtxoViewForPublicKey(spendPublicKeyBytes, nil)
			if err != nil {
				return nil, errors.Wrapf(err, "Blockchain.GetSpendableUtxosForPublicKey: Problem getting augmented UtxoView from mempool: ")
			}
		}
	}

	// Get unspent utxos from the view.
	utxoEntriesFound, err := utxoView.GetUnspentUtxoEntrysForPublicKey(spendPublicKeyBytes)
	if err != nil {
		return nil, errors.Wrapf(err, "Blockchain.GetSpendableUtxosForPublicKey: Problem getting spendable utxos from UtxoView: ")
	}

	// Sort the UTXOs putting the smallest amounts first.
	//
	// TODO: There has generally been a lot of discussion and thought about
	// what the optimal coin selection algorithm should be over the years.
	// Here, we choose to keep things simple and just use the smallest UTXOs
	// first. It has its drawbacks and we should revisit it at some point,
	// but for now it seems like it should be fine, and the reduction of the
	// size of the UTXO set seems like a reasonable benefit of using it. See below
	// for more discussion:
	// https://bitcoin.stackexchange.com/questions/32145/what-are-the-trade-offs-between-the-different-algorithms-for-deciding-which-utxo
	sort.Slice(utxoEntriesFound, func(ii, jj int) bool {
		return utxoEntriesFound[ii].AmountNanos < utxoEntriesFound[jj].AmountNanos
	})

	// Add UtxoEntrys to our list filtering out ones that aren't valid for various
	// reasons.
	spendableUtxoEntries := []*UtxoEntry{}
	for _, utxoEntry := range utxoEntriesFound {
		// If the utxo is an immature block reward, skip it. Use the block chain height
		// not the header chain height since the transaction will need to be validated
		// against existing transactions which are present only if we have blocks.
		//
		// Note we add one to the current block height since it is presumed this
		// transaction will at best be mined into the next block.
		blockHeight := bc.blockTip().Height + 1
		if _isEntryImmatureBlockReward(utxoEntry, blockHeight, bc.params) {
			continue
		}

		// Don't consider utxos that are already consumed by the mempool.
		if mempool != nil && mempool.CheckSpend(*utxoEntry.UtxoKey) != nil {
			continue
		}

		// If we get here we know the utxo is spendable so add it to our list.
		spendableUtxoEntries = append(spendableUtxoEntries, utxoEntry)
	}

	return spendableUtxoEntries, nil
}

func amountEqualsAdditionalOutputs(spendAmount uint64, additionalOutputs []*DeSoOutput) error {
	expectedAdditionalOutputSum := uint64(0)
	for _, output := range additionalOutputs {
		expectedAdditionalOutputSum += output.AmountNanos
	}
	if spendAmount != expectedAdditionalOutputSum {
		return fmt.Errorf("expected spendAmount to be %d, instead got %d", expectedAdditionalOutputSum, spendAmount)
	}
	return nil
}

// Define a helper function for computing the upper bound of the size
// of a transaction and associated fees. This basically serializes the
// transaction without the signature and then accounts for the maximum possible
// size the signature could be.
func _computeMaxTxSize(_tx *MsgDeSoTxn) uint64 {
	// Compute the size of the transaction without the signature.
	txBytesNoSignature, _ := _tx.ToBytes(true /*preSignature*/)
	// Return the size the transaction would be if the signature had its
	// absolute maximum length.

	// MaxDERSigLen is the maximum size that a DER signature can be.
	//
	// Note: I am pretty sure the true maximum is 71. But since this value is
	// dependent on the size of R and S, and since it's generally used for
	// safety purposes (e.g. ensuring that enough space has been allocated),
	// it seems better to pad it a bit and stay on the safe side. You can see
	// some discussion on getting to this number here:
	// https://bitcoin.stackexchange.com/questions/77191/what-is-the-maximum-size-of-a-der-encoded-ecdsa-signature
	const MaxDERSigLen = 74

	return uint64(len(txBytesNoSignature)) + MaxDERSigLen
}

// A helper for computing the max fee given a txn. Assumes the longest signature
// length.
func _computeMaxTxFee(_tx *MsgDeSoTxn, minFeeRateNanosPerKB uint64) uint64 {
	maxSizeBytes := _computeMaxTxSize(_tx)
	return maxSizeBytes * minFeeRateNanosPerKB / 1000
}

// Computing maximum fee for tx that doesn't include change output yet.
func _computeMaxTxFeeWithMaxChange(_tx *MsgDeSoTxn, minFeeRateNanosPerKB uint64) uint64 {
	// TODO: This is a hack that we implement in order to remain backward-compatible with
	// hundreds of tests that rely on the change being ommitted from the max fee
	// computation. It shouldn't impact anything in PROD because the min fee rate is
	// significantly higher. Nevertheless, we should fix all the tests at some point
	// and then remove this quick-fix.
	if minFeeRateNanosPerKB <= 100 {
		return _computeMaxTxFee(_tx, minFeeRateNanosPerKB)
	}

	maxSizeBytes := _computeMaxTxSize(_tx)
	res := (maxSizeBytes + MaxDeSoOutputSizeBytes) * minFeeRateNanosPerKB / 1000
	// In the event that there is a remainder, we need to round up to
	// ensure that the fee EXCEEDS the min fee rate.
	// We skip this check if the networkMinFeeRate is zero to keep existing tests working.
	if (maxSizeBytes+MaxDeSoOutputSizeBytes)*minFeeRateNanosPerKB%1000 > 0 {
		res++
	}
	return res
}

func (bc *Blockchain) CreatePrivateMessageTxn(
	senderPublicKey []byte, recipientPublicKey []byte,
	unencryptedMessageText string, encryptedMessageText string,
	senderMessagingPublicKey []byte, senderMessagingKeyName []byte,
	recipientMessagingPublicKey []byte, recipientMessagingKeyName []byte,
	tstampNanos uint64, extraData map[string][]byte,
	minFeeRateNanosPerKB uint64, mempool *DeSoMempool, additionalOutputs []*DeSoOutput) (
	_txn *MsgDeSoTxn, _totalInput uint64, _changeAmount uint64, _fees uint64, _err error) {

	var encryptedMessageBytes []byte
	messageExtraData := make(map[string][]byte)

	if encryptedMessageText == "" {
		// Encrypt the passed-in message text with the recipient's public key.
		//
		// Parse the recipient public key.
		recipientPk, err := btcec.ParsePubKey(recipientPublicKey, btcec.S256())
		if err != nil {
			return nil, 0, 0, 0, errors.Wrapf(err, "CreatePrivateMessageTxn: Problem parsing "+
				"recipient public key: ")
		}
		encryptedMessageBytes, err = EncryptBytesWithPublicKey(
			[]byte(unencryptedMessageText), recipientPk.ToECDSA())
		if err != nil {
			return nil, 0, 0, 0, errors.Wrapf(err, "CreatePrivateMessageTxn: Problem "+
				"encrypting message text to hex: ")
		}

		// Add {V : 1} version field to ExtraData to indicate we are
		// encrypting using legacy public key method.
		messageExtraData[MessagesVersionString] = UintToBuf(MessagesVersion1)
	} else {
		var err error
		// Message is already encrypted, so just decode it to hex format
		encryptedMessageBytes, err = hex.DecodeString(encryptedMessageText)
		if err != nil {
			return nil, 0, 0, 0, errors.Wrapf(err, "CreatePrivateMessageTxn: Problem "+
				"decoding message text to hex: ")
		}

		// Add {V : 2} version field to ExtraData to indicate we are
		// encrypting using shared secret.
		messageExtraData[MessagesVersionString] = UintToBuf(MessagesVersion2)

		// Check for DeSo V3 Messages fields. Specifically, this request could be made with either sender
		// or recipient public keys and key names. Having one key present is sufficient to set V3.
		if len(senderMessagingPublicKey) > 0 || len(recipientMessagingPublicKey) > 0 {

			// If we're using rotating messaging keys, then we're on {V : 3} messages.
			if err = ValidateGroupPublicKeyAndName(senderMessagingPublicKey, senderMessagingKeyName); err == nil {
				messageExtraData[MessagesVersionString] = UintToBuf(MessagesVersion3)
				messageExtraData[SenderMessagingPublicKey] = senderMessagingPublicKey
				messageExtraData[SenderMessagingGroupKeyName] = senderMessagingKeyName
			}

			if err = ValidateGroupPublicKeyAndName(recipientMessagingPublicKey, recipientMessagingKeyName); err != nil {
				// If we didn't pass validation of either sender or recipient, then we return an error.
				if !reflect.DeepEqual(messageExtraData[MessagesVersionString], UintToBuf(MessagesVersion3)) {
					return nil, 0, 0, 0, err
				}
			} else {
				messageExtraData[MessagesVersionString] = UintToBuf(MessagesVersion3)
				messageExtraData[RecipientMessagingPublicKey] = recipientMessagingPublicKey
				messageExtraData[RecipientMessagingGroupKeyName] = recipientMessagingKeyName
			}
		}
	}

	// Delete protected keys
	if extraData != nil {
		delete(extraData, MessagesVersionString)
		delete(extraData, SenderMessagingPublicKey)
		delete(extraData, SenderMessagingGroupKeyName)
		delete(extraData, RecipientMessagingPublicKey)
		delete(extraData, RecipientMessagingGroupKeyName)
	}

	// Going to allow this to merge without a block height check because
	// it seems safe, and threading the block height check into here is pretty annoying.
	finalExtraData := mergeExtraData(extraData, messageExtraData)

	// Don't allow encryptedMessageBytes to be nil.
	if len(encryptedMessageBytes) == 0 {
		encryptedMessageBytes = []byte{}
	}

	// Create a transaction containing the encrypted message text.
	// A PrivateMessage transaction doesn't need any inputs or outputs (except additionalOutputs provided).
	txn := &MsgDeSoTxn{
		PublicKey: senderPublicKey,
		TxnMeta: &PrivateMessageMetadata{
			RecipientPublicKey: recipientPublicKey,
			EncryptedText:      encryptedMessageBytes,
			TimestampNanos:     tstampNanos,
		},
		ExtraData: finalExtraData,
		TxOutputs: additionalOutputs,

		// We wait to compute the signature until we've added all the
		// inputs and change.
	}

	totalInput, spendAmount, changeAmount, fees, err :=
		bc.AddInputsAndChangeToTransaction(txn, minFeeRateNanosPerKB, mempool)
	if err != nil {
		return nil, 0, 0, 0, errors.Wrapf(err, "CreatePrivateMessageTxn: Problem adding inputs: ")
	}

	// Sanity-check that the spendAmount is zero.
	if err = amountEqualsAdditionalOutputs(spendAmount, additionalOutputs); err != nil {
		return nil, 0, 0, 0, fmt.Errorf("CreatePrivateMessageTxn: %v", err)
	}

	return txn, totalInput, changeAmount, fees, nil
}

func (bc *Blockchain) CreateLikeTxn(
	userPublicKey []byte, likedPostHash BlockHash, isUnlike bool,
	minFeeRateNanosPerKB uint64, mempool *DeSoMempool, additionalOutputs []*DeSoOutput) (
	_txn *MsgDeSoTxn, _totalInput uint64, _changeAmount uint64, _fees uint64,
	_err error) {

	// A Like transaction doesn't need any inputs or outputs (except additionalOutputs provided).
	txn := &MsgDeSoTxn{
		PublicKey: userPublicKey,
		TxnMeta: &LikeMetadata{
			LikedPostHash: &likedPostHash,
			IsUnlike:      isUnlike,
		},
		TxOutputs: additionalOutputs,
		// We wait to compute the signature until we've added all the
		// inputs and change.
	}

	totalInput, spendAmount, changeAmount, fees, err :=
		bc.AddInputsAndChangeToTransaction(txn, minFeeRateNanosPerKB, mempool)
	if err != nil {
		return nil, 0, 0, 0, errors.Wrapf(
			err, "CreateLikeTxn: Problem adding inputs: ")
	}

	// Sanity-check that the spendAmount is zero.
	if err = amountEqualsAdditionalOutputs(spendAmount, additionalOutputs); err != nil {
		return nil, 0, 0, 0, fmt.Errorf("CreateLikeTxn: %v", err)
	}

	return txn, totalInput, changeAmount, fees, nil
}

func (bc *Blockchain) CreateFollowTxn(
	senderPublicKey []byte, followedPublicKey []byte, isUnfollow bool,
	minFeeRateNanosPerKB uint64, mempool *DeSoMempool, additionalOutputs []*DeSoOutput) (
	_txn *MsgDeSoTxn, _totalInput uint64, _changeAmount uint64, _fees uint64,
	_err error) {

	// A Follow transaction doesn't need any inputs or outputs (except additionalOutputs provided).
	txn := &MsgDeSoTxn{
		PublicKey: senderPublicKey,
		TxnMeta: &FollowMetadata{
			FollowedPublicKey: followedPublicKey,
			IsUnfollow:        isUnfollow,
		},
		TxOutputs: additionalOutputs,
		// We wait to compute the signature until we've added all the
		// inputs and change.
	}

	totalInput, spendAmount, changeAmount, fees, err :=
		bc.AddInputsAndChangeToTransaction(txn, minFeeRateNanosPerKB, mempool)
	if err != nil {
		return nil, 0, 0, 0, errors.Wrapf(
			err, "CreateFollowTxn: Problem adding inputs: ")
	}

	// Sanity-check that the spendAmount is zero.
	if err = amountEqualsAdditionalOutputs(spendAmount, additionalOutputs); err != nil {
		return nil, 0, 0, 0, fmt.Errorf("CreateFollowTxn: %v", err)
	}

	return txn, totalInput, changeAmount, fees, nil
}

func (bc *Blockchain) CreateUpdateGlobalParamsTxn(updaterPublicKey []byte,
	usdCentsPerBitcoin int64,
	createProfileFeesNanos int64,
	createNFTFeesNanos int64,
	maxCopiesPerNFT int64,
	minimumNetworkFeeNanosPerKb int64,
	forbiddenPubKey []byte,
	// Standard transaction fields
	minFeeRateNanosPerKB uint64, mempool *DeSoMempool, additionalOutputs []*DeSoOutput) (
	_txn *MsgDeSoTxn, _totalInput uint64, _changeAmount uint64, _fees uint64, _err error) {

	// Set RepostedPostHash and IsQuotedRepost on the extra data map as necessary to track reposting.
	extraData := make(map[string][]byte)
	if usdCentsPerBitcoin >= 0 {
		extraData[USDCentsPerBitcoinKey] = UintToBuf(uint64(usdCentsPerBitcoin))
	}
	if createProfileFeesNanos >= 0 {
		extraData[CreateProfileFeeNanosKey] = UintToBuf(uint64(createProfileFeesNanos))
	}
	if createNFTFeesNanos >= 0 {
		extraData[CreateNFTFeeNanosKey] = UintToBuf(uint64(createNFTFeesNanos))
	}
	if maxCopiesPerNFT >= 0 {
		extraData[MaxCopiesPerNFTKey] = UintToBuf(uint64(maxCopiesPerNFT))
	}
	if minimumNetworkFeeNanosPerKb >= 0 {
		extraData[MinNetworkFeeNanosPerKBKey] = UintToBuf(uint64(minimumNetworkFeeNanosPerKb))
	}
	if len(forbiddenPubKey) > 0 {
		extraData[ForbiddenBlockSignaturePubKeyKey] = forbiddenPubKey
	}

	txn := &MsgDeSoTxn{
		PublicKey: updaterPublicKey,
		TxnMeta:   &UpdateGlobalParamsMetadata{},
		ExtraData: extraData,
		TxOutputs: additionalOutputs,
	}

	// We don't need to make any tweaks to the amount because it's basically
	// a standard "pay per kilobyte" transaction.
	totalInput, spendAmount, changeAmount, fees, err :=
		bc.AddInputsAndChangeToTransaction(txn, minFeeRateNanosPerKB, mempool)
	if err != nil {
		return nil, 0, 0, 0, errors.Wrapf(err, "CreateUpdateGlobalParamsTxn: Problem adding inputs: ")
	}

	// The spend amount should be zero for these txns.
	if err = amountEqualsAdditionalOutputs(spendAmount, additionalOutputs); err != nil {
		return nil, 0, 0, 0, fmt.Errorf("CreateUpdateGlobalParamsTxn %v", err)
	}

	return txn, totalInput, changeAmount, fees, nil
}

func (bc *Blockchain) CreateUpdateBitcoinUSDExchangeRateTxn(
	// Exchange rate update fields
	updaterPublicKey []byte,
	usdCentsPerbitcoin uint64,
	// Standard transaction fields
	minFeeRateNanosPerKB uint64, mempool *DeSoMempool, additionalOutputs []*DeSoOutput) (
	_txn *MsgDeSoTxn, _totalInput uint64, _changeAmount uint64, _fees uint64, _err error) {

	// Create a transaction containing the UpdateBitcoinUSDExchangeRate fields.
	txn := &MsgDeSoTxn{
		PublicKey: updaterPublicKey,
		TxnMeta: &UpdateBitcoinUSDExchangeRateMetadataa{
			USDCentsPerBitcoin: usdCentsPerbitcoin,
		},
		TxOutputs: additionalOutputs,
		// We wait to compute the signature until we've added all the
		// inputs and change.
	}

	// We don't need to make any tweaks to the amount because it's basically
	// a standard "pay per kilobyte" transaction.
	totalInput, spendAmount, changeAmount, fees, err :=
		bc.AddInputsAndChangeToTransaction(txn, minFeeRateNanosPerKB, mempool)
	if err != nil {
		return nil, 0, 0, 0, errors.Wrapf(err, "CreateUpdateBitcoinUSDExchangeRateTxn: Problem adding inputs: ")
	}

	// The spend amount should be zero for these txns.
	if err = amountEqualsAdditionalOutputs(spendAmount, additionalOutputs); err != nil {
		return nil, 0, 0, 0, fmt.Errorf("CreateUpdateBitcoinUSDExchangeRateTxn: %v", err)
	}

	return txn, totalInput, changeAmount, fees, nil
}

func (bc *Blockchain) CreateSubmitPostTxn(
	// Post fields
	updaterPublicKey []byte,
	postHashToModify []byte,
	parentStakeID []byte,
	body []byte,
	repostPostHashBytes []byte,
	isQuotedRepost bool,
	tstampNanos uint64,
	postExtraData map[string][]byte,
	isHidden bool,
	// Standard transaction fields
	minFeeRateNanosPerKB uint64, mempool *DeSoMempool, additionalOutputs []*DeSoOutput) (
	_txn *MsgDeSoTxn, _totalInput uint64, _changeAmount uint64, _fees uint64, _err error) {

	// Initialize txnExtraData to postExtraData.
	txnExtraData := postExtraData
	// Remove consensus level attributes from TxnExtraData if they exist.  The consensus logic will set them correctly.
	for _, key := range PostExtraDataConsensusKeys {
		delete(txnExtraData, key)
	}

	// Set RepostedPostHash and IsQuotedRepost on the extra data map as necessary to track reposting.
	if len(repostPostHashBytes) > 0 {
		txnExtraData[RepostedPostHash] = repostPostHashBytes
		if isQuotedRepost {
			txnExtraData[IsQuotedRepostKey] = QuotedRepostVal
		} else {
			txnExtraData[IsQuotedRepostKey] = NotQuotedRepostVal
		}
	}

	// Create a transaction containing the post fields.
	txn := &MsgDeSoTxn{
		PublicKey: updaterPublicKey,
		TxnMeta: &SubmitPostMetadata{
			PostHashToModify:         postHashToModify,
			ParentStakeID:            parentStakeID,
			Body:                     body,
			CreatorBasisPoints:       10 * 100,
			StakeMultipleBasisPoints: 1.25 * 100 * 100,
			TimestampNanos:           tstampNanos,
			IsHidden:                 isHidden,
		},
		TxOutputs: additionalOutputs,
		// We wait to compute the signature until we've added all the
		// inputs and change.
	}
	// Only set transaction's ExtraData if there is at least one key in the extra data map.
	if len(txnExtraData) > 0 {
		txn.ExtraData = txnExtraData
	}

	// We don't need to make any tweaks to the amount because it's basically
	// a standard "pay per kilobyte" transaction.
	totalInput, spendAmount, changeAmount, fees, err :=
		bc.AddInputsAndChangeToTransaction(txn, minFeeRateNanosPerKB, mempool)
	if err != nil {
		return nil, 0, 0, 0, errors.Wrapf(err, "CreateSubmitPostTxn: Problem adding inputs: ")
	}

	// The spend amount should be zero for post submissions.
	if err = amountEqualsAdditionalOutputs(spendAmount, additionalOutputs); err != nil {
		return nil, 0, 0, 0, fmt.Errorf("CreateSubmitPostTxn: %v", err)
	}

	return txn, totalInput, changeAmount, fees, nil
}

func (bc *Blockchain) CreateUpdateProfileTxn(
	UpdaterPublicKeyBytes []byte,
	// Optional. Only set when the owner of the profile is != to the updater.
	OptionalProfilePublicKeyBytes []byte,
	NewUsername string,
	NewDescription string,
	NewProfilePic string,
	NewCreatorBasisPoints uint64,
	NewStakeMultipleBasisPoints uint64,
	IsHidden bool,
	AdditionalFees uint64,
	ExtraData map[string][]byte,
	// Standard transaction fields
	minFeeRateNanosPerKB uint64, mempool *DeSoMempool, additionalOutputs []*DeSoOutput) (
	_txn *MsgDeSoTxn, _totalInput uint64, _changeAmount uint64, _fees uint64, _err error) {

	// Create a transaction containing the profile fields.
	txn := &MsgDeSoTxn{
		PublicKey: UpdaterPublicKeyBytes,
		TxnMeta: &UpdateProfileMetadata{
			ProfilePublicKey:            OptionalProfilePublicKeyBytes,
			NewUsername:                 []byte(NewUsername),
			NewDescription:              []byte(NewDescription),
			NewProfilePic:               []byte(NewProfilePic),
			NewCreatorBasisPoints:       NewCreatorBasisPoints,
			NewStakeMultipleBasisPoints: NewStakeMultipleBasisPoints,
			IsHidden:                    IsHidden,
		},
		TxOutputs: additionalOutputs,
		ExtraData: ExtraData,
		// We wait to compute the signature until we've added all the
		// inputs and change.

	}

	// We directly call AddInputsAndChangeToTransactionWithSubsidy so we can pass through the create profile fee.
	totalInput, spendAmount, changeAmount, fees, err :=
		bc.AddInputsAndChangeToTransactionWithSubsidy(txn, minFeeRateNanosPerKB, 0, mempool, AdditionalFees)
	if err != nil {
		return nil, 0, 0, 0, errors.Wrapf(err, "CreateUpdateProfileTxn: Problem adding inputs: ")
	}

	// The spend amount should equal to the additional fees for profile submissions.
	if err = amountEqualsAdditionalOutputs(spendAmount-AdditionalFees, additionalOutputs); err != nil {
		return nil, 0, 0, 0, fmt.Errorf("CreateUpdateProfileTxn: %v", err)
	}

	return txn, totalInput, changeAmount, fees, nil
}

func (bc *Blockchain) CreateSwapIdentityTxn(
	UpdaterPublicKeyBytes []byte,
	FromPublicKeyBytes []byte,
	ToPublicKeyBytes []byte,

	// Standard transaction fields
	minFeeRateNanosPerKB uint64, mempool *DeSoMempool, additionalOutputs []*DeSoOutput) (
	_txn *MsgDeSoTxn, _totalInput uint64, _changeAmount uint64, _fees uint64, _err error) {

	// Create a transaction containing the profile fields.
	txn := &MsgDeSoTxn{
		PublicKey: UpdaterPublicKeyBytes,
		TxnMeta: &SwapIdentityMetadataa{
			FromPublicKey: FromPublicKeyBytes,
			ToPublicKey:   ToPublicKeyBytes,
		},
		TxOutputs: additionalOutputs,
		// We wait to compute the signature until we've added all the
		// inputs and change.
	}

	// We don't need to make any tweaks to the amount because it's basically
	// a standard "pay per kilobyte" transaction.
	totalInput, spendAmount, changeAmount, fees, err :=
		bc.AddInputsAndChangeToTransaction(txn, minFeeRateNanosPerKB, mempool)
	if err != nil {
		return nil, 0, 0, 0, errors.Wrapf(err, "CreateUpdateProfileTxn: Problem adding inputs: ")
	}

	// The spend amount should be zero for SwapIdentity txns.
	if err = amountEqualsAdditionalOutputs(spendAmount, additionalOutputs); err != nil {
		return nil, 0, 0, 0, fmt.Errorf("CreateUpdateProfileTxn: %v", err)
	}

	return txn, totalInput, changeAmount, fees, nil
}

func (bc *Blockchain) CreateCreatorCoinTxn(
	UpdaterPublicKey []byte,
	// See CreatorCoinMetadataa for an explanation of these fields.
	ProfilePublicKey []byte,
	OperationType CreatorCoinOperationType,
	DeSoToSellNanos uint64,
	CreatorCoinToSellNanos uint64,
	DeSoToAddNanos uint64,
	MinDeSoExpectedNanos uint64,
	MinCreatorCoinExpectedNanos uint64,
	// Standard transaction fields
	minFeeRateNanosPerKB uint64, mempool *DeSoMempool, additionalOutputs []*DeSoOutput) (
	_txn *MsgDeSoTxn, _totalInput uint64, _changeAmount uint64, _fees uint64, _err error) {

	// Create a transaction containing the creator coin fields.
	txn := &MsgDeSoTxn{
		PublicKey: UpdaterPublicKey,
		TxnMeta: &CreatorCoinMetadataa{
			ProfilePublicKey,
			OperationType,
			DeSoToSellNanos,
			CreatorCoinToSellNanos,
			DeSoToAddNanos,
			MinDeSoExpectedNanos,
			MinCreatorCoinExpectedNanos,
		},
		TxOutputs: additionalOutputs,
		// We wait to compute the signature until we've added all the
		// inputs and change.
	}

	// We don't need to make any tweaks to the amount because it's basically
	// a standard "pay per kilobyte" transaction.
	totalInput, spendAmount, changeAmount, fees, err :=
		bc.AddInputsAndChangeToTransaction(
			txn, minFeeRateNanosPerKB, mempool)
	if err != nil {
		return nil, 0, 0, 0, errors.Wrapf(err, "CreateCreatorCoinTxn: Problem adding inputs: ")
	}
	_ = spendAmount

	// We want our transaction to have at least one input, even if it all
	// goes to change. This ensures that the transaction will not be "replayable."
	if len(txn.TxInputs) == 0 {
		return nil, 0, 0, 0, fmt.Errorf("CreateCreatorCoinTxn: CreatorCoin txn " +
			"must have at least one input but had zero inputs " +
			"instead. Try increasing the fee rate.")
	}

	return txn, totalInput, changeAmount, fees, nil
}

func (bc *Blockchain) CreateCreatorCoinTransferTxn(
	UpdaterPublicKey []byte,
	ProfilePublicKey []byte,
	CreatorCoinToTransferNanos uint64,
	RecipientPublicKey []byte,
	// Standard transaction fields
	minFeeRateNanosPerKB uint64, mempool *DeSoMempool, additionalOutputs []*DeSoOutput) (
	_txn *MsgDeSoTxn, _totalInput uint64, _changeAmount uint64, _fees uint64, _err error) {

	// Create a transaction containing the creator coin fields.
	txn := &MsgDeSoTxn{
		PublicKey: UpdaterPublicKey,
		TxnMeta: &CreatorCoinTransferMetadataa{
			ProfilePublicKey,
			CreatorCoinToTransferNanos,
			RecipientPublicKey,
		},
		TxOutputs: additionalOutputs,
		// We wait to compute the signature until we've added all the
		// inputs and change.
	}

	// We don't need to make any tweaks to the amount because it's basically
	// a standard "pay per kilobyte" transaction.
	totalInput, spendAmount, changeAmount, fees, err :=
		bc.AddInputsAndChangeToTransaction(txn, minFeeRateNanosPerKB, mempool)
	if err != nil {
		return nil, 0, 0, 0, errors.Wrapf(err, "CreateCreatorCoinTransferTxn: Problem adding inputs: ")
	}
	_ = spendAmount

	// We want our transaction to have at least one input, even if it all
	// goes to change. This ensures that the transaction will not be "replayable."
	if len(txn.TxInputs) == 0 {
		return nil, 0, 0, 0, fmt.Errorf("CreateCreatorCoinTransferTxn: CreatorCoinTransfer txn " +
			"must have at least one input but had zero inputs " +
			"instead. Try increasing the fee rate.")
	}

	return txn, totalInput, changeAmount, fees, nil
}

func (bc *Blockchain) CreateDAOCoinTxn(
	UpdaterPublicKey []byte,
	// See CreatorCoinMetadataa for an explanation of these fields.
	metadata *DAOCoinMetadata,
	// Standard transaction fields
	minFeeRateNanosPerKB uint64, mempool *DeSoMempool, additionalOutputs []*DeSoOutput) (
	_txn *MsgDeSoTxn, _totalInput uint64, _changeAmount uint64, _fees uint64, _err error) {

	// Create a transaction containing the creator coin fields.
	txn := &MsgDeSoTxn{
		PublicKey: UpdaterPublicKey,
		TxnMeta:   metadata,
		TxOutputs: additionalOutputs,
		// We wait to compute the signature until we've added all the
		// inputs and change.
	}

	// We don't need to make any tweaks to the amount because it's basically
	// a standard "pay per kilobyte" transaction.
	totalInput, spendAmount, changeAmount, fees, err :=
		bc.AddInputsAndChangeToTransaction(
			txn, minFeeRateNanosPerKB, mempool)
	if err != nil {
		return nil, 0, 0, 0, errors.Wrapf(err, "CreateDAOCoinTxn: Problem adding inputs: ")
	}
	_ = spendAmount

	// We want our transaction to have at least one input, even if it all
	// goes to change. This ensures that the transaction will not be "replayable."
	if len(txn.TxInputs) == 0 {
		return nil, 0, 0, 0, fmt.Errorf("CreateDAOCoinTxn: DAOCoin txn " +
			"must have at least one input but had zero inputs " +
			"instead. Try increasing the fee rate.")
	}

	return txn, totalInput, changeAmount, fees, nil
}

func (bc *Blockchain) CreateDAOCoinTransferTxn(
	UpdaterPublicKey []byte,
	metadata *DAOCoinTransferMetadata,
	// Standard transaction fields
	minFeeRateNanosPerKB uint64, mempool *DeSoMempool, additionalOutputs []*DeSoOutput) (
	_txn *MsgDeSoTxn, _totalInput uint64, _changeAmount uint64, _fees uint64, _err error) {

	// Create a transaction containing the creator coin fields.
	txn := &MsgDeSoTxn{
		PublicKey: UpdaterPublicKey,
		TxnMeta:   metadata,
		TxOutputs: additionalOutputs,
		// We wait to compute the signature until we've added all the
		// inputs and change.
	}

	// We don't need to make any tweaks to the amount because it's basically
	// a standard "pay per kilobyte" transaction.
	totalInput, spendAmount, changeAmount, fees, err :=
		bc.AddInputsAndChangeToTransaction(txn, minFeeRateNanosPerKB, mempool)
	if err != nil {
		return nil, 0, 0, 0, errors.Wrapf(err, "CreateDAOCoinTransferTxn: Problem adding inputs: ")
	}
	_ = spendAmount

	// We want our transaction to have at least one input, even if it all
	// goes to change. This ensures that the transaction will not be "replayable."
	if len(txn.TxInputs) == 0 {
		return nil, 0, 0, 0, fmt.Errorf("CreateDAOCoinTransferTxn: DAOCoinTransfer txn " +
			"must have at least one input but had zero inputs " +
			"instead. Try increasing the fee rate.")
	}

	return txn, totalInput, changeAmount, fees, nil
}

func (bc *Blockchain) CreateDAOCoinLimitOrderTxn(
	UpdaterPublicKey []byte,
	// See DAOCoinLimitOrderMetadata for an explanation of these fields.
	metadata *DAOCoinLimitOrderMetadata,
	// Standard transaction fields
	minFeeRateNanosPerKB uint64, mempool *DeSoMempool, additionalOutputs []*DeSoOutput) (
	_txn *MsgDeSoTxn, _totalInput uint64, _changeAmount uint64, _fees uint64, _err error) {

	// Initialize FeeNanos to the maximum uint64 to provide an upper bound on the size of the transaction.
	// We will set FeeNanos to it's true value after we add inputs and outputs.
	metadata.FeeNanos = math.MaxUint64

	// Create a transaction containing the create DAO coin limit order fields.
	txn := &MsgDeSoTxn{
		PublicKey: UpdaterPublicKey,
		TxnMeta:   metadata,
		TxOutputs: additionalOutputs,
		// We wait to compute the signature until we've added all the
		// inputs and change.
	}

	// Create a new UtxoView. If we have access to a mempool object, use it to
	// get an augmented view that factors in pending transactions.
	utxoView, err := NewUtxoView(bc.db, bc.params, bc.postgres, bc.snapshot)
	if err != nil {
		return nil, 0, 0, 0, errors.Wrapf(err,
			"Blockchain.CreateDAOCoinLimitOrderTxn: Problem creating new utxo view: ")
	}
	if mempool != nil {
		utxoView, err = mempool.GetAugmentedUniversalView()
		if err != nil {
			return nil, 0, 0, 0, errors.Wrapf(err,
				"Blockchain.CreateDAOCoinLimitOrderTxn: Problem getting augmented UtxoView from mempool: ")

		}
	}

	// Validate txn metadata.
	err = utxoView.IsValidDAOCoinLimitOrderMetadata(txn.PublicKey, metadata)
	if err != nil {
		return nil, 0, 0, 0, errors.Wrapf(err, "Blockchain.CreateDAOCoinLimitOrderTxn: ")
	}

	// Construct transactor order if submitting a new order so
	// we can calculate BidderInputs and additional $DESO fees.
	// This is not necessary if cancelling an existing order.
<<<<<<< HEAD
=======
	blockHeight := bc.blockTip().Height + 1
>>>>>>> 92335f6f
	var transactorOrder *DAOCoinLimitOrderEntry

	if metadata.CancelOrderID == nil {
		// CancelOrderID is nil, so we know we're submitting a new order.
		transactorOrder = &DAOCoinLimitOrderEntry{
			OrderID:                   txn.Hash(),
			TransactorPKID:            utxoView.GetPKIDForPublicKey(UpdaterPublicKey).PKID,
			BuyingDAOCoinCreatorPKID:  utxoView.GetPKIDForPublicKey(metadata.BuyingDAOCoinCreatorPublicKey.ToBytes()).PKID,
			SellingDAOCoinCreatorPKID: utxoView.GetPKIDForPublicKey(metadata.SellingDAOCoinCreatorPublicKey.ToBytes()).PKID,
			ScaledExchangeRateCoinsToSellPerCoinToBuy: metadata.ScaledExchangeRateCoinsToSellPerCoinToBuy.Clone(),
			QuantityToFillInBaseUnits:                 metadata.QuantityToFillInBaseUnits.Clone(),
			OperationType:                             metadata.OperationType,
			FillType:                                  metadata.FillType,
<<<<<<< HEAD
			BlockHeight:                               bc.blockTip().Height + 1,
=======
			BlockHeight:                               blockHeight,
>>>>>>> 92335f6f
		}
	}

	// We use "additionalFees" to track how much we need to spend to cover the transactor's bid in DESO.
	var additionalFees uint64
	if metadata.CancelOrderID == nil &&
		metadata.BuyingDAOCoinCreatorPublicKey.IsZeroPublicKey() {
		// If buying $DESO, we need to find inputs from all the orders that match.
		// This will move to txn construction as this will be put in the metadata.
		var lastSeenOrder *DAOCoinLimitOrderEntry
		desoNanosToConsumeMap := make(map[PKID]uint64)
		transactorQuantityToFill := transactorOrder.QuantityToFillInBaseUnits.Clone()

		for transactorQuantityToFill.GtUint64(0) {
			var matchingOrderEntries []*DAOCoinLimitOrderEntry
<<<<<<< HEAD
			matchingOrderEntries, err = utxoView.GetNextLimitOrdersToFill(transactorOrder, lastSeenOrder)
=======
			matchingOrderEntries, err = utxoView.GetNextLimitOrdersToFill(transactorOrder, lastSeenOrder, blockHeight)
>>>>>>> 92335f6f
			if err != nil {
				return nil, 0, 0, 0, errors.Wrapf(
					err, "Blockchain.CreateDAOCoinLimitOrderTxn: Error getting Bid orders to match: ")
			}
			if len(matchingOrderEntries) == 0 {
				break
			}
			for _, matchingOrder := range matchingOrderEntries {
				lastSeenOrder = matchingOrder

				var matchingOrderDESOBalanceNanos uint64
				matchingOrderDESOBalanceNanos, err = utxoView.GetDeSoBalanceNanosForPublicKey(
					utxoView.GetPublicKeyForPKID(matchingOrder.TransactorPKID))
				if err != nil {
					return nil, 0, 0, 0, errors.Wrapf(
						err, "Blockchain.CreateDAOCoinLimitOrderTxn: error getting DeSo balance for matching bid order: ")
				}

				// Transactor is buying $DESO so matching order is selling $DESO.
				// Calculate updated order quantities and coins exchanged.
				var desoNanosExchanged *uint256.Int

				transactorQuantityToFill,
					_, // matching order updated quantity, not used here
					desoNanosExchanged,
					_, // dao coin nanos exchanged, not used here
					err = _calculateDAOCoinsTransferredInLimitOrderMatch(
					matchingOrder, transactorOrder.OperationType, transactorQuantityToFill)
				if err != nil {
					return nil, 0, 0, 0, errors.Wrapf(err, "Blockchain.CreateDAOCoinLimitOrderTxn: ")
				}

				// Check for overflow in $DESO exchanged.
				if !desoNanosExchanged.IsUint64() {
					return nil, 0, 0, 0, fmt.Errorf("Blockchain.CreateDAOCoinLimitOrderTxn: order cost overflows $DESO")
				}

				// Check if matching order has enough $DESO to
				// fulfill their order. Skip if not.
				if desoNanosExchanged.GtUint64(matchingOrderDESOBalanceNanos) {
					continue
				}

				// Initialize map tracking total $DESO consumed if the matching
				// order transactor PKID hasn't been seen before.
				if _, exists := desoNanosToConsumeMap[*matchingOrder.TransactorPKID]; !exists {
					desoNanosToConsumeMap[*matchingOrder.TransactorPKID] = 0
				}

				// Update matching order's total $DESO consumed.
				desoNanosToConsumeMap[*matchingOrder.TransactorPKID], err = SafeUint64().Add(
					desoNanosToConsumeMap[*matchingOrder.TransactorPKID],
					desoNanosExchanged.Uint64())
				if err != nil {
					return nil, 0, 0, 0, errors.Wrapf(err, "Blockchain.CreateDAOCoinLimitOrderTxn: ")
				}
			}
		}

		for pkid, desoNanosToConsume := range desoNanosToConsumeMap {
			var inputs []*DeSoInput
			publicKey := NewPublicKey(utxoView.GetPublicKeyForPKID(&pkid))

			inputs, err = bc.GetInputsToCoverAmount(publicKey.ToBytes(), utxoView, desoNanosToConsume)
			if err != nil {
				return nil, 0, 0, 0, errors.Wrapf(err,
					"Blockchain.CreateDAOCoinLimitOrderTxn: Error getting inputs to cover amount: ")
			}

			inputsByTransactor := DeSoInputsByTransactor{
				TransactorPublicKey: &(*publicKey), // create a pointer to a copy of the public key
				Inputs:              inputs,
			}

			metadata.BidderInputs = append(metadata.BidderInputs, &inputsByTransactor)
		}
	} else if metadata.CancelOrderID == nil &&
		metadata.SellingDAOCoinCreatorPublicKey.IsZeroPublicKey() {
		// If selling $DESO for DAO coins, we need to find the matching orders
		// and add that as an additional fee when adding inputs and outputs.
		var lastSeenOrder *DAOCoinLimitOrderEntry

		desoNanosToFulfillOrders := uint256.NewInt()
		transactorQuantityToFill := transactorOrder.QuantityToFillInBaseUnits.Clone()

		for transactorQuantityToFill.GtUint64(0) {
			var matchingOrderEntries []*DAOCoinLimitOrderEntry
<<<<<<< HEAD
			matchingOrderEntries, err = utxoView.GetNextLimitOrdersToFill(transactorOrder, lastSeenOrder)
=======
			matchingOrderEntries, err = utxoView.GetNextLimitOrdersToFill(transactorOrder, lastSeenOrder, blockHeight)
>>>>>>> 92335f6f
			if err != nil {
				return nil, 0, 0, 0, errors.Wrapf(
					err, "Blockchain.CreateDAOCoinLimitOrderTxn: Error getting orders to match: ")
			}
			if len(matchingOrderEntries) == 0 {
				break
			}
			for _, matchingOrder := range matchingOrderEntries {
				lastSeenOrder = matchingOrder

				matchingOrderBalanceEntry := utxoView._getBalanceEntryForHODLerPKIDAndCreatorPKID(
					matchingOrder.TransactorPKID, matchingOrder.SellingDAOCoinCreatorPKID, true)

				// Skip if matching order doesn't own any of the DAO coins they're selling.
				if matchingOrderBalanceEntry == nil || matchingOrderBalanceEntry.isDeleted {
					continue
				}

				// Calculate updated order quantities and coins exchanged.
				var updatedTransactorQuantityToFill *uint256.Int
				var daoCoinNanosExchanged *uint256.Int
				var desoNanosExchanged *uint256.Int

				updatedTransactorQuantityToFill,
					_, // matching order updated quantity, not used here
					daoCoinNanosExchanged,
					desoNanosExchanged,
					err = _calculateDAOCoinsTransferredInLimitOrderMatch(
					matchingOrder, transactorOrder.OperationType, transactorQuantityToFill)
				if err != nil {
					return nil, 0, 0, 0, errors.Wrapf(err, "Blockchain.CreateDAOCoinLimitOrderTxn: ")
				}

				// Skip if matching order doesn't own enough of the DAO coins they're selling.
				if matchingOrderBalanceEntry.BalanceNanos.Lt(daoCoinNanosExchanged) {
					continue
				}

				// Now that we know this is a legitimate matching order
				// we can update the transactor quantity to fill.
				transactorQuantityToFill = updatedTransactorQuantityToFill

				// Track total $DESO exchanged across all matching orders.
				desoNanosToFulfillOrders, err = SafeUint256().Add(
					desoNanosToFulfillOrders, desoNanosExchanged)
				if err != nil {
					return nil, 0, 0, 0, errors.Wrapf(err,
						"Blockchain.CreateDAOCoinLimitOrderTxn: overflow when adding up $DESO to fill orders")
				}
			}
		}

		// Validate $DESO doesn't overflow uint64.
		if !desoNanosToFulfillOrders.IsUint64() {
			return nil, 0, 0, 0, fmt.Errorf(
				"Blockchain.CreateDAOCoinLimitOrderTxn: fulfilling order $DESO overflows uint64")
		}

		additionalFees = desoNanosToFulfillOrders.Uint64()
	}

	// Add inputs and change for a standard pay per KB transaction.
	totalInput, _, changeAmount, fees, err :=
		bc.AddInputsAndChangeToTransactionWithSubsidy(txn, minFeeRateNanosPerKB, 0, mempool, additionalFees)
	if err != nil {
		return nil, 0, 0, 0, errors.Wrapf(err,
			"CreateDAOCoinLimitOrderTxn: Problem adding inputs: ")
	}
	// Set fee to its actual value now that we've added inputs and outputs.
	txn.TxnMeta.(*DAOCoinLimitOrderMetadata).FeeNanos = fees

	// We want our transaction to have at least one input, even if it all
	// goes to change. This ensures that the transaction will not be "replayable."
	if len(txn.TxInputs) == 0 {
		return nil, 0, 0, 0, fmt.Errorf(
			"CreateDAOCoinLimitOrderTxn: DAOCoinLimitOrder txn must have at least one input" +
				" but had zero inputs instead. Try increasing the fee rate.")
	}

	return txn, totalInput, changeAmount, fees, nil
}

func (bc *Blockchain) CreateCreateNFTTxn(
	UpdaterPublicKey []byte,
	NFTPostHash *BlockHash,
	NumCopies uint64,
	HasUnlockable bool,
	IsForSale bool,
	MinBidAmountNanos uint64,
	NFTFee uint64,
	NFTRoyaltyToCreatorBasisPoints uint64,
	NFTRoyaltyToCoinBasisPoints uint64,
	IsBuyNow bool,
	BuyNowPriceNanos uint64,
	AdditionalDESORoyalties map[PublicKey]uint64,
	AdditionalCoinRoyalties map[PublicKey]uint64,
	ExtraData map[string][]byte,
	// Standard transaction fields
	minFeeRateNanosPerKB uint64, mempool *DeSoMempool, additionalOutputs []*DeSoOutput) (
	_txn *MsgDeSoTxn, _totalInput uint64, _changeAmount uint64, _fees uint64, _err error) {

	// Create a transaction containing the create NFT fields.
	txn := &MsgDeSoTxn{
		PublicKey: UpdaterPublicKey,
		TxnMeta: &CreateNFTMetadata{
			NFTPostHash,
			NumCopies,
			HasUnlockable,
			IsForSale,
			MinBidAmountNanos,
			NFTRoyaltyToCreatorBasisPoints,
			NFTRoyaltyToCoinBasisPoints,
		},
		TxOutputs: additionalOutputs,
		// We wait to compute the signature until we've added all the
		// inputs and change.
	}

	nftExtraData := make(map[string][]byte)
	// If this transactions creates a Buy Now NFT, set the extra data appropriately.
	if IsBuyNow {
		nftExtraData[BuyNowPriceKey] = UintToBuf(BuyNowPriceNanos)
	}

	// If this NFT has royalties that go to other users coins, set the extra data appropriately
	if len(AdditionalDESORoyalties) > 0 {
		additionalDESORoyaltiesBuf, err := SerializePubKeyToUint64Map(AdditionalDESORoyalties)
		if err != nil {
			return nil, 0, 0, 0, errors.Wrapf(err,
				"CreateCreateNFTTxn: Problem encoding additional DESO Royalties map: ")
		}
		nftExtraData[DESORoyaltiesMapKey] = additionalDESORoyaltiesBuf
	}

	// If this NFT has royalties that go to other users coins, set the extra data appropriately
	if len(AdditionalCoinRoyalties) > 0 {
		additionalCoinRoyaltiesBuf, err := SerializePubKeyToUint64Map(AdditionalCoinRoyalties)
		if err != nil {
			return nil, 0, 0, 0, errors.Wrapf(err,
				"CreateCreateNFTTxn: Problem encoding additional Coin Royalties map: ")
		}
		nftExtraData[CoinRoyaltiesMapKey] = additionalCoinRoyaltiesBuf
	}

	// Delete the protected keys from the ExtraData map
	if ExtraData != nil {
		delete(ExtraData, BuyNowPriceKey)
		delete(ExtraData, DESORoyaltiesMapKey)
		delete(ExtraData, CoinRoyaltiesMapKey)
	}

	finalExtraData := mergeExtraData(ExtraData, nftExtraData)

	if len(finalExtraData) > 0 {
		txn.ExtraData = finalExtraData
	}

	// We directly call AddInputsAndChangeToTransactionWithSubsidy so we can pass through the NFT fee.
	totalInput, _, changeAmount, fees, err :=
		bc.AddInputsAndChangeToTransactionWithSubsidy(txn, minFeeRateNanosPerKB, 0, mempool, NFTFee)
	if err != nil {
		return nil, 0, 0, 0, errors.Wrapf(err, "CreateCreateNFTTxn: Problem adding inputs: ")
	}

	// We want our transaction to have at least one input, even if it all
	// goes to change. This ensures that the transaction will not be "replayable."
	if len(txn.TxInputs) == 0 {
		return nil, 0, 0, 0, fmt.Errorf("CreateCreateNFTTxn: CreateNFT txn " +
			"must have at least one input but had zero inputs " +
			"instead. Try increasing the fee rate.")
	}

	return txn, totalInput, changeAmount, fees, nil
}

func (bc *Blockchain) GetInputsToCoverAmount(spenderPublicKey []byte, utxoView *UtxoView, amountToCover uint64) (
	_inputs []*DeSoInput, _err error) {
	// Get the spendable UtxoEntrys.
	spenderSpendableUtxos, err := bc.GetSpendableUtxosForPublicKey(spenderPublicKey, nil, utxoView)
	if err != nil {
		return nil, errors.Wrapf(err, "Problem getting spendable UtxoEntrys: ")
	}

	// Add input utxos to the transaction until we have enough total input to cover
	// the amount we want to spend plus the maximum fee (or until we've exhausted
	// all the utxos available).
	spenderInputs := []*DeSoInput{}
	totalSpenderInput := uint64(0)
	for _, utxoEntry := range spenderSpendableUtxos {

		// If the amount of input we have isn't enough to cover the bid amount, add an input and continue.
		if totalSpenderInput < amountToCover {
			spenderInputs = append(spenderInputs, (*DeSoInput)(utxoEntry.UtxoKey))

			amountToAdd := utxoEntry.AmountNanos
			// For Bitcoin burns, we subtract a tiny amount of slippage to the amount we can
			// spend. This makes reorderings more forgiving.
			if utxoEntry.UtxoType == UtxoTypeBitcoinBurn {
				amountToAdd = uint64(float64(amountToAdd) * .999)
			}

			totalSpenderInput += amountToAdd
			continue
		}

		// If we get here, we know we have enough input to cover the upper bound
		// estimate of our amount needed so break.
		break
	}
	// If we get here and we don't have sufficient input to cover the bid, error.
	if totalSpenderInput < amountToCover {
		return nil, fmt.Errorf("Spender has insufficient "+
			"UTXOs (%d total) to cover amount %d: ", totalSpenderInput, amountToCover)
	}
	return spenderInputs, nil
}

func (bc *Blockchain) CreateNFTBidTxn(
	UpdaterPublicKey []byte,
	NFTPostHash *BlockHash,
	SerialNumber uint64,
	BidAmountNanos uint64,
	// Standard transaction fields
	minFeeRateNanosPerKB uint64, mempool *DeSoMempool, additionalOutputs []*DeSoOutput) (
	_txn *MsgDeSoTxn, _totalInput uint64, _changeAmount uint64, _fees uint64, _err error) {
	// Create a transaction containing the NFT bid fields.
	txn := &MsgDeSoTxn{
		PublicKey: UpdaterPublicKey,
		TxnMeta: &NFTBidMetadata{
			NFTPostHash,
			SerialNumber,
			BidAmountNanos,
		},
		TxOutputs: additionalOutputs,
		// We wait to compute the signature until we've added all the
		// inputs and change.
	}

	// Add inputs and change for a standard pay per KB transaction.
	totalInput, _, changeAmount, fees, err :=
		bc.AddInputsAndChangeToTransaction(txn, minFeeRateNanosPerKB, mempool)
	if err != nil {
		return nil, 0, 0, 0, errors.Wrapf(err, "CreateNFTBidTxn: Problem adding inputs: ")
	}

	// We want our transaction to have at least one input, even if it all
	// goes to change. This ensures that the transaction will not be "replayable."
	if len(txn.TxInputs) == 0 {
		return nil, 0, 0, 0, fmt.Errorf("CreateNFTBidTxn: NFTBid txn " +
			"must have at least one input but had zero inputs " +
			"instead. Try increasing the fee rate.")
	}

	return txn, totalInput, changeAmount, fees, nil
}

func (bc *Blockchain) CreateNFTTransferTxn(
	SenderPublicKey []byte,
	ReceiverPublicKey []byte,
	NFTPostHash *BlockHash,
	SerialNumber uint64,
	EncryptedUnlockableTextBytes []byte,
	// Standard transaction fields
	minFeeRateNanosPerKB uint64, mempool *DeSoMempool, additionalOutputs []*DeSoOutput) (
	_txn *MsgDeSoTxn, _totalInput uint64, _changeAmount uint64, _fees uint64, _err error) {

	// Create a transaction containing the NFT transfer fields.
	txn := &MsgDeSoTxn{
		PublicKey: SenderPublicKey,
		TxnMeta: &NFTTransferMetadata{
			NFTPostHash,
			SerialNumber,
			ReceiverPublicKey,
			EncryptedUnlockableTextBytes,
		},
		TxOutputs: additionalOutputs,
		// We wait to compute the signature until we've added all the
		// inputs and change.
	}

	// Add inputs and change for a standard pay per KB transaction.
	totalInput, _, changeAmount, fees, err :=
		bc.AddInputsAndChangeToTransaction(txn, minFeeRateNanosPerKB, mempool)
	if err != nil {
		return nil, 0, 0, 0, errors.Wrapf(err, "CreateNFTTransferTxn: Problem adding inputs: ")
	}

	// We want our transaction to have at least one input, even if it all
	// goes to change. This ensures that the transaction will not be "replayable."
	if len(txn.TxInputs) == 0 {
		return nil, 0, 0, 0, fmt.Errorf("CreateNFTTransferTxn: NFTTransfer txn must have " +
			"at least one input but had zero inputs instead. Try increasing the fee rate.")
	}

	return txn, totalInput, changeAmount, fees, nil
}

func (bc *Blockchain) CreateAcceptNFTTransferTxn(
	UpdaterPublicKey []byte,
	NFTPostHash *BlockHash,
	SerialNumber uint64,
	// Standard transaction fields
	minFeeRateNanosPerKB uint64, mempool *DeSoMempool, additionalOutputs []*DeSoOutput) (
	_txn *MsgDeSoTxn, _totalInput uint64, _changeAmount uint64, _fees uint64, _err error) {

	// Create a transaction containing the accept NFT transfer fields.
	txn := &MsgDeSoTxn{
		PublicKey: UpdaterPublicKey,
		TxnMeta: &AcceptNFTTransferMetadata{
			NFTPostHash,
			SerialNumber,
		},
		TxOutputs: additionalOutputs,
		// We wait to compute the signature until we've added all the
		// inputs and change.
	}

	// Add inputs and change for a standard pay per KB transaction.
	totalInput, _, changeAmount, fees, err :=
		bc.AddInputsAndChangeToTransaction(txn, minFeeRateNanosPerKB, mempool)
	if err != nil {
		return nil, 0, 0, 0, errors.Wrapf(err,
			"CreateAcceptNFTTransferTxn: Problem adding inputs: ")
	}

	// We want our transaction to have at least one input, even if it all
	// goes to change. This ensures that the transaction will not be "replayable."
	if len(txn.TxInputs) == 0 {
		return nil, 0, 0, 0, fmt.Errorf(
			"CreateAcceptNFTTransferTxn: AcceptNFTTransfer txn must have at least one input" +
				" but had zero inputs instead. Try increasing the fee rate.")
	}

	return txn, totalInput, changeAmount, fees, nil
}

func (bc *Blockchain) CreateBurnNFTTxn(
	UpdaterPublicKey []byte,
	NFTPostHash *BlockHash,
	SerialNumber uint64,
	// Standard transaction fields
	minFeeRateNanosPerKB uint64, mempool *DeSoMempool, additionalOutputs []*DeSoOutput) (
	_txn *MsgDeSoTxn, _totalInput uint64, _changeAmount uint64, _fees uint64, _err error) {

	// Create a transaction containing the burn NFT fields.
	txn := &MsgDeSoTxn{
		PublicKey: UpdaterPublicKey,
		TxnMeta: &BurnNFTMetadata{
			NFTPostHash,
			SerialNumber,
		},
		TxOutputs: additionalOutputs,
		// We wait to compute the signature until we've added all the
		// inputs and change.
	}

	// Add inputs and change for a standard pay per KB transaction.
	totalInput, _, changeAmount, fees, err :=
		bc.AddInputsAndChangeToTransaction(txn, minFeeRateNanosPerKB, mempool)
	if err != nil {
		return nil, 0, 0, 0, errors.Wrapf(err, "CreateBurnNFTTxn: Problem adding inputs: ")
	}

	// We want our transaction to have at least one input, even if it all
	// goes to change. This ensures that the transaction will not be "replayable."
	if len(txn.TxInputs) == 0 {
		return nil, 0, 0, 0, fmt.Errorf("CreateBurnNFTTxn: BurnNFT txn must have at least " +
			"one input but had zero inputs instead. Try increasing the fee rate.")
	}

	return txn, totalInput, changeAmount, fees, nil
}

func (bc *Blockchain) CreateAcceptNFTBidTxn(
	UpdaterPublicKey []byte,
	NFTPostHash *BlockHash,
	SerialNumber uint64,
	BidderPKID *PKID,
	BidAmountNanos uint64,
	EncryptedUnlockableTextBytes []byte,
	// Standard transaction fields
	minFeeRateNanosPerKB uint64, mempool *DeSoMempool, additionalOutputs []*DeSoOutput) (
	_txn *MsgDeSoTxn, _totalInput uint64, _changeAmount uint64, _fees uint64, _err error) {

	// Create a new UtxoView. If we have access to a mempool object, use it to
	// get an augmented view that factors in pending transactions.
	utxoView, err := NewUtxoView(bc.db, bc.params, bc.postgres, bc.snapshot)
	if err != nil {
		return nil, 0, 0, 0, errors.Wrapf(err,
			"Blockchain.CreateAcceptNFTBidTxn: Problem creating new utxo view: ")
	}
	if mempool != nil {
		utxoView, err = mempool.GetAugmentedUniversalView()
		if err != nil {
			return nil, 0, 0, 0, errors.Wrapf(err,
				"Blockchain.CreateAcceptNFTBidTxn: Problem getting augmented UtxoView from mempool: ")
		}
	}

	bidderPublicKey := utxoView.GetPublicKeyForPKID(BidderPKID)
	bidderInputs, err := bc.GetInputsToCoverAmount(bidderPublicKey, utxoView, BidAmountNanos)
	if err != nil {
		return nil, 0, 0, 0, errors.Wrapf(err,
			"Blockchain.CreateAcceptNFTBidTxn: Error getting inputs for spend amount: ")
	}

	// Create a transaction containing the accept nft bid fields.
	txn := &MsgDeSoTxn{
		PublicKey: UpdaterPublicKey,
		TxnMeta: &AcceptNFTBidMetadata{
			NFTPostHash,
			SerialNumber,
			BidderPKID,
			BidAmountNanos,
			EncryptedUnlockableTextBytes,
			bidderInputs,
		},
		TxOutputs: additionalOutputs,
		// We wait to compute the signature until we've added all the
		// inputs and change.
	}

	// Add inputs and change for a standard pay per KB transaction.
	totalInput, _, changeAmount, fees, err :=
		bc.AddInputsAndChangeToTransaction(txn, minFeeRateNanosPerKB, mempool)
	if err != nil {
		return nil, 0, 0, 0, errors.Wrapf(err, "CreateAcceptNFTBidTxn: Problem adding inputs: ")
	}

	// We want our transaction to have at least one input, even if it all
	// goes to change. This ensures that the transaction will not be "replayable."
	if len(txn.TxInputs) == 0 {
		return nil, 0, 0, 0, fmt.Errorf("CreateAcceptNFTBidTxn: AcceptNFTBid txn " +
			"must have at least one input but had zero inputs " +
			"instead. Try increasing the fee rate.")
	}

	return txn, totalInput, changeAmount, fees, nil
}

func (bc *Blockchain) CreateUpdateNFTTxn(
	UpdaterPublicKey []byte,
	NFTPostHash *BlockHash,
	SerialNumber uint64,
	IsForSale bool,
	MinBidAmountNanos uint64,
	IsBuyNow bool,
	BuyNowPriceNanos uint64,
	// Standard transaction fields
	minFeeRateNanosPerKB uint64, mempool *DeSoMempool, additionalOutputs []*DeSoOutput) (
	_txn *MsgDeSoTxn, _totalInput uint64, _changeAmount uint64, _fees uint64, _err error) {

	// Create a transaction containing the update NFT fields.
	txn := &MsgDeSoTxn{
		PublicKey: UpdaterPublicKey,
		TxnMeta: &UpdateNFTMetadata{
			NFTPostHash,
			SerialNumber,
			IsForSale,
			MinBidAmountNanos,
		},
		TxOutputs: additionalOutputs,
		// We wait to compute the signature until we've added all the
		// inputs and change.
	}

	// If this update makes the NFT a Buy Now NFT, set the extra data appropriately.
	if IsBuyNow {
		extraData := make(map[string][]byte)
		extraData[BuyNowPriceKey] = UintToBuf(BuyNowPriceNanos)
		txn.ExtraData = extraData
	}

	// Add inputs and change for a standard pay per KB transaction.
	totalInput, spendAmount, changeAmount, fees, err :=
		bc.AddInputsAndChangeToTransaction(txn, minFeeRateNanosPerKB, mempool)
	if err != nil {
		return nil, 0, 0, 0, errors.Wrapf(err, "CreateUpdateNFTTxn: Problem adding inputs: ")
	}
	_ = spendAmount

	// We want our transaction to have at least one input, even if it all
	// goes to change. This ensures that the transaction will not be "replayable."
	if len(txn.TxInputs) == 0 {
		return nil, 0, 0, 0, fmt.Errorf("CreateUpdateNFTTxn: AcceptNFTBid txn " +
			"must have at least one input but had zero inputs " +
			"instead. Try increasing the fee rate.")
	}

	return txn, totalInput, changeAmount, fees, nil
}

// Each diamond level is worth a fixed amount of DeSo. These amounts can be changed
// in the future by simply returning a new set of values after a particular block height.
func GetDeSoNanosDiamondLevelMapAtBlockHeight(
	blockHeight int64) map[int64]uint64 {

	return map[int64]uint64{
		1: 50000,
		2: 500000,
		3: 5000000,
		4: 50000000,
		5: 500000000,
		6: 5000000000,
		7: 50000000000,
		8: 500000000000,
	}
}

func GetDeSoNanosForDiamondLevelAtBlockHeight(
	diamondLevel int64, blockHeight int64) uint64 {

	// Caller is responsible for passing a valid diamond level.
	desoNanosMap := GetDeSoNanosDiamondLevelMapAtBlockHeight(blockHeight)
	desoNanosForLevel, levelExists := desoNanosMap[diamondLevel]
	if !levelExists {
		// We allow a special case for diamondLevel zero, in which case we
		// know that the value should also be zero.
		if diamondLevel != 0 {
			// If a non-existent level is requested, return zero
			glog.Errorf("GetDeSoNanosForDiamondLevelAtBlockHeight: "+
				"Diamond level %v does not exist in map %v; this should never happen",
				diamondLevel, desoNanosMap)
		}
		return 0
	}

	return desoNanosForLevel
}

// At a particular diamond level, a fixed amount of DeSo is converted into creator coins
// and then sent to a user. This function computes the amount of creator coins required for
// a particular level.
func GetCreatorCoinNanosForDiamondLevelAtBlockHeight(
	coinsInCirculationNanos uint64, desoLockedNanos uint64,
	diamondLevel int64, blockHeight int64, params *DeSoParams) uint64 {

	// No creator coins are required at level zero
	if diamondLevel == 0 {
		return 0
	}

	// First get the amount of DeSo required by this level.
	desoNanosForLevel := GetDeSoNanosForDiamondLevelAtBlockHeight(
		diamondLevel, blockHeight)

	// Figure out the amount of creator coins to print based on the user's CreatorCoinEntry.
	return CalculateCreatorCoinToMint(
		desoNanosForLevel, coinsInCirculationNanos,
		desoLockedNanos, params)
}

func (bc *Blockchain) CreateCreatorCoinTransferTxnWithDiamonds(
	SenderPublicKey []byte,
	ReceiverPublicKey []byte,
	DiamondPostHash *BlockHash,
	DiamondLevel int64,
	// Standard transaction fields
	minFeeRateNanosPerKB uint64, mempool *DeSoMempool, additionalOutputs []*DeSoOutput) (
	_txn *MsgDeSoTxn, _totalInput uint64, _changeAmount uint64, _fees uint64, _err error) {

	// Create a new UtxoView. If we have access to a mempool object, use it to
	// get an augmented view that factors in pending transactions.
	utxoView, err := NewUtxoView(bc.db, bc.params, bc.postgres, bc.snapshot)
	if err != nil {
		return nil, 0, 0, 0, errors.Wrapf(err,
			"Blockchain.CreateCreatorCoinTransferTxnWithDiamonds: "+
				"Problem creating new utxo view: ")
	}
	if mempool != nil {
		utxoView, err = mempool.GetAugmentedUniversalView()
		if err != nil {
			return nil, 0, 0, 0, errors.Wrapf(err,
				"Blockchain.CreateCreatorCoinTransferTxnWithDiamonds: "+
					"Problem getting augmented UtxoView from mempool: ")
		}
	}

	blockHeight := bc.blockTip().Height + 1
	creatorCoinToTransferNanos, _, err := utxoView.ValidateDiamondsAndGetNumCreatorCoinNanos(
		SenderPublicKey, ReceiverPublicKey, DiamondPostHash, DiamondLevel, blockHeight)
	if err != nil {
		return nil, 0, 0, 0, errors.Wrapf(
			err, "Blockchain.CreateCreatorCoinTransferTxnWithDiamonds: Problem getting creator coin nanos: ")
	}

	// Create a transaction containing the creator coin fields.
	txn := &MsgDeSoTxn{
		PublicKey: SenderPublicKey,
		TxnMeta: &CreatorCoinTransferMetadataa{
			SenderPublicKey,
			// Buffer the creatorCoinToTransferNanos to factor in some slippage in the
			// creator coin price. Transferring more than is needed is allowed, but
			// undershooting will cause the transaction to be rejected.
			uint64(float64(creatorCoinToTransferNanos) * 1.05),
			ReceiverPublicKey,
		},
		TxOutputs: additionalOutputs,
		// We wait to compute the signature until we've added all the
		// inputs and change.
	}

	// Make a map for the diamond extra data.
	diamondsExtraData := make(map[string][]byte)
	diamondsExtraData[DiamondLevelKey] = IntToBuf(DiamondLevel)
	diamondsExtraData[DiamondPostHashKey] = DiamondPostHash[:]
	txn.ExtraData = diamondsExtraData

	// We don't need to make any tweaks to the amount because it's basically
	// a standard "pay per kilobyte" transaction.
	totalInput, spendAmount, changeAmount, fees, err :=
		bc.AddInputsAndChangeToTransaction(txn, minFeeRateNanosPerKB, mempool)
	if err != nil {
		return nil, 0, 0, 0, errors.Wrapf(
			err, "CreateCreatorCoinTransferTxnWithDiamonds: Problem adding inputs: ")
	}
	_ = spendAmount

	// We want our transaction to have at least one input, even if it all
	// goes to change. This ensures that the transaction will not be "replayable."
	if len(txn.TxInputs) == 0 {
		return nil, 0, 0, 0, fmt.Errorf(
			"CreateCreatorCoinTransferTxnWithDiamonds: CreatorCoinTransfer txn must have at" +
				" least one input but had zero inputs instead. Try increasing the fee rate.")
	}

	return txn, totalInput, changeAmount, fees, nil
}

func (bc *Blockchain) CreateAuthorizeDerivedKeyTxn(
	ownerPublicKey []byte,
	derivedPublicKey []byte,
	expirationBlock uint64,
	accessSignature []byte,
	deleteKey bool,
	derivedKeySignature bool,
	extraData map[string][]byte,
	memo []byte,
	transactionSpendingLimitHex string,
	// Standard transaction fields
	minFeeRateNanosPerKB uint64, mempool *DeSoMempool, additionalOutputs []*DeSoOutput) (
	_txn *MsgDeSoTxn, _totalInput uint64, _changeAmount uint64, _fees uint64, _err error) {

	blockHeight := bc.blockTip().Height + 1

	transactionSpendingLimitBytes, err := hex.DecodeString(transactionSpendingLimitHex)
	if err != nil {
		return nil, 0, 0, 0, errors.Wrapf(err,
			"Blockchain.CreateAuthorizeDerivedKeyTxn: Problem decoding transactionSpendingLimitHex")
	}
	if blockHeight >= bc.params.ForkHeights.DerivedKeySetSpendingLimitsBlockHeight {
		if err := _verifyAccessSignatureWithTransactionSpendingLimit(ownerPublicKey, derivedPublicKey,
<<<<<<< HEAD
			expirationBlock, transactionSpendingLimitBytes, accessSignature, uint64(blockHeight)); err != nil {
=======
			expirationBlock, transactionSpendingLimitBytes, accessSignature, uint64(blockHeight), bc.params); err != nil {
>>>>>>> 92335f6f
			return nil, 0, 0, 0, errors.Wrapf(err,
				"Blockchain.CreateAuthorizeDerivedKeyTxn: Problem verifying access signature with transaction"+
					" spending limit")
		}
	} else {
		// Verify that the signature is valid.
		if err := _verifyAccessSignature(ownerPublicKey, derivedPublicKey,
<<<<<<< HEAD
			expirationBlock, accessSignature); err != nil {
=======
			expirationBlock, accessSignature, blockHeight, bc.params); err != nil {
>>>>>>> 92335f6f
			return nil, 0, 0, 0, errors.Wrapf(err,
				"Blockchain.CreateAuthorizeDerivedKeyTxn: Problem verifying access signature")
		}
	}

	// Check that the expiration block is valid.
	if expirationBlock <= uint64(blockHeight) {
		return nil, 0, 0, 0, fmt.Errorf(
			"Blockchain.CreateAuthorizeDerivedKeyTxn: Expired access signature")
	}

	// Get the appropriate operation type.
	var operationType AuthorizeDerivedKeyOperationType
	if deleteKey {
		operationType = AuthorizeDerivedKeyOperationNotValid
	} else {
		operationType = AuthorizeDerivedKeyOperationValid
	}

	derivedKeyExtraData := make(map[string][]byte)
	if derivedKeySignature {
		derivedKeyExtraData[DerivedPublicKey] = derivedPublicKey
	}

	if blockHeight >= bc.params.ForkHeights.DerivedKeySetSpendingLimitsBlockHeight {
		if len(memo) != 0 {
			derivedKeyExtraData[DerivedKeyMemoKey] = memo
		}
		if len(transactionSpendingLimitBytes) != 0 {
			derivedKeyExtraData[TransactionSpendingLimitKey] = transactionSpendingLimitBytes
		}
	}

	// Delete protected keys
	if extraData != nil {
		delete(extraData, DerivedPublicKey)
		delete(extraData, DerivedKeyMemoKey)
		delete(extraData, TransactionSpendingLimitKey)
	}

	finalExtraData := mergeExtraData(extraData, derivedKeyExtraData)

	// Create a transaction containing the authorize derived key fields.
	txn := &MsgDeSoTxn{
		PublicKey: ownerPublicKey,
		TxnMeta: &AuthorizeDerivedKeyMetadata{
			derivedPublicKey,
			expirationBlock,
			operationType,
			accessSignature,
		},
		TxOutputs: additionalOutputs,
		ExtraData: finalExtraData,
		// We wait to compute the signature until we've added all the
		// inputs and change.
	}

	// We don't need to make any tweaks to the amount because it's basically
	// a standard "pay per kilobyte" transaction.
	totalInput, spendAmount, changeAmount, fees, err :=
		bc.AddInputsAndChangeToTransaction(txn, minFeeRateNanosPerKB, mempool)
	if err != nil {
		return nil, 0, 0, 0, errors.Wrapf(err, "CreateAuthorizeDerivedKeyTxn: Problem adding inputs: ")
	}

	// Sanity-check that the spendAmount is zero.
	if spendAmount != 0 {
		return nil, 0, 0, 0, fmt.Errorf("CreateAuthorizeDerivedKeyTxn: Spend amount "+
			"should be zero but was %d instead: ", spendAmount)
	}

	return txn, totalInput, changeAmount, fees, nil
}

func (bc *Blockchain) CreateMessagingKeyTxn(
	senderPublicKey []byte,
	messagingPublicKey []byte,
	messagingGroupKeyName []byte,
	messagingOwnerKeySignature []byte,
	members []*MessagingGroupMember,
	extraData map[string][]byte,
	minFeeRateNanosPerKB uint64, mempool *DeSoMempool, additionalOutputs []*DeSoOutput) (
	_txn *MsgDeSoTxn, _totalInput uint64, _changeAmount uint64, _fees uint64, _err error) {

	// We don't need to validate info here, so just construct the transaction instead.
	txn := &MsgDeSoTxn{
		PublicKey: senderPublicKey,
		TxnMeta: &MessagingGroupMetadata{
			MessagingPublicKey:    messagingPublicKey,
			MessagingGroupKeyName: messagingGroupKeyName,
			GroupOwnerSignature:   messagingOwnerKeySignature,
			MessagingGroupMembers: members,
		},
		ExtraData: extraData,
		TxOutputs: additionalOutputs,
	}

	// We don't need to make any tweaks to the amount because it's basically
	// a standard "pay per kilobyte" transaction.
	totalInput, spendAmount, changeAmount, fees, err :=
		bc.AddInputsAndChangeToTransaction(txn, minFeeRateNanosPerKB, mempool)
	if err != nil {
		return nil, 0, 0, 0, errors.Wrapf(err, "Blockchain.CreateMessagingKeyTxn: Problem adding inputs: ")
	}

	// Sanity-check that the spendAmount is zero.
	if spendAmount != 0 {
		return nil, 0, 0, 0, fmt.Errorf("Blockchain.CreateMessagingKeyTxn: Spend amount "+
			"should be zero but was %d instead: ", spendAmount)
	}

	return txn, totalInput, changeAmount, fees, nil
}

func (bc *Blockchain) CreateBasicTransferTxnWithDiamonds(
	SenderPublicKey []byte,
	DiamondPostHash *BlockHash,
	DiamondLevel int64,
	// Standard transaction fields
	minFeeRateNanosPerKB uint64, mempool *DeSoMempool, additionalOutputs []*DeSoOutput) (
	_txn *MsgDeSoTxn, _totalInput uint64, _spendAmount uint64, _changeAmount uint64, _fees uint64, _err error) {

	// Create a new UtxoView. If we have access to a mempool object, use it to
	// get an augmented view that factors in pending transactions.
	utxoView, err := NewUtxoView(bc.db, bc.params, bc.postgres, bc.snapshot)
	if err != nil {
		return nil, 0, 0, 0, 0, errors.Wrapf(err,
			"Blockchain.CreateBasicTransferTxnWithDiamonds: "+
				"Problem creating new utxo view: ")
	}
	if mempool != nil {
		utxoView, err = mempool.GetAugmentedUniversalView()
		if err != nil {
			return nil, 0, 0, 0, 0, errors.Wrapf(err,
				"Blockchain.CreateBasicTransferTxnWithDiamonds: "+
					"Problem getting augmented UtxoView from mempool: ")
		}
	}

	// Get the post that we are trying to diamond so that we have the receiver public key.
	diamondPostEntry := utxoView.GetPostEntryForPostHash(DiamondPostHash)
	if diamondPostEntry == nil || diamondPostEntry.isDeleted {
		return nil, 0, 0, 0, 0, fmt.Errorf(
			"Blockchain.CreateBasicTransferTxnWithDiamonds: " +
				"Problem getting post entry for post hash")
	}

	blockHeight := bc.blockTip().Height + 1
	desoToTransferNanos, _, err := utxoView.ValidateDiamondsAndGetNumDeSoNanos(
		SenderPublicKey, diamondPostEntry.PosterPublicKey, DiamondPostHash, DiamondLevel, blockHeight)
	if err != nil {
		return nil, 0, 0, 0, 0, errors.Wrapf(
			err, "Blockchain.CreateBasicTransferTxnWithDiamonds: Problem getting deso nanos: ")
	}

	// Build the basic transfer txn.
	txn := &MsgDeSoTxn{
		PublicKey: SenderPublicKey,
		TxnMeta:   &BasicTransferMetadata{},
		TxOutputs: append(additionalOutputs, &DeSoOutput{
			PublicKey:   diamondPostEntry.PosterPublicKey,
			AmountNanos: desoToTransferNanos,
		}),
		// TxInputs and TxOutputs will be set below.
		// This function does not compute a signature.
	}

	// Make a map for the diamond extra data and add it.
	diamondsExtraData := make(map[string][]byte)
	diamondsExtraData[DiamondLevelKey] = IntToBuf(DiamondLevel)
	diamondsExtraData[DiamondPostHashKey] = DiamondPostHash[:]
	txn.ExtraData = diamondsExtraData

	// We don't need to make any tweaks to the amount because it's basically
	// a standard "pay per kilobyte" transaction.
	totalInput, spendAmount, changeAmount, fees, err :=
		bc.AddInputsAndChangeToTransaction(txn, minFeeRateNanosPerKB, mempool)
	if err != nil {
		return nil, 0, 0, 0, 0, errors.Wrapf(
			err, "CreateBasicTransferTxnWithDiamonds: Problem adding inputs: ")
	}
	_ = spendAmount

	// We want our transaction to have at least one input, even if it all
	// goes to change. This ensures that the transaction will not be "replayable."
	if len(txn.TxInputs) == 0 {
		return nil, 0, 0, 0, 0, fmt.Errorf(
			"CreateBasicTransferTxnWithDiamonds: CreatorCoinTransfer txn must have at" +
				" least one input but had zero inputs instead. Try increasing the fee rate.")
	}

	return txn, totalInput, spendAmount, changeAmount, fees, nil
}

func (bc *Blockchain) CreateMaxSpend(
	senderPkBytes []byte, recipientPkBytes []byte, minFeeRateNanosPerKB uint64,
	mempool *DeSoMempool, additionalOutputs []*DeSoOutput) (
	_txn *MsgDeSoTxn, _totalInputAdded uint64, _spendAmount uint64, _fee uint64, _err error) {

	txn := &MsgDeSoTxn{
		PublicKey: senderPkBytes,
		TxnMeta:   &BasicTransferMetadata{},
		// Set a single output with the maximum possible size to ensure we don't
		// underestimate the fee. Note it must be a max size output because outputs
		// are encoded as uvarints.
		TxOutputs: append(additionalOutputs, &DeSoOutput{
			PublicKey:   recipientPkBytes,
			AmountNanos: math.MaxUint64,
		}),
		// TxInputs and TxOutputs will be set below.
		// This function does not compute a signature.
	}

	// Get the spendable UtxoEntrys.
	spendableUtxos, err := bc.GetSpendableUtxosForPublicKey(senderPkBytes, mempool, nil)
	if err != nil {
		return nil, 0, 0, 0, errors.Wrapf(err, "CreateMaxSpend: Problem getting spendable UtxoEntrys: ")
	}

	totalInput := uint64(0)
	for _, utxoEntry := range spendableUtxos {
		amountToAdd := utxoEntry.AmountNanos
		// For Bitcoin burns, we subtract a tiny amount of slippage to the amount we can
		// spend. This makes reorderings more forgiving.
		if utxoEntry.UtxoType == UtxoTypeBitcoinBurn {
			amountToAdd = uint64(float64(amountToAdd) * .999)
		}
		totalInput += amountToAdd
		txn.TxInputs = append(txn.TxInputs, (*DeSoInput)(utxoEntry.UtxoKey))

		// Avoid creating transactions that are ridiculously huge. Note this is smaller
		// than what AddInputsAndChangeToTransaction will allow because we want to leave
		// some breathing room to avoid this transaction getting rejected.
		currentTxnSize := _computeMaxTxSize(txn)
		if currentTxnSize > bc.params.MaxBlockSizeBytes/3 {
			if len(txn.TxInputs) > 0 {
				// Cut off the last input if the transaction just became too large.
				txn.TxInputs = txn.TxInputs[:len(txn.TxInputs)-1]
			}
			break
		}
	}

	txnFee := _computeMaxTxFee(txn, minFeeRateNanosPerKB)

	if totalInput < txnFee {
		return nil, 0, 0, 0, fmt.Errorf("CreateMaxSpend: Total input value %d would "+
			"be less than the fee required to spend it %d", totalInput, txnFee)
	}

	// We have multiple outputs, the last one of which pays the receiver whatever is left after subtracting off
	// the fee. We can just set the value of the dummy output we set up earlier.
	txn.TxOutputs[len(txn.TxOutputs)-1].AmountNanos = totalInput - txnFee

	return txn, totalInput, totalInput - txnFee, txnFee, nil
}

// AddInputsAndChangeToTransaction fetches and adds utxos to the transaction passed
// in to meet the desired spend amount while also satisfying the desired minimum fee
// rate. Additionally, if it's worth it, this function will add a change output
// sending excess DeSo back to the spend public key. Note that the final feerate of the
// transaction after calling this function may exceed the minimum feerate requested.
// This can happen if the signature occupies fewer bytes than the expected maximum
// number of bytes or if the change output occupies fewer bytes than the expected
// maximum (though there could be other ways for this to happen).
//
// The transaction passed in should not have any inputs on it before calling this
// function (an error is returned if it does). Additionally, the output of the
// transaction passed in is assumed to be the amount the caller wishes us to find
// inputs for.
//
// An error is returned if there is not enough input associated with this
// public key to satisfy the transaction's output (subject to the minimum feerate).
func (bc *Blockchain) AddInputsAndChangeToTransaction(
	txArg *MsgDeSoTxn, minFeeRateNanosPerKB uint64, mempool *DeSoMempool) (
	_totalInputAdded uint64, _spendAmount uint64, _totalChangeAdded uint64, _fee uint64, _err error) {

	return bc.AddInputsAndChangeToTransactionWithSubsidy(txArg, minFeeRateNanosPerKB, 0, mempool, 0)
}

func (bc *Blockchain) AddInputsAndChangeToTransactionWithSubsidy(
	txArg *MsgDeSoTxn, minFeeRateNanosPerKB uint64, inputSubsidy uint64, mempool *DeSoMempool, additionalFees uint64) (
	_totalInputAdded uint64, _spendAmount uint64, _totalChangeAdded uint64, _fee uint64, _err error) {

	// The transaction we're working with should never have any inputs
	// set since we'll be setting the inputs here and dealing with a case where
	// inputs are partially set before-hand would significantly complicate this
	// function. So return an error if we find any inputs.
	if len(txArg.TxInputs) > 0 {
		return 0, 0, 0, 0, fmt.Errorf("_computeInputsForTxn: Transaction passed in "+
			"txArg should not have any inputs set but found the found %d inputs",
			len(txArg.TxInputs))
	}

	// The output of the transaction is assumed to be the desired amount the
	// caller wants to find inputs for. Start by computing it.
	spendAmount := uint64(0)
	for _, desoOutput := range txArg.TxOutputs {
		spendAmount += desoOutput.AmountNanos
	}
	// If this is a CreatorCoin buy transaction, add the amount of DeSo the
	// user wants to spend on the buy to the amount of output we're asking this
	// function to provide for us.
	if txArg.TxnMeta.GetTxnType() == TxnTypeCreatorCoin {
		txMeta := txArg.TxnMeta.(*CreatorCoinMetadataa)
		if txMeta.OperationType == CreatorCoinOperationTypeBuy {
			// If this transaction is a buy then we need enough DeSo to
			// cover the buy.
			spendAmount += txMeta.DeSoToSellNanos
		}
	}

	// If this is an NFT Bid txn and the NFT entry is a Buy Now, we add inputs to cover the bid amount.
	if txArg.TxnMeta.GetTxnType() == TxnTypeNFTBid && txArg.TxnMeta.(*NFTBidMetadata).SerialNumber > 0 {
		// Create a new UtxoView. If we have access to a mempool object, use it to
		// get an augmented view that factors in pending transactions.
		var err error
		var utxoView *UtxoView
		if mempool != nil {
			utxoView, err = mempool.GetAugmentedUniversalView()
			if err != nil {
				return 0, 0, 0, 0, errors.Wrapf(err,
					"_computeInputsForTxn: Problem getting augmented UtxoView from mempool: ")
			}
		} else {
			utxoView, err = NewUtxoView(bc.db, bc.params, bc.postgres, bc.snapshot)
			if err != nil {
				return 0, 0, 0, 0, errors.Wrapf(err,
					"_computeInputsForTxn: Problem creating new utxo view: ")
			}
		}

		txMeta := txArg.TxnMeta.(*NFTBidMetadata)
		nftKey := MakeNFTKey(txMeta.NFTPostHash, txMeta.SerialNumber)
		nftEntry := utxoView.GetNFTEntryForNFTKey(&nftKey)

		if nftEntry != nil && nftEntry.isDeleted {
			return 0, 0, 0, 0, errors.New(
				"_computeInputsForTxn: nftEntry is deleted")
		}

		if nftEntry != nil && nftEntry.IsBuyNow && nftEntry.BuyNowPriceNanos <= txMeta.BidAmountNanos {
			spendAmount += txMeta.BidAmountNanos
		}
	}

	// Add additional fees to the spend amount.
	spendAmount += additionalFees
	// The public key of the transaction is assumed to be the one set at its
	// top level.
	spendPublicKeyBytes := txArg.PublicKey

	// Make a copy of the transaction. This makes it so that we don't need
	// to modify the passed-in transaction until we're absolutely sure we don't
	// have an error.
	txCopyWithChangeOutput, err := txArg.Copy()
	if err != nil {
		return 0, 0, 0, 0, errors.Wrapf(err, "AddInputsAndChangeToTransaction: ")
	}
	// Since we generally want to compute an upper bound on the transaction
	// size, add a change output to the transaction to factor in the
	// worst-case situation in which a change output is required. This
	// assignment and ones like it that follow should leave the original
	// transaction's outputs/slices unchanged.
	changeOutput := &DeSoOutput{
		PublicKey: make([]byte, btcec.PubKeyBytesLenCompressed),
		// Since we want an upper bound on the transaction size, set the amount
		// to the maximum value since that will induce the serializer to encode
		// a maximum-sized uvarint.
		AmountNanos: math.MaxUint64,
	}
	txCopyWithChangeOutput.TxOutputs = append(txCopyWithChangeOutput.TxOutputs, changeOutput)

	// Get the spendable UtxoEntrys.
	spendableUtxos, err := bc.GetSpendableUtxosForPublicKey(spendPublicKeyBytes, mempool, nil)
	if err != nil {
		return 0, 0, 0, 0, errors.Wrapf(err, "AddInputsAndChangeToTransaction: Problem getting spendable UtxoEntrys: ")
	}

	// Add input utxos to the transaction until we have enough total input to cover
	// the amount we want to spend plus the maximum fee (or until we've exhausted
	// all the utxos available).
	utxoEntriesBeingUsed := []*UtxoEntry{}
	totalInput := inputSubsidy
	for _, utxoEntry := range spendableUtxos {
		// As an optimization, don't worry about the fee until the total input has
		// definitively exceeded the amount we want to spend. We do this because computing
		// the fee each time we add an input would result in N^2 behavior.
		maxAmountNeeded := spendAmount
		if totalInput >= spendAmount {
			maxAmountNeeded += _computeMaxTxFeeWithMaxChange(txCopyWithChangeOutput, minFeeRateNanosPerKB)
		}

		// If the amount of input we have isn't enough to cover our upper bound on
		// the total amount we could need, add an input and continue.
		if totalInput < maxAmountNeeded {
			txCopyWithChangeOutput.TxInputs = append(txCopyWithChangeOutput.TxInputs, (*DeSoInput)(utxoEntry.UtxoKey))
			utxoEntriesBeingUsed = append(utxoEntriesBeingUsed, utxoEntry)

			amountToAdd := utxoEntry.AmountNanos
			// For Bitcoin burns, we subtract a tiny amount of slippage to the amount we can
			// spend. This makes reorderings more forgiving.
			if utxoEntry.UtxoType == UtxoTypeBitcoinBurn {
				amountToAdd = uint64(float64(amountToAdd) * .999)
			}
			totalInput += amountToAdd
			continue
		}

		// If we get here, we know we have enough input to cover the upper bound
		// estimate of our amount needed so break.
		break
	}

	// At this point, utxoEntriesBeingUsed should contain enough to cover the
	// maximum amount we'd need in a worst-case scenario (or as close as we could
	// get to that point). Now we add these utxos to a new transaction in order
	// to properly compute the change we might need.

	// Re-copy the passed-in transaction and re-add all the inputs we deemed
	// were necessary but this time don't add a change output unless it's strictly
	// necessary.
	finalTxCopy, _ := txArg.Copy()
	for _, utxoEntry := range utxoEntriesBeingUsed {
		finalTxCopy.TxInputs = append(finalTxCopy.TxInputs, (*DeSoInput)(utxoEntry.UtxoKey))
	}
	maxFeeWithMaxChange := _computeMaxTxFeeWithMaxChange(finalTxCopy, minFeeRateNanosPerKB)
	if totalInput < (spendAmount + maxFeeWithMaxChange) {
		// In this case the total input we were able to gather for the
		// transaction is insufficient to cover the amount we want to
		// spend plus the fee. Return an error in this case so that
		// either the spend amount or the fee rate can be adjusted.
		return 0, 0, 0, 0, fmt.Errorf("AddInputsAndChangeToTransaction: Sanity check failed: Total "+
			"input %d is not sufficient to "+
			"cover the spend amount (=%d) plus the fee (=%d, feerate=%d, txsize=%d), "+
			"total=%d", totalInput, spendAmount, maxFeeWithMaxChange, minFeeRateNanosPerKB,
			_computeMaxTxSize(finalTxCopy), spendAmount+maxFeeWithMaxChange)
	}

	// Now that we know the input will cover the spend amount plus the fee, add
	// a change output if the value of including one definitely exceeds the cost.
	//
	// Note this is an approximation that will result in change not being included
	// in circumstances where the value of including it is very marginal but that
	// seems OK. It also will short-change the user a bit if their output is not
	// at the maximum size but that seems OK as well. In all of these circumstances
	// the user will get a slightly higher feerate than they asked for which isn't
	// really a problem.
	changeAmount := int64(totalInput) - int64(spendAmount) - int64(maxFeeWithMaxChange)
	if changeAmount > 0 {
		finalTxCopy.TxOutputs = append(finalTxCopy.TxOutputs, &DeSoOutput{
			PublicKey:   spendPublicKeyBytes,
			AmountNanos: uint64(changeAmount),
		})
	} else {
		changeAmount = 0
	}

	// The final fee is what's left after subtracting the spend amount and the
	// change from the total input.
	finalFee := totalInput - spendAmount - uint64(changeAmount)

	// If the final transaction is absolutely huge, return an error.
	finalTxnSize := _computeMaxTxSize(finalTxCopy)
	if finalTxnSize > bc.params.MaxBlockSizeBytes/2 {
		return 0, 0, 0, 0, fmt.Errorf("AddInputsAndChangeToTransaction: "+
			"Transaction size (%d bytes) exceeds the maximum sane amount "+
			"allowed (%d bytes)", finalTxnSize, bc.params.MaxBlockSizeBytes/2)
	}

	// At this point, the inputs cover the (spend amount plus transaction fee)
	// and the change output has been added if needed, with the total fees of
	// the transaction set such that the feerate exceeds the minFeeRatePerKB
	// passed in. Set the inputs and outputs of the transaction passed in and
	// return.
	txArg.TxInputs = finalTxCopy.TxInputs
	txArg.TxOutputs = finalTxCopy.TxOutputs

	return totalInput, spendAmount, uint64(changeAmount), finalFee, nil
}

func (bc *Blockchain) EstimateDefaultFeeRateNanosPerKB(
	medianThreshold float64, minFeeRateNanosPerKB uint64) uint64 {

	// Get the block at the tip of our block chain.
	tipNode := bc.blockTip()
	blockHeight := uint64(tipNode.Height + 1)
	blk, err := GetBlock(tipNode.Hash, bc.db, bc.snapshot)
	if err != nil {
		return minFeeRateNanosPerKB
	}

	// If the block is less than X% full, use the min fee rate.
	blockBytes, err := blk.ToBytes(false /*preSignature*/)
	if err != nil {
		return minFeeRateNanosPerKB
	}
	numBytes := len(blockBytes)
	if float64(numBytes)/float64(bc.params.MaxBlockSizeBytes) < medianThreshold {
		return minFeeRateNanosPerKB
	}

	// If the block is more than X% full, use the maximum between the min
	// fee rate and the median fees of all the transactions in the block.
	utxoView, err := NewUtxoView(bc.db, bc.params, bc.postgres, bc.snapshot)
	if err != nil {
		return minFeeRateNanosPerKB
	}
	utxoOps, err := GetUtxoOperationsForBlock(bc.db, bc.snapshot, tipNode.Hash)
	if err != nil {
		return minFeeRateNanosPerKB
	}
	// Compute the hashes for all the transactions.
	txHashes, err := ComputeTransactionHashes(blk.Txns)
	if err != nil {
		return minFeeRateNanosPerKB
	}
	if err := utxoView.DisconnectBlock(blk, txHashes, utxoOps, blockHeight); err != nil {
		return minFeeRateNanosPerKB
	}

	allFeesNanosPerKB := []uint64{}
	for _, txn := range blk.Txns {
		txnBytes, err := txn.ToBytes(false /*preSignature*/)
		if err != nil {
			return minFeeRateNanosPerKB
		}
		numBytesInTxn := len(txnBytes)
		_, _, _, fees, err := utxoView.ConnectTransaction(
			txn, txn.Hash(), int64(numBytesInTxn), tipNode.Height, false /*verifySignatures*/, false /*ignoreUtxos*/)
		if err != nil {
			return minFeeRateNanosPerKB
		}
		allFeesNanosPerKB = append(
			allFeesNanosPerKB, uint64(fees)*1000/uint64(numBytesInTxn))
	}

	// Sort all the fees.
	sort.Slice(allFeesNanosPerKB, func(ii, jj int) bool {
		return allFeesNanosPerKB[ii] < allFeesNanosPerKB[jj]
	})

	// Choose a fee at the middle of the range, which represents the median.
	medianPos := len(allFeesNanosPerKB) / 2

	// Useful for debugging.
	/*
		for _, val := range allFeesNanosPerKB {
			fmt.Printf("%d ", val)
		}
		fmt.Println()
	*/

	if minFeeRateNanosPerKB > allFeesNanosPerKB[medianPos] {
		return minFeeRateNanosPerKB
	}
	return allFeesNanosPerKB[medianPos]
}<|MERGE_RESOLUTION|>--- conflicted
+++ resolved
@@ -405,10 +405,7 @@
 	db                              *badger.DB
 	postgres                        *Postgres
 	snapshot                        *Snapshot
-<<<<<<< HEAD
 	sqsQueue                        *SQSQueue
-=======
->>>>>>> 92335f6f
 	timeSource                      chainlib.MedianTimeSource
 	trustedBlockProducerPublicKeys  map[PkMapKey]bool
 	trustedBlockProducerStartHeight uint64
@@ -643,10 +640,7 @@
 	bc := &Blockchain{
 		db:                              db,
 		postgres:                        postgres,
-<<<<<<< HEAD
 		sqsQueue:                        sqsQueue,
-=======
->>>>>>> 92335f6f
 		snapshot:                        snapshot,
 		timeSource:                      timeSource,
 		trustedBlockProducerPublicKeys:  trustedBlockProducerPublicKeys,
@@ -3556,10 +3550,7 @@
 	// Construct transactor order if submitting a new order so
 	// we can calculate BidderInputs and additional $DESO fees.
 	// This is not necessary if cancelling an existing order.
-<<<<<<< HEAD
-=======
 	blockHeight := bc.blockTip().Height + 1
->>>>>>> 92335f6f
 	var transactorOrder *DAOCoinLimitOrderEntry
 
 	if metadata.CancelOrderID == nil {
@@ -3573,11 +3564,7 @@
 			QuantityToFillInBaseUnits:                 metadata.QuantityToFillInBaseUnits.Clone(),
 			OperationType:                             metadata.OperationType,
 			FillType:                                  metadata.FillType,
-<<<<<<< HEAD
-			BlockHeight:                               bc.blockTip().Height + 1,
-=======
 			BlockHeight:                               blockHeight,
->>>>>>> 92335f6f
 		}
 	}
 
@@ -3593,11 +3580,7 @@
 
 		for transactorQuantityToFill.GtUint64(0) {
 			var matchingOrderEntries []*DAOCoinLimitOrderEntry
-<<<<<<< HEAD
-			matchingOrderEntries, err = utxoView.GetNextLimitOrdersToFill(transactorOrder, lastSeenOrder)
-=======
 			matchingOrderEntries, err = utxoView.GetNextLimitOrdersToFill(transactorOrder, lastSeenOrder, blockHeight)
->>>>>>> 92335f6f
 			if err != nil {
 				return nil, 0, 0, 0, errors.Wrapf(
 					err, "Blockchain.CreateDAOCoinLimitOrderTxn: Error getting Bid orders to match: ")
@@ -3685,11 +3668,327 @@
 
 		for transactorQuantityToFill.GtUint64(0) {
 			var matchingOrderEntries []*DAOCoinLimitOrderEntry
-<<<<<<< HEAD
+			matchingOrderEntries, err = utxoView.GetNextLimitOrdersToFill(transactorOrder, lastSeenOrder, blockHeight)
+			if err != nil {
+				return nil, 0, 0, 0, errors.Wrapf(
+					err, "Blockchain.CreateDAOCoinLimitOrderTxn: Error getting orders to match: ")
+			}
+			if len(matchingOrderEntries) == 0 {
+				break
+			}
+			for _, matchingOrder := range matchingOrderEntries {
+				lastSeenOrder = matchingOrder
+
+				matchingOrderBalanceEntry := utxoView._getBalanceEntryForHODLerPKIDAndCreatorPKID(
+					matchingOrder.TransactorPKID, matchingOrder.SellingDAOCoinCreatorPKID, true)
+
+				// Skip if matching order doesn't own any of the DAO coins they're selling.
+				if matchingOrderBalanceEntry == nil || matchingOrderBalanceEntry.isDeleted {
+					continue
+				}
+
+				// Calculate updated order quantities and coins exchanged.
+				var updatedTransactorQuantityToFill *uint256.Int
+				var daoCoinNanosExchanged *uint256.Int
+				var desoNanosExchanged *uint256.Int
+
+				updatedTransactorQuantityToFill,
+					_, // matching order updated quantity, not used here
+					daoCoinNanosExchanged,
+					desoNanosExchanged,
+					err = _calculateDAOCoinsTransferredInLimitOrderMatch(
+					matchingOrder, transactorOrder.OperationType, transactorQuantityToFill)
+				if err != nil {
+					return nil, 0, 0, 0, errors.Wrapf(err, "Blockchain.CreateDAOCoinLimitOrderTxn: ")
+				}
+
+				// Skip if matching order doesn't own enough of the DAO coins they're selling.
+				if matchingOrderBalanceEntry.BalanceNanos.Lt(daoCoinNanosExchanged) {
+					continue
+				}
+
+				// Now that we know this is a legitimate matching order
+				// we can update the transactor quantity to fill.
+				transactorQuantityToFill = updatedTransactorQuantityToFill
+
+				// Track total $DESO exchanged across all matching orders.
+				desoNanosToFulfillOrders, err = SafeUint256().Add(
+					desoNanosToFulfillOrders, desoNanosExchanged)
+				if err != nil {
+					return nil, 0, 0, 0, errors.Wrapf(err,
+						"Blockchain.CreateDAOCoinLimitOrderTxn: overflow when adding up $DESO to fill orders")
+				}
+			}
+		}
+
+		// Validate $DESO doesn't overflow uint64.
+		if !desoNanosToFulfillOrders.IsUint64() {
+			return nil, 0, 0, 0, fmt.Errorf(
+				"Blockchain.CreateDAOCoinLimitOrderTxn: fulfilling order $DESO overflows uint64")
+		}
+
+		additionalFees = desoNanosToFulfillOrders.Uint64()
+	}
+
+	// Add inputs and change for a standard pay per KB transaction.
+	totalInput, _, changeAmount, fees, err :=
+		bc.AddInputsAndChangeToTransactionWithSubsidy(txn, minFeeRateNanosPerKB, 0, mempool, additionalFees)
+	if err != nil {
+		return nil, 0, 0, 0, errors.Wrapf(err,
+			"CreateDAOCoinLimitOrderTxn: Problem adding inputs: ")
+	}
+	// Set fee to its actual value now that we've added inputs and outputs.
+	txn.TxnMeta.(*DAOCoinLimitOrderMetadata).FeeNanos = fees
+
+	// We want our transaction to have at least one input, even if it all
+	// goes to change. This ensures that the transaction will not be "replayable."
+	if len(txn.TxInputs) == 0 {
+		return nil, 0, 0, 0, fmt.Errorf(
+			"CreateDAOCoinLimitOrderTxn: DAOCoinLimitOrder txn must have at least one input" +
+				" but had zero inputs instead. Try increasing the fee rate.")
+	}
+
+	return txn, totalInput, changeAmount, fees, nil
+}
+
+func (bc *Blockchain) CreateDAOCoinTxn(
+	UpdaterPublicKey []byte,
+	// See CreatorCoinMetadataa for an explanation of these fields.
+	metadata *DAOCoinMetadata,
+	// Standard transaction fields
+	minFeeRateNanosPerKB uint64, mempool *DeSoMempool, additionalOutputs []*DeSoOutput) (
+	_txn *MsgDeSoTxn, _totalInput uint64, _changeAmount uint64, _fees uint64, _err error) {
+
+	// Create a transaction containing the creator coin fields.
+	txn := &MsgDeSoTxn{
+		PublicKey: UpdaterPublicKey,
+		TxnMeta:   metadata,
+		TxOutputs: additionalOutputs,
+		// We wait to compute the signature until we've added all the
+		// inputs and change.
+	}
+
+	// We don't need to make any tweaks to the amount because it's basically
+	// a standard "pay per kilobyte" transaction.
+	totalInput, spendAmount, changeAmount, fees, err :=
+		bc.AddInputsAndChangeToTransaction(
+			txn, minFeeRateNanosPerKB, mempool)
+	if err != nil {
+		return nil, 0, 0, 0, errors.Wrapf(err, "CreateDAOCoinTxn: Problem adding inputs: ")
+	}
+	_ = spendAmount
+
+	// We want our transaction to have at least one input, even if it all
+	// goes to change. This ensures that the transaction will not be "replayable."
+	if len(txn.TxInputs) == 0 {
+		return nil, 0, 0, 0, fmt.Errorf("CreateDAOCoinTxn: DAOCoin txn " +
+			"must have at least one input but had zero inputs " +
+			"instead. Try increasing the fee rate.")
+	}
+
+	return txn, totalInput, changeAmount, fees, nil
+}
+
+func (bc *Blockchain) CreateDAOCoinTransferTxn(
+	UpdaterPublicKey []byte,
+	metadata *DAOCoinTransferMetadata,
+	// Standard transaction fields
+	minFeeRateNanosPerKB uint64, mempool *DeSoMempool, additionalOutputs []*DeSoOutput) (
+	_txn *MsgDeSoTxn, _totalInput uint64, _changeAmount uint64, _fees uint64, _err error) {
+
+	// Create a transaction containing the creator coin fields.
+	txn := &MsgDeSoTxn{
+		PublicKey: UpdaterPublicKey,
+		TxnMeta:   metadata,
+		TxOutputs: additionalOutputs,
+		// We wait to compute the signature until we've added all the
+		// inputs and change.
+	}
+
+	// We don't need to make any tweaks to the amount because it's basically
+	// a standard "pay per kilobyte" transaction.
+	totalInput, spendAmount, changeAmount, fees, err :=
+		bc.AddInputsAndChangeToTransaction(txn, minFeeRateNanosPerKB, mempool)
+	if err != nil {
+		return nil, 0, 0, 0, errors.Wrapf(err, "CreateDAOCoinTransferTxn: Problem adding inputs: ")
+	}
+	_ = spendAmount
+
+	// We want our transaction to have at least one input, even if it all
+	// goes to change. This ensures that the transaction will not be "replayable."
+	if len(txn.TxInputs) == 0 {
+		return nil, 0, 0, 0, fmt.Errorf("CreateDAOCoinTransferTxn: DAOCoinTransfer txn " +
+			"must have at least one input but had zero inputs " +
+			"instead. Try increasing the fee rate.")
+	}
+
+	return txn, totalInput, changeAmount, fees, nil
+}
+
+func (bc *Blockchain) CreateDAOCoinLimitOrderTxn(
+	UpdaterPublicKey []byte,
+	// See DAOCoinLimitOrderMetadata for an explanation of these fields.
+	metadata *DAOCoinLimitOrderMetadata,
+	// Standard transaction fields
+	minFeeRateNanosPerKB uint64, mempool *DeSoMempool, additionalOutputs []*DeSoOutput) (
+	_txn *MsgDeSoTxn, _totalInput uint64, _changeAmount uint64, _fees uint64, _err error) {
+
+	// Initialize FeeNanos to the maximum uint64 to provide an upper bound on the size of the transaction.
+	// We will set FeeNanos to it's true value after we add inputs and outputs.
+	metadata.FeeNanos = math.MaxUint64
+
+	// Create a transaction containing the create DAO coin limit order fields.
+	txn := &MsgDeSoTxn{
+		PublicKey: UpdaterPublicKey,
+		TxnMeta:   metadata,
+		TxOutputs: additionalOutputs,
+		// We wait to compute the signature until we've added all the
+		// inputs and change.
+	}
+
+	// Create a new UtxoView. If we have access to a mempool object, use it to
+	// get an augmented view that factors in pending transactions.
+	utxoView, err := NewUtxoView(bc.db, bc.params, bc.postgres, bc.snapshot)
+	if err != nil {
+		return nil, 0, 0, 0, errors.Wrapf(err,
+			"Blockchain.CreateDAOCoinLimitOrderTxn: Problem creating new utxo view: ")
+	}
+	if mempool != nil {
+		utxoView, err = mempool.GetAugmentedUniversalView()
+		if err != nil {
+			return nil, 0, 0, 0, errors.Wrapf(err,
+				"Blockchain.CreateDAOCoinLimitOrderTxn: Problem getting augmented UtxoView from mempool: ")
+
+		}
+	}
+
+	// Validate txn metadata.
+	err = utxoView.IsValidDAOCoinLimitOrderMetadata(txn.PublicKey, metadata)
+	if err != nil {
+		return nil, 0, 0, 0, errors.Wrapf(err, "Blockchain.CreateDAOCoinLimitOrderTxn: ")
+	}
+
+	// Construct transactor order if submitting a new order so
+	// we can calculate BidderInputs and additional $DESO fees.
+	// This is not necessary if cancelling an existing order.
+	var transactorOrder *DAOCoinLimitOrderEntry
+
+	if metadata.CancelOrderID == nil {
+		// CancelOrderID is nil, so we know we're submitting a new order.
+		transactorOrder = &DAOCoinLimitOrderEntry{
+			OrderID:                   txn.Hash(),
+			TransactorPKID:            utxoView.GetPKIDForPublicKey(UpdaterPublicKey).PKID,
+			BuyingDAOCoinCreatorPKID:  utxoView.GetPKIDForPublicKey(metadata.BuyingDAOCoinCreatorPublicKey.ToBytes()).PKID,
+			SellingDAOCoinCreatorPKID: utxoView.GetPKIDForPublicKey(metadata.SellingDAOCoinCreatorPublicKey.ToBytes()).PKID,
+			ScaledExchangeRateCoinsToSellPerCoinToBuy: metadata.ScaledExchangeRateCoinsToSellPerCoinToBuy.Clone(),
+			QuantityToFillInBaseUnits:                 metadata.QuantityToFillInBaseUnits.Clone(),
+			OperationType:                             metadata.OperationType,
+			FillType:                                  metadata.FillType,
+			BlockHeight:                               bc.blockTip().Height + 1,
+		}
+	}
+
+	// We use "additionalFees" to track how much we need to spend to cover the transactor's bid in DESO.
+	var additionalFees uint64
+	if metadata.CancelOrderID == nil &&
+		metadata.BuyingDAOCoinCreatorPublicKey.IsZeroPublicKey() {
+		// If buying $DESO, we need to find inputs from all the orders that match.
+		// This will move to txn construction as this will be put in the metadata.
+		var lastSeenOrder *DAOCoinLimitOrderEntry
+		desoNanosToConsumeMap := make(map[PKID]uint64)
+		transactorQuantityToFill := transactorOrder.QuantityToFillInBaseUnits.Clone()
+
+		for transactorQuantityToFill.GtUint64(0) {
+			var matchingOrderEntries []*DAOCoinLimitOrderEntry
 			matchingOrderEntries, err = utxoView.GetNextLimitOrdersToFill(transactorOrder, lastSeenOrder)
-=======
-			matchingOrderEntries, err = utxoView.GetNextLimitOrdersToFill(transactorOrder, lastSeenOrder, blockHeight)
->>>>>>> 92335f6f
+			if err != nil {
+				return nil, 0, 0, 0, errors.Wrapf(
+					err, "Blockchain.CreateDAOCoinLimitOrderTxn: Error getting Bid orders to match: ")
+			}
+			if len(matchingOrderEntries) == 0 {
+				break
+			}
+			for _, matchingOrder := range matchingOrderEntries {
+				lastSeenOrder = matchingOrder
+
+				var matchingOrderDESOBalanceNanos uint64
+				matchingOrderDESOBalanceNanos, err = utxoView.GetDeSoBalanceNanosForPublicKey(
+					utxoView.GetPublicKeyForPKID(matchingOrder.TransactorPKID))
+				if err != nil {
+					return nil, 0, 0, 0, errors.Wrapf(
+						err, "Blockchain.CreateDAOCoinLimitOrderTxn: error getting DeSo balance for matching bid order: ")
+				}
+
+				// Transactor is buying $DESO so matching order is selling $DESO.
+				// Calculate updated order quantities and coins exchanged.
+				var desoNanosExchanged *uint256.Int
+
+				transactorQuantityToFill,
+					_, // matching order updated quantity, not used here
+					desoNanosExchanged,
+					_, // dao coin nanos exchanged, not used here
+					err = _calculateDAOCoinsTransferredInLimitOrderMatch(
+					matchingOrder, transactorOrder.OperationType, transactorQuantityToFill)
+				if err != nil {
+					return nil, 0, 0, 0, errors.Wrapf(err, "Blockchain.CreateDAOCoinLimitOrderTxn: ")
+				}
+
+				// Check for overflow in $DESO exchanged.
+				if !desoNanosExchanged.IsUint64() {
+					return nil, 0, 0, 0, fmt.Errorf("Blockchain.CreateDAOCoinLimitOrderTxn: order cost overflows $DESO")
+				}
+
+				// Check if matching order has enough $DESO to
+				// fulfill their order. Skip if not.
+				if desoNanosExchanged.GtUint64(matchingOrderDESOBalanceNanos) {
+					continue
+				}
+
+				// Initialize map tracking total $DESO consumed if the matching
+				// order transactor PKID hasn't been seen before.
+				if _, exists := desoNanosToConsumeMap[*matchingOrder.TransactorPKID]; !exists {
+					desoNanosToConsumeMap[*matchingOrder.TransactorPKID] = 0
+				}
+
+				// Update matching order's total $DESO consumed.
+				desoNanosToConsumeMap[*matchingOrder.TransactorPKID], err = SafeUint64().Add(
+					desoNanosToConsumeMap[*matchingOrder.TransactorPKID],
+					desoNanosExchanged.Uint64())
+				if err != nil {
+					return nil, 0, 0, 0, errors.Wrapf(err, "Blockchain.CreateDAOCoinLimitOrderTxn: ")
+				}
+			}
+		}
+
+		for pkid, desoNanosToConsume := range desoNanosToConsumeMap {
+			var inputs []*DeSoInput
+			publicKey := NewPublicKey(utxoView.GetPublicKeyForPKID(&pkid))
+
+			inputs, err = bc.GetInputsToCoverAmount(publicKey.ToBytes(), utxoView, desoNanosToConsume)
+			if err != nil {
+				return nil, 0, 0, 0, errors.Wrapf(err,
+					"Blockchain.CreateDAOCoinLimitOrderTxn: Error getting inputs to cover amount: ")
+			}
+
+			inputsByTransactor := DeSoInputsByTransactor{
+				TransactorPublicKey: &(*publicKey), // create a pointer to a copy of the public key
+				Inputs:              inputs,
+			}
+
+			metadata.BidderInputs = append(metadata.BidderInputs, &inputsByTransactor)
+		}
+	} else if metadata.CancelOrderID == nil &&
+		metadata.SellingDAOCoinCreatorPublicKey.IsZeroPublicKey() {
+		// If selling $DESO for DAO coins, we need to find the matching orders
+		// and add that as an additional fee when adding inputs and outputs.
+		var lastSeenOrder *DAOCoinLimitOrderEntry
+
+		desoNanosToFulfillOrders := uint256.NewInt()
+		transactorQuantityToFill := transactorOrder.QuantityToFillInBaseUnits.Clone()
+
+		for transactorQuantityToFill.GtUint64(0) {
+			var matchingOrderEntries []*DAOCoinLimitOrderEntry
+			matchingOrderEntries, err = utxoView.GetNextLimitOrdersToFill(transactorOrder, lastSeenOrder)
 			if err != nil {
 				return nil, 0, 0, 0, errors.Wrapf(
 					err, "Blockchain.CreateDAOCoinLimitOrderTxn: Error getting orders to match: ")
@@ -4342,11 +4641,7 @@
 	}
 	if blockHeight >= bc.params.ForkHeights.DerivedKeySetSpendingLimitsBlockHeight {
 		if err := _verifyAccessSignatureWithTransactionSpendingLimit(ownerPublicKey, derivedPublicKey,
-<<<<<<< HEAD
-			expirationBlock, transactionSpendingLimitBytes, accessSignature, uint64(blockHeight)); err != nil {
-=======
 			expirationBlock, transactionSpendingLimitBytes, accessSignature, uint64(blockHeight), bc.params); err != nil {
->>>>>>> 92335f6f
 			return nil, 0, 0, 0, errors.Wrapf(err,
 				"Blockchain.CreateAuthorizeDerivedKeyTxn: Problem verifying access signature with transaction"+
 					" spending limit")
@@ -4354,11 +4649,7 @@
 	} else {
 		// Verify that the signature is valid.
 		if err := _verifyAccessSignature(ownerPublicKey, derivedPublicKey,
-<<<<<<< HEAD
-			expirationBlock, accessSignature); err != nil {
-=======
 			expirationBlock, accessSignature, blockHeight, bc.params); err != nil {
->>>>>>> 92335f6f
 			return nil, 0, 0, 0, errors.Wrapf(err,
 				"Blockchain.CreateAuthorizeDerivedKeyTxn: Problem verifying access signature")
 		}
@@ -4427,6 +4718,46 @@
 	// Sanity-check that the spendAmount is zero.
 	if spendAmount != 0 {
 		return nil, 0, 0, 0, fmt.Errorf("CreateAuthorizeDerivedKeyTxn: Spend amount "+
+			"should be zero but was %d instead: ", spendAmount)
+	}
+
+	return txn, totalInput, changeAmount, fees, nil
+}
+
+func (bc *Blockchain) CreateMessagingKeyTxn(
+	senderPublicKey []byte,
+	messagingPublicKey []byte,
+	messagingGroupKeyName []byte,
+	messagingOwnerKeySignature []byte,
+	members []*MessagingGroupMember,
+	extraData map[string][]byte,
+	minFeeRateNanosPerKB uint64, mempool *DeSoMempool, additionalOutputs []*DeSoOutput) (
+	_txn *MsgDeSoTxn, _totalInput uint64, _changeAmount uint64, _fees uint64, _err error) {
+
+	// We don't need to validate info here, so just construct the transaction instead.
+	txn := &MsgDeSoTxn{
+		PublicKey: senderPublicKey,
+		TxnMeta: &MessagingGroupMetadata{
+			MessagingPublicKey:    messagingPublicKey,
+			MessagingGroupKeyName: messagingGroupKeyName,
+			GroupOwnerSignature:   messagingOwnerKeySignature,
+			MessagingGroupMembers: members,
+		},
+		ExtraData: extraData,
+		TxOutputs: additionalOutputs,
+	}
+
+	// We don't need to make any tweaks to the amount because it's basically
+	// a standard "pay per kilobyte" transaction.
+	totalInput, spendAmount, changeAmount, fees, err :=
+		bc.AddInputsAndChangeToTransaction(txn, minFeeRateNanosPerKB, mempool)
+	if err != nil {
+		return nil, 0, 0, 0, errors.Wrapf(err, "Blockchain.CreateMessagingKeyTxn: Problem adding inputs: ")
+	}
+
+	// Sanity-check that the spendAmount is zero.
+	if spendAmount != 0 {
+		return nil, 0, 0, 0, fmt.Errorf("Blockchain.CreateMessagingKeyTxn: Spend amount "+
 			"should be zero but was %d instead: ", spendAmount)
 	}
 

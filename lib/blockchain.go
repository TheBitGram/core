--- conflicted
+++ resolved
@@ -404,11 +404,8 @@
 type Blockchain struct {
 	db                              *badger.DB
 	postgres                        *Postgres
-<<<<<<< HEAD
+	snapshot                        *Snapshot
 	sqsQueue						*SQSQueue
-=======
-	snapshot                        *Snapshot
->>>>>>> 99730616
 	timeSource                      chainlib.MedianTimeSource
 	trustedBlockProducerPublicKeys  map[PkMapKey]bool
 	trustedBlockProducerStartHeight uint64
@@ -643,11 +640,8 @@
 	bc := &Blockchain{
 		db:                              db,
 		postgres:                        postgres,
-<<<<<<< HEAD
 		sqsQueue:						 sqsQueue,
-=======
 		snapshot:                        snapshot,
->>>>>>> 99730616
 		timeSource:                      timeSource,
 		trustedBlockProducerPublicKeys:  trustedBlockProducerPublicKeys,
 		trustedBlockProducerStartHeight: trustedBlockProducerStartHeight,
@@ -2919,11 +2913,7 @@
 	unencryptedMessageText string, encryptedMessageText string,
 	senderMessagingPublicKey []byte, senderMessagingKeyName []byte,
 	recipientMessagingPublicKey []byte, recipientMessagingKeyName []byte,
-<<<<<<< HEAD
-	tstampNanos uint64,
-=======
 	tstampNanos uint64, extraData map[string][]byte,
->>>>>>> 99730616
 	minFeeRateNanosPerKB uint64, mempool *DeSoMempool, additionalOutputs []*DeSoOutput) (
 	_txn *MsgDeSoTxn, _totalInput uint64, _changeAmount uint64, _fees uint64, _err error) {
 
@@ -3514,8 +3504,6 @@
 	return txn, totalInput, changeAmount, fees, nil
 }
 
-<<<<<<< HEAD
-=======
 func (bc *Blockchain) CreateDAOCoinLimitOrderTxn(
 	UpdaterPublicKey []byte,
 	// See DAOCoinLimitOrderMetadata for an explanation of these fields.
@@ -3762,7 +3750,6 @@
 	return txn, totalInput, changeAmount, fees, nil
 }
 
->>>>>>> 99730616
 func (bc *Blockchain) CreateCreateNFTTxn(
 	UpdaterPublicKey []byte,
 	NFTPostHash *BlockHash,
@@ -3777,10 +3764,7 @@
 	BuyNowPriceNanos uint64,
 	AdditionalDESORoyalties map[PublicKey]uint64,
 	AdditionalCoinRoyalties map[PublicKey]uint64,
-<<<<<<< HEAD
-=======
 	ExtraData map[string][]byte,
->>>>>>> 99730616
 	// Standard transaction fields
 	minFeeRateNanosPerKB uint64, mempool *DeSoMempool, additionalOutputs []*DeSoOutput) (
 	_txn *MsgDeSoTxn, _totalInput uint64, _changeAmount uint64, _fees uint64, _err error) {
@@ -3802,17 +3786,10 @@
 		// inputs and change.
 	}
 
-<<<<<<< HEAD
-	extraData := make(map[string][]byte)
-	// If this transactions creates a Buy Now NFT, set the extra data appropriately.
-	if IsBuyNow {
-		extraData[BuyNowPriceKey] = UintToBuf(BuyNowPriceNanos)
-=======
 	nftExtraData := make(map[string][]byte)
 	// If this transactions creates a Buy Now NFT, set the extra data appropriately.
 	if IsBuyNow {
 		nftExtraData[BuyNowPriceKey] = UintToBuf(BuyNowPriceNanos)
->>>>>>> 99730616
 	}
 
 	// If this NFT has royalties that go to other users coins, set the extra data appropriately
@@ -3822,11 +3799,7 @@
 			return nil, 0, 0, 0, errors.Wrapf(err,
 				"CreateCreateNFTTxn: Problem encoding additional DESO Royalties map: ")
 		}
-<<<<<<< HEAD
-		extraData[DESORoyaltiesMapKey] = additionalDESORoyaltiesBuf
-=======
 		nftExtraData[DESORoyaltiesMapKey] = additionalDESORoyaltiesBuf
->>>>>>> 99730616
 	}
 
 	// If this NFT has royalties that go to other users coins, set the extra data appropriately
@@ -3836,13 +3809,6 @@
 			return nil, 0, 0, 0, errors.Wrapf(err,
 				"CreateCreateNFTTxn: Problem encoding additional Coin Royalties map: ")
 		}
-<<<<<<< HEAD
-		extraData[CoinRoyaltiesMapKey] = additionalCoinRoyaltiesBuf
-	}
-
-	if len(extraData) > 0 {
-		txn.ExtraData = extraData
-=======
 		nftExtraData[CoinRoyaltiesMapKey] = additionalCoinRoyaltiesBuf
 	}
 
@@ -3857,7 +3823,6 @@
 
 	if len(finalExtraData) > 0 {
 		txn.ExtraData = finalExtraData
->>>>>>> 99730616
 	}
 
 	// We directly call AddInputsAndChangeToTransactionWithSubsidy so we can pass through the NFT fee.
@@ -4339,12 +4304,9 @@
 	accessSignature []byte,
 	deleteKey bool,
 	derivedKeySignature bool,
-<<<<<<< HEAD
-=======
 	extraData map[string][]byte,
 	memo []byte,
 	transactionSpendingLimitHex string,
->>>>>>> 99730616
 	// Standard transaction fields
 	minFeeRateNanosPerKB uint64, mempool *DeSoMempool, additionalOutputs []*DeSoOutput) (
 	_txn *MsgDeSoTxn, _totalInput uint64, _changeAmount uint64, _fees uint64, _err error) {
@@ -4386,13 +4348,6 @@
 		operationType = AuthorizeDerivedKeyOperationValid
 	}
 
-<<<<<<< HEAD
-	extraData := make(map[string][]byte)
-	if derivedKeySignature {
-		extraData[DerivedPublicKey] = derivedPublicKey
-	}
-
-=======
 	derivedKeyExtraData := make(map[string][]byte)
 	if derivedKeySignature {
 		derivedKeyExtraData[DerivedPublicKey] = derivedPublicKey
@@ -4416,7 +4371,6 @@
 
 	finalExtraData := mergeExtraData(extraData, derivedKeyExtraData)
 
->>>>>>> 99730616
 	// Create a transaction containing the authorize derived key fields.
 	txn := &MsgDeSoTxn{
 		PublicKey: ownerPublicKey,
@@ -4427,11 +4381,7 @@
 			accessSignature,
 		},
 		TxOutputs: additionalOutputs,
-<<<<<<< HEAD
-		ExtraData: extraData,
-=======
 		ExtraData: finalExtraData,
->>>>>>> 99730616
 		// We wait to compute the signature until we've added all the
 		// inputs and change.
 	}
@@ -4459,14 +4409,9 @@
 	messagingGroupKeyName []byte,
 	messagingOwnerKeySignature []byte,
 	members []*MessagingGroupMember,
-<<<<<<< HEAD
-	minFeeRateNanosPerKB uint64, mempool *DeSoMempool, additionalOutputs []*DeSoOutput) (
-    	_txn *MsgDeSoTxn, _totalInput uint64, _changeAmount uint64, _fees uint64, _err error) {
-=======
 	extraData map[string][]byte,
 	minFeeRateNanosPerKB uint64, mempool *DeSoMempool, additionalOutputs []*DeSoOutput) (
 	_txn *MsgDeSoTxn, _totalInput uint64, _changeAmount uint64, _fees uint64, _err error) {
->>>>>>> 99730616
 
 	// We don't need to validate info here, so just construct the transaction instead.
 	txn := &MsgDeSoTxn{
@@ -4477,10 +4422,7 @@
 			GroupOwnerSignature:   messagingOwnerKeySignature,
 			MessagingGroupMembers: members,
 		},
-<<<<<<< HEAD
-=======
 		ExtraData: extraData,
->>>>>>> 99730616
 		TxOutputs: additionalOutputs,
 	}
 
@@ -4701,31 +4643,16 @@
 
 	// If this is an NFT Bid txn and the NFT entry is a Buy Now, we add inputs to cover the bid amount.
 	if txArg.TxnMeta.GetTxnType() == TxnTypeNFTBid && txArg.TxnMeta.(*NFTBidMetadata).SerialNumber > 0 {
-<<<<<<< HEAD
-		txMeta := txArg.TxnMeta.(*NFTBidMetadata)
-		// Create a new UtxoView. If we have access to a mempool object, use it to
-		// get an augmented view that factors in pending transactions.
-		utxoView, err := NewUtxoView(bc.db, bc.params, bc.postgres)
-		if err != nil {
-			return 0, 0, 0, 0, errors.Wrapf(err,
-				"_computeInputsForTxn: Problem creating new utxo view: ")
-		}
-=======
 		// Create a new UtxoView. If we have access to a mempool object, use it to
 		// get an augmented view that factors in pending transactions.
 		var err error
 		var utxoView *UtxoView
->>>>>>> 99730616
 		if mempool != nil {
 			utxoView, err = mempool.GetAugmentedUniversalView()
 			if err != nil {
 				return 0, 0, 0, 0, errors.Wrapf(err,
 					"_computeInputsForTxn: Problem getting augmented UtxoView from mempool: ")
 			}
-<<<<<<< HEAD
-		}
-
-=======
 		} else {
 			utxoView, err = NewUtxoView(bc.db, bc.params, bc.postgres, bc.snapshot)
 			if err != nil {
@@ -4735,7 +4662,6 @@
 		}
 
 		txMeta := txArg.TxnMeta.(*NFTBidMetadata)
->>>>>>> 99730616
 		nftKey := MakeNFTKey(txMeta.NFTPostHash, txMeta.SerialNumber)
 		nftEntry := utxoView.GetNFTEntryForNFTKey(&nftKey)
 

--- conflicted
+++ resolved
@@ -1,51 +1,43 @@
-![BitClout Logo](https://bitclout.com/assets/img/camelcase_logo.svg)
+![DeSo Logo](assets/camelcase_logo.svg)
 
-# About BitClout
-BitClout is a blockchain built from the ground up to support a fully-featured
+# About DeSo
+DeSo is a blockchain built from the ground up to support a fully-featured
 social network. Its architecture is similar to Bitcoin, only it supports complex
 social network data like profiles, posts, follows, creator coin transactions, and
 more.
 
-[Read about the vision](https://docs.bitclout.com/the-vision)
+[Read about the vision](https://docs.deso.org/the-vision)
 
 # About this Repo
 
-This repo contains all of the consensus code for the BitClout protocol. While it can 
+This repo contains all of the consensus code for the DeSo protocol. While it can 
 technically be built and run as a stand-alone binary, it is mainly intended to be
-"composed" into other projects that want to build on top of BitClout. We provide
+"composed" into other projects that want to build on top of DeSo. We provide
 multiple examples of how to do this in this README.
 
-# Building on BitClout Core
+# Building on DeSo Core
 
-Below we provide a few real-world examples of how to compose BitClout core into your project.
+Below we provide a few real-world examples of how to compose DeSo core into your project.
 
-## Example 1: A BitClout Website (aka [bitclout.com](https://bitclout.com))
+## Example 1: A Standard DeSo App (e.g. [bitclout.com](https://bitclout.com) or [flickapp.com](https://flickapp.com))
 
-The code that powers [bitclout.com](https://bitclout.com) is fully open-source
+The code that powers DeSo apps like [bitclout.com](https://bitclout.com) is fully open-source
 such that anyone in the world can run it, and it consists of three repositories:
-* **[github.com/bitclout/backend](https://github.com/bitclout/backend)**
-* **[github.com/bitclout/frontend](https://github.com/bitclout/frontend)**
-* **[github.com/bitclout/identity](https://github.com/bitclout/identity)**
+* **[github.com/deso-protocol/backend](https://github.com/deso-protocol/backend)**
+* **[github.com/deso-protocol/frontend](https://github.com/deso-protocol/frontend)**
+* **[github.com/deso-protocol/identity](https://github.com/deso-protocol/identity)**
 
-<<<<<<< HEAD
-The repo that is most interesting for understanding the role of BitClout core is
-[backend](https://github.com/bitclout/backend) because it effectively includes core
-as a library and [uses its public API](https://FIXME)
-to run a node. Then, it builds on core's basic
-functionality to expose [a rich API](https://FIXME) of its own that can be used to 
-=======
 The repo that is most interesting for understanding the role of DeSo core is
 [backend](https://github.com/deso-protocol/backend) because it effectively includes core
 as a library to run a node. Then, it builds on core's basic functionality to expose
 [a rich API](https://docs.deso.org/devs/backend-api) of its own that can be used to 
->>>>>>> be25e74a
 construct transactions, submit transactions to the network, manage user data, and 
 much more.
 
 The backend repo's API is then utilized by
-[frontend](https://github.com/bitclout/frontend) and 
-[identity](https://github.com/bitclout/identity), which are Angular apps that are
-served as the frontend to [bitclout.com](https://bitclout.com).
+[frontend](https://github.com/deso-protocol/frontend) and 
+[identity](https://github.com/deso-protocol/identity), which are Angular apps that are
+served as the frontend to apps like [bitclout.com](https://bitclout.com).
 
 ## Example 2: A Rosetta API for Exchange Listing
 
@@ -55,23 +47,18 @@
 can plug into a standardized interface.
 
 Because exchanges have a different set of needs than what's required to run a 
-BitClout web app, composing core allowed us
+DeSo web app, composing core allowed us
 to build a fully Dockerized Rosetta API that conforms perfectly to spec as its own
-self-contained service. This allows exchanges to integrate BitClout without having
+self-contained service. This allows exchanges to integrate DeSo without having
 to run the unnecessary services associated with serving bitclout.com.
 
-<<<<<<< HEAD
 For more information on the DeSo Rosetta API, see our rosetta-deso repo here:
 * **[https://github.com/deso-protocol/rosetta-deso](https://github.com/deso-protocol/rosetta-deso)**
-=======
-For more information on the BitClout Rosetta API, see our bitclout-rosetta repo here:
-* **[https://github.com/bitclout/rosetta-bitclout](https://github.com/bitclout/rosetta-bitclout)**
->>>>>>> parent of 2acd49e (Ln/deso (#118))
 
 ## Example 3: A MongoDB Data Dumper
 
-Another example of composing the core repo is the BitClout MongoDB Dumper.
-* **[github.com/bitclout/mongodb-dumper](https://github.com/bitclout/mongodb-dumper)**
+Another example of composing the core repo is the DeSo MongoDB Dumper.
+* **[github.com/deso-protocol/mongodb-dumper](https://github.com/deso-protocol/mongodb-dumper)**
 
 This tool does the following:
 * It includes core as a library
@@ -81,20 +68,20 @@
 This gives users the ability to query all of the chain data using the MongoDB
 commandline tool, or to layer a product like Retool on top of it.
 
-# Running BitClout Core
+# Running DeSo Core
 
 Because core is intended to be composed into other projects, we suggest that
-users who want to run it start by reading [the README in the backend repo](https://github.com/bitclout/backend)
+users who want to run it start by reading [the README in the backend repo](https://github.com/deso-protocol/backend)
 mentioned previously. This repo provides instructions on how set up a dev environment
 for a full frontend and backend stack that can serve a full clone 
-of [bitclout.com](https://bitclout.com) with one's own custom feed.
+of apps like [bitclout.com](https://bitclout.com) with one's own custom feed.
 
-We also provide a [run repo](https://github.com/bitclout/run) that shows how to 
+We also provide a [run repo](https://github.com/deso-protocol/run) that shows how to 
 run this full stack in a fully Dockerized production environment.
 
 # Acknowledgements
 
-The architecture for BitClout was heavily-inspired by Bitcoin. We also owe a debt
+The architecture for DeSo was heavily-inspired by Bitcoin. We also owe a debt
 of gratitude to the developers of [btcd](https://github.com/btcsuite/btcd) for
 producing a truly amazing Go Bitcoin client that served as a reference when
-building BitClout.+building DeSo.
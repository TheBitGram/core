package cmd

import (
	"github.com/golang/glog"
	"github.com/spf13/cobra"
	"github.com/spf13/pflag"
	"github.com/spf13/viper"
)

var runCmd = &cobra.Command{
	Use:   "run",
	Short: "Run the node",
	Long:  `...`,
	Run:   Run,
}

func init() {
	SetupRunFlags(runCmd)
	rootCmd.AddCommand(runCmd)
}

func Run(cmd *cobra.Command, args []string) {
	// Parse the configuration (can use CLI flags, environment variables, or config file)
	config := LoadConfig()

	// Start the deso node
	shutdownListener := make(chan struct{})
	node := NewNode(config)
	node.Start(&shutdownListener)

	defer func() {
		node.Stop()
		glog.Info("Shutdown complete")
	}()
	<-shutdownListener
}

func SetupRunFlags(cmd *cobra.Command) {
	// Core
	cmd.PersistentFlags().Bool("testnet", false, "Use the DeSo testnet. Mainnet is used by default")
	cmd.PersistentFlags().String("data-dir", "",
		"The location where all of the protocol-related data like blocks is stored. "+
			"Useful for testing situations where multiple clients need to run on the "+
			"same machine without trampling over each other. "+
			"When unset, defaults to the system's configuration directory.")
	cmd.PersistentFlags().String("mempool-dump-dir", "",
		"When set, the mempool is initialized using a db in the directory specified, and"+
			"subsequent dumps are also written to this dir")
	cmd.PersistentFlags().Bool("txindex", false,
		"When set to true, the node will generate an index mapping transaction "+
			"ids to transaction information. This enables the use of certain API calls "+
			"like ones that allow the lookup of particular transactions by their ID. "+
			"Defaults to false because the index can be large.")
	cmd.PersistentFlags().Bool("regtest", false,
		"Can only be used in conjunction with --testnet. Creates a private testnet node with fast block times"+
			"and instantly spendable block rewards.")
	cmd.PersistentFlags().String("postgres-uri", "", "BETA: Use Postgres as the backing store for chain data."+
		"When enabled, most data is stored in postgres although badger is still currently used for some state. Run your "+
		"Postgres instance on the same machine as your node for optimal performance.")
<<<<<<< HEAD
	cmd.PersistentFlags().String("sqs-uri", "", "BETA: Use SQS as a producer for mempool txns")

=======
>>>>>>> a50d0a40
	cmd.PersistentFlags().Uint32("max-sync-block-height", 0,
		"Max sync block height")
	// Hyper Sync
	cmd.PersistentFlags().Bool("hypersync", true, "Use hyper sync protocol for faster block syncing")
	// Snapshot
	cmd.PersistentFlags().Uint64("snapshot-block-height-period", 1000, "Set the snapshot epoch period. Snapshots are taken at block heights divisible by the period.")
	// Archival mode
	cmd.PersistentFlags().Bool("archival-mode", true, "Download all historical blocks after finishing hypersync.")
	// Disable encoder migrations
	cmd.PersistentFlags().Bool("disable-encoder-migrations", false, "Disable badgerDB encoder migrations")
	// Disable slow sync
	cmd.PersistentFlags().String("sync-type", "any", `We have the following options for SyncType:
		- any: Will sync with a node no matter what kind of syncing it supports.
		- full-historical: Will sync by connecting blocks from the beginning of time.
		- hypersync-archival: Will sync by hypersyncing state, but then it will
		  still download historical blocks at the end. Can only be set if HyperSync
		  is true.
		- hypersync: Will sync by downloading historical state, and will NOT
		  download historical blocks. Can only be set if HyperSync is true.`)

	// Peers
	cmd.PersistentFlags().StringSlice("connect-ips", []string{},
		"A comma-separated list of ip:port addresses that we should connect to on startup. "+
			"If this argument is specified, we don't connect to any other peers.")
	cmd.PersistentFlags().StringSlice("add-ips", []string{},
		"A comma-separated list of ip:port addresses that we should connect to on startup. "+
			"If this argument is specified, we will still fetch addresses from DNS seeds and "+
			"potentially connect to them.")
	cmd.PersistentFlags().StringSlice("add-seeds", []string{},
		"A comma-separated list of DNS seeds to be used in addition to the pre-configured seeds.")
	cmd.PersistentFlags().Uint64("target-outbound-peers", 8,
		"The target number of outbound peers. The node will continue attempting to connect to "+
			"random addresses until it has this many outbound connections. During testing it's "+
			"useful to turn this number down and test a small number of nodes in a controlled "+
			"environment.")
	cmd.PersistentFlags().Uint64("stall-timeout-seconds", 900,
		"How long the node will wait for a peer to reply to certain types of requests. "+
			"We make this gratuitous just in case the node we're connecting to is backed up.")

	// Peer Restrictions
	cmd.PersistentFlags().Bool("private-mode", false, "The node does not look up addresses from DNS seeds.")
	cmd.PersistentFlags().Bool("read-only-mode", false, "The node ignores all transactions created on this node.")
	cmd.PersistentFlags().Bool("disable-networking", false, "The node does not make outgoing or accept incoming connections.")
	cmd.PersistentFlags().Bool("ignore-inbound-invs", false,
		"When set to true, the node will ignore all INV messages unless they come from an outbound peer. "+
			"This is useful when setting up a node that you want to have a direct and 1:1 relationship with "+
			"another node, as is common when setting up read sharding.")
	cmd.PersistentFlags().Uint64("max-inbound-peers", 125, "The maximum number of inbound peers a node can have.")
	cmd.PersistentFlags().Bool("one-inbound-per-ip", true,
		"When set, the node will not allow more than one connection to/from a particular "+
			"IP. This prevents forms of attack whereby one node tries to monopolize all of "+
			"our connections and potentially make onerous requests as well. Useful to "+
			"disable this flag when testing locally to allow multiple inbound connections "+
			"from test servers")

	// Listeners
	cmd.PersistentFlags().Uint64("protocol-port", 0,
		"When set, determines the port on which this node will listen for protocol-related "+
			"messages. If unset, the port will default to what is present in the DeSoParams set. "+
			"Note also that even though the node will listen on this port, its outbound "+
			"connections will not be determined by this flag.")

	// Mining + Admin
	cmd.PersistentFlags().StringSlice("miner-public-keys", []string{},
		"A miner is started if and only if this field is set. Indicates where to send "+
			"block rewards from mining blocks. Public keys must be "+
			"comma-separated compressed ECDSA public keys formatted as base58 strings.")
	cmd.PersistentFlags().Uint64("num-mining-threads", 0,
		"How many threads to run for mining. Only has an effect when --miner-public-keys "+
			"is set. If set to zero, which is the default, then the number of "+
			"threads available to the system will be used.")

	// Fees
	cmd.PersistentFlags().Uint64("rate-limit-feerate", 0,
		"Transactions below this feerate will be rate-limited rather than flat-out "+
			"rejected. This is in contrast to min-feerate, which will flat-out reject "+
			"transactions with feerates below what is specified. As such, this value will have no "+
			"effect if it is set below min-feerate. This, along with min-feerate, should "+
			"be the first line of defense against attacks that involve flooding the "+
			"network with low-fee transactions in an attempt to overflow the mempool")
	cmd.PersistentFlags().Uint64("min-feerate", 1000,
		"The minimum feerate this node will accept when processing transactions "+
			"relayed by peers. Increasing this number, along with increasing "+
			"rate-limit-feerate, should be the first line of "+
			"defense against attacks that involve flooding the network with low-fee "+
			"transactions in an attempt to overflow the mempool")

	// BlockProducer
	cmd.PersistentFlags().Uint64("max-block-templates-cache", 100,
		"When set to a non-zero value, the node will generate block "+
			"templates, and cache the number of templates specified by this flag. When set "+
			"to zero, the node will not produce block templates.")
	cmd.PersistentFlags().Uint64("min-block-update-interval", 10,
		"When set to a non-zero value, the node will wait at least this many seconds "+
			"before producing another block template")
	cmd.PersistentFlags().String("block-cypher-api-key", "",
		"When specified, this key is used to power the BitcoinExchange flow "+
			"and to check for double-spends in the mempool")
	cmd.PersistentFlags().String("block-producer-seed", "",
		"When set, all blocks produced by the block producer will be signed by this "+
			"seed.")
	cmd.PersistentFlags().StringSlice("trusted-block-producer-public-keys", []string{
		"BC1YLgS1zDJQqywFpsty4fFheUrZxVQNKEsrttppvUESFZCq6Nfoypm",
		"BC1YLh768bVj2R3QpSiduxcvn7ipxF3L3XHsabZYtCGtsinUnNrZvNN",
		"BC1YLgsiUgM1Vr35YwbkSfZB3NC9tyrMXBPuJ2SEBf8naDf6PRpNit9",
		"BC1YLgW5jWudzSUvrvNkD4GReN3kvGvsTuqLLttKfsCbXb7vLSCjwTk",
		"BC1YLi8X7U9DZc2UqPE4s5PjrNJJUa6PKygD7VF4u8vy96srm18YvEX",
	},
		"When set, this node will only accept new blocks that are signed by the trusted block "+
			"producers. This setting, is pretty novel. It allows a network of full nodes who "+
			"trust each other to create their own network that can't be easily taken over by a 51% "+
			"attack. In some sense, it uses trust in order to lower the amount of work needed to "+
			"protect the network, making it highly eco-friendly. Then, if full nodes ever want to "+
			"allow open mining, all they need to do is unset these public keys (or one of the owners "+
			"of the public keys can release her key material, pulling a metaphorical 'ripcord'). "+
			"Importantly, until this point, the network will be completely protected from a 51% attack, "+
			"giving it time to accumulate the necessary hash power.")
	cmd.PersistentFlags().Uint64("trusted-block-producer-start-height", 37000,
		"If --trusted-block-producer-public-keys is set, then all blocks after this height must "+
			"be signed by one of these keys in order to be considered valid. Setting this value to zero "+
			"enforces that all blocks after genesis must be signed by a trusted block producer. The default "+
			"value was chosen to be in-line with the default trusted public keys chosen.")

	// Logging
	cmd.PersistentFlags().String("log-dir", "", "The directory for logs")
	cmd.PersistentFlags().Uint64("glog-v", 0, "The log level. 0 = INFO, 1 = DEBUG, 2 = TRACE. Defaults to zero")
	cmd.PersistentFlags().String("glog-vmodule", "",
		"The syntax of the argument is a comma-separated list of pattern=N, "+
			"where pattern is a literal file name (minus the \".go\" suffix) or \"glob\" "+
			"pattern and N is a V level. For instance, -vmodule=gopher*=3 sets the V "+
			"level to 3 in all Go files whose names begin \"gopher\".")
	cmd.PersistentFlags().Bool("log-db-summary-snapshots", false, "The node will log a snapshot of all DB keys every 30s.")
	cmd.PersistentFlags().Bool("datadog-profiler", false, "Enable the DataDog profiler for performance testing")
	cmd.PersistentFlags().Bool("time-events", false, "Enable simple event timer, helpful in hands-on performance testing")

	cmd.PersistentFlags().VisitAll(func(flag *pflag.Flag) {
		viper.BindPFlag(flag.Name, flag)
	})
}<|MERGE_RESOLUTION|>--- conflicted
+++ resolved
@@ -57,11 +57,7 @@
 	cmd.PersistentFlags().String("postgres-uri", "", "BETA: Use Postgres as the backing store for chain data."+
 		"When enabled, most data is stored in postgres although badger is still currently used for some state. Run your "+
 		"Postgres instance on the same machine as your node for optimal performance.")
-<<<<<<< HEAD
 	cmd.PersistentFlags().String("sqs-uri", "", "BETA: Use SQS as a producer for mempool txns")
-
-=======
->>>>>>> a50d0a40
 	cmd.PersistentFlags().Uint32("max-sync-block-height", 0,
 		"Max sync block height")
 	// Hyper Sync
